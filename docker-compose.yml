--- conflicted
+++ resolved
@@ -55,14 +55,10 @@
     environment:
       SQLALCHEMY_DATABASE_URI: "postgresql://fm-dev-db-user:fm-dev-db-pass@dev-db:5432/fm-dev-db"
       SECRET_KEY: notsecret
-<<<<<<< HEAD
-      FLASK_ENV: development
+      FLEXMEASURES_ENV: development
       FLEXMEASURES_REDIS_URL: queue-db
       FLEXMEASURES_REDIS_PASSWORD: fm-redis-pass
-=======
-      FLEXMEASURES_ENV: development
->>>>>>> 909f1612
-      LOGGING_LEVEL: INFO 
+      LOGGING_LEVEL: INFO
     volumes:
       # a place for config and plugin code - the mount point is for running the FlexMeasures CLI, the 2nd for gunicorn
       - ./flexmeasures-instance/:/usr/var/flexmeasures-instance/:ro
