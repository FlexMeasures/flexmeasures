--- conflicted
+++ resolved
@@ -12,28 +12,6 @@
         "X-Custom-Header": "SomeValue",
         "Authorization": "Bearer YourToken",
     }
-<<<<<<< HEAD
-    ws = Client.connect("ws://127.0.0.1:5000/s2", headers=headers)
-    try:
-        print("Connected to the WebSocket server!")
-
-        # Get initial metadata message
-        ws.send("Hello")
-        initial_msg = json.loads(ws.receive())
-        print(initial_msg)
-        if initial_msg.get("type") != "metadata":
-            print("ERROR: Server metadata not received!")
-            ws.close()
-            sys.exit(1)
-
-        server_header = initial_msg.get("headers", {}).get("X-Server-Header")
-        if not server_header:
-            print("ERROR: Server header not found in metadata!")
-            ws.close()
-            sys.exit(1)
-        print(f"Server header received: {server_header}")
-=======
->>>>>>> ae838dc7
 
     async with websockets.connect(uri, extra_headers=headers) as ws:
         while True:
