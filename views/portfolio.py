--- conflicted
+++ resolved
@@ -18,16 +18,11 @@
 # Portfolio view
 @bvp_views.route('/portfolio', methods=['GET', 'POST'])
 def portfolio_view():
-<<<<<<< HEAD
+    """ Portfolio view. Todo: expand this docstring."""
     # time_utils.set_time_range_for_session()  # we're mocking the next 24 hours for now
     start = time_utils.get_most_recent_hour().replace(year=2015)
     end = start + timedelta(hours=24)
     resolution = "1h"  # session["resolution"]
-=======
-    """ Portfolio view. Todo: expand this docstring.
-    """
-    time_utils.set_time_range_for_session()
->>>>>>> a1343576
 
     assets = get_assets()
     if check_prosumer_mock():
