--- conflicted
+++ resolved
@@ -111,10 +111,7 @@
         final_df_output="df_agg",
     )
 
-<<<<<<< HEAD
     return reporter_config
-=======
-    return reporter_config_raw
 
 
 @pytest.mark.skip_github
@@ -147,5 +144,4 @@
 
     db.session.commit()
 
-    yield power_sensor.id
->>>>>>> 383e7fda
+    yield power_sensor.id