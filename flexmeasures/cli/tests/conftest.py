--- conflicted
+++ resolved
@@ -10,11 +10,7 @@
 
 @pytest.fixture(scope="function")
 @pytest.mark.skip_github
-<<<<<<< HEAD
-def setup_dummy_data(fresh_db, app):
-=======
 def setup_dummy_asset(fresh_db, app):
->>>>>>> 78e20233
     """
     Create an Asset to add sensors to and return the id.
     """
@@ -23,11 +19,7 @@
 
     dummy_asset_type = GenericAssetType(name="DummyGenericAssetType")
 
-<<<<<<< HEAD
-    fresh_db.session.add_all([dummy_asset_type, report_asset_type])
-=======
-    db.session.add(dummy_asset_type)
->>>>>>> 78e20233
+    fresh_db.session.add(dummy_asset_type)
 
     dummy_asset = GenericAsset(
         name="DummyGenericAsset", generic_asset_type=dummy_asset_type
@@ -56,13 +48,9 @@
         name="PandasReport", generic_asset_type=report_asset_type
     )
 
-<<<<<<< HEAD
-    fresh_db.session.add_all([dummy_asset, pandas_report])
-=======
-    db.session.add(pandas_report)
+    fresh_db.session.add(pandas_report)
 
     dummy_asset = GenericAsset.query.get(setup_dummy_asset)
->>>>>>> 78e20233
 
     sensor1 = Sensor(
         "sensor 1", generic_asset=dummy_asset, event_resolution=timedelta(hours=1)
@@ -110,18 +98,12 @@
     yield sensor1.id, sensor2.id, report_sensor.id, report_sensor_2.id
 
 
-<<<<<<< HEAD
-@pytest.fixture(scope="function")
-@pytest.mark.skip_github
-def reporter_config_raw(app, setup_dummy_data):
-=======
 @pytest.mark.skip_github
 @pytest.fixture(scope="function")
 def process_power_sensor(
     fresh_db,
     app,
 ):
->>>>>>> 78e20233
     """
     Create an asset of type "process", power sensor to hold the result of
     the scheduler and price data consisting of 8 expensive hours, 8 cheap hours, and again 8 expensive hours-
