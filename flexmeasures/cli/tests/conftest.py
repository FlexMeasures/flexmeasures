--- conflicted
+++ resolved
@@ -2,13 +2,10 @@
 
 from datetime import datetime, timedelta
 from pytz import utc
-import pandas as pd
 
 from flexmeasures.data.models.data_sources import DataSource
 from flexmeasures.data.models.generic_assets import GenericAsset, GenericAssetType
 from flexmeasures.data.models.time_series import Sensor, TimedBelief
-
-from flexmeasures.data.models.planning.utils import initialize_index
 
 
 @pytest.fixture(scope="module")
@@ -119,11 +116,7 @@
 
 @pytest.mark.skip_github
 @pytest.fixture(scope="module")
-<<<<<<< HEAD
-def process_power_sensor(db, app, setup_markets, setup_sources):
-=======
 def process_power_sensor(db, app, add_market_prices):
->>>>>>> 383e7fda
     """
     Create an asset of type "process", power sensor to hold the result of
     the scheduler and price data consisting of 8 expensive hours, 8 cheap hours, and again 8 expensive hours-
@@ -149,27 +142,6 @@
 
     db.session.add(power_sensor)
 
-<<<<<<< HEAD
-    time_slots = initialize_index(
-        start=pd.Timestamp("2015-01-02").tz_localize("Europe/Amsterdam"),
-        end=pd.Timestamp("2015-01-03").tz_localize("Europe/Amsterdam"),
-        resolution="1H",
-    )
-    values = [100] * 8 + [90] * 8 + [100] * 8
-    beliefs = [
-        TimedBelief(
-            event_start=dt,
-            belief_horizon=timedelta(hours=0),
-            event_value=val,
-            source=setup_sources["Seita"],
-            sensor=setup_markets["epex_da"].corresponding_sensor,
-        )
-        for dt, val in zip(time_slots, values)
-    ]
-    db.session.add_all(beliefs)
-
-=======
->>>>>>> 383e7fda
     db.session.commit()
 
     yield power_sensor.id