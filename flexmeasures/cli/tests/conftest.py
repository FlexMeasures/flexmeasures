import pytest

from datetime import datetime, timedelta
from pytz import utc

from flexmeasures.data.models.data_sources import DataSource
from flexmeasures.data.models.generic_assets import GenericAsset, GenericAssetType
from flexmeasures.data.models.time_series import Sensor, TimedBelief


@pytest.fixture(scope="module")
@pytest.mark.skip_github
def setup_dummy_data(db, app):
    """
    Create an asset with two sensors (1 and 2), and add the same set of 200 beliefs with an hourly resolution to each of them.
    Return the two sensors and a result sensor (which has no data).
    """

    dummy_asset_type = GenericAssetType(name="DummyGenericAssetType")
    report_asset_type = GenericAssetType(name="ReportAssetType")

    db.session.add_all([dummy_asset_type, report_asset_type])

    dummy_asset = GenericAsset(
        name="DummyGenericAsset", generic_asset_type=dummy_asset_type
    )

    pandas_report = GenericAsset(
        name="PandasReport", generic_asset_type=report_asset_type
    )

    db.session.add_all([dummy_asset, pandas_report])

    sensor1 = Sensor(
        "sensor 1", generic_asset=dummy_asset, event_resolution=timedelta(hours=1)
    )

    db.session.add(sensor1)
    sensor2 = Sensor(
        "sensor 2", generic_asset=dummy_asset, event_resolution=timedelta(hours=1)
    )
    db.session.add(sensor2)
    report_sensor = Sensor(
        "report sensor",
        generic_asset=pandas_report,
        event_resolution=timedelta(hours=2),
    )
    db.session.add(report_sensor)

    # Create 1 DataSources
    source = DataSource("source1")

    # Create TimedBeliefs
    beliefs = []
    for sensor in [sensor1, sensor2]:
        for t in range(200):
            beliefs.append(
                TimedBelief(
                    event_start=datetime(2023, 4, 10, tzinfo=utc) + timedelta(hours=t),
                    belief_time=datetime(2023, 4, 9, tzinfo=utc),
                    event_value=t,
                    sensor=sensor,
                    source=source,
                )
            )

    db.session.add_all(beliefs)
    db.session.commit()

    yield sensor1, sensor2, report_sensor


@pytest.fixture(scope="module")
@pytest.mark.skip_github
def reporter_config_raw(app, db, setup_dummy_data):
    """
    This reporter_config defines the operations to add up the
    values of the sensors 1 and 2 and resamples the result to a
    two hour resolution.
    """

    sensor1, sensor2, report_sensor = setup_dummy_data

    reporter_config_raw = dict(
        beliefs_search_configs=[dict(sensor=sensor1.id), dict(sensor=sensor2.id)],
        transformations=[
            dict(
                df_input="sensor_1",
                method="add",
                args=["@sensor_2"],
                df_output="df_agg",
            ),
            dict(method="resample_events", args=["2h"]),
        ],
        final_df_output="df_agg",
    )

    return reporter_config_raw


<<<<<<< HEAD
@pytest.mark.skip_github
@pytest.fixture(scope="module")
def process_power_sensor(db, app, add_market_prices):
    """
    Create an asset of type "process", power sensor to hold the result of
    the scheduler and price data consisting of 8 expensive hours, 8 cheap hours, and again 8 expensive hours-

    """

    process_asset_type = GenericAssetType(name="process")

    db.session.add(process_asset_type)

    process_asset = GenericAsset(
        name="Test Process Asset", generic_asset_type=process_asset_type
    )

    db.session.add(process_asset)

    power_sensor = Sensor(
        "power",
        generic_asset=process_asset,
        event_resolution=timedelta(hours=1),
        unit="MW",
    )

    db.session.add(power_sensor)

    db.session.commit()

    yield power_sensor.id
=======
@pytest.fixture(scope="module")
@pytest.mark.skip_github
def setup_dummy_asset(db, app):
    """
    Create an Asset to add sensors to and return the id.
    """
    dummy_asset_type = GenericAssetType(name="DummyGenericAssetType")

    db.session.add(dummy_asset_type)

    dummy_asset = GenericAsset(
        name="DummyGenericAsset", generic_asset_type=dummy_asset_type
    )
    db.session.add(dummy_asset)
    db.session.commit()

    return dummy_asset.id
>>>>>>> 700b935f
<|MERGE_RESOLUTION|>--- conflicted
+++ resolved
@@ -98,7 +98,6 @@
     return reporter_config_raw
 
 
-<<<<<<< HEAD
 @pytest.mark.skip_github
 @pytest.fixture(scope="module")
 def process_power_sensor(db, app, add_market_prices):
@@ -130,7 +129,8 @@
     db.session.commit()
 
     yield power_sensor.id
-=======
+
+
 @pytest.fixture(scope="module")
 @pytest.mark.skip_github
 def setup_dummy_asset(db, app):
@@ -147,5 +147,4 @@
     db.session.add(dummy_asset)
     db.session.commit()
 
-    return dummy_asset.id
->>>>>>> 700b935f
+    return dummy_asset.id