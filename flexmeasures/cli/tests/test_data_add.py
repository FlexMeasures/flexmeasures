--- conflicted
+++ resolved
@@ -214,7 +214,6 @@
 
 
 @pytest.mark.skip_github
-<<<<<<< HEAD
 @pytest.mark.parametrize("process_type", [("INFLEXIBLE"), ("SHIFTABLE"), ("BREAKABLE")])
 def test_add_process(app, process_power_sensor, process_type):
     """
@@ -255,7 +254,8 @@
     # check if the schedule is not empty more detailed testing can be found
     # in data/models/planning/tests/test_processs.py.
     assert (schedule == -0.4).event_value.sum() == 4
-=======
+
+
 @pytest.mark.parametrize(
     "event_resolution, name, success",
     [("PT20M", "ONE", True), (15, "TWO", True), ("some_string", "THREE", False)],
@@ -282,5 +282,4 @@
         sensor.unit == "kWh"
     else:
         assert result.exit_code == 1
-        assert sensor is None
->>>>>>> 700b935f
+        assert sensor is None