import pytest
import json
import yaml
import os


from flexmeasures.cli.tests.utils import to_flags
from flexmeasures.data.models.annotations import (
    Annotation,
    AccountAnnotationRelationship,
)
from flexmeasures.data.models.data_sources import DataSource
from flexmeasures.data.models.time_series import Sensor

from flexmeasures.cli.tests.utils import get_click_commands
from flexmeasures.utils.time_utils import server_now


@pytest.mark.skip_github
def test_add_annotation(app, db, setup_roles_users):
    from flexmeasures.cli.data_add import add_annotation

    cli_input = {
        "content": "Company founding day",
        "at": "2016-05-11T00:00+02:00",
        "account-id": 1,
        "user-id": 1,
    }
    runner = app.test_cli_runner()
    result = runner.invoke(add_annotation, to_flags(cli_input))

    # Check result for success
    assert "Successfully added annotation" in result.output

    # Check database for annotation entry
    assert (
        Annotation.query.filter(
            Annotation.content == cli_input["content"],
            Annotation.start == cli_input["at"],
        )
        .join(AccountAnnotationRelationship)
        .filter(
            AccountAnnotationRelationship.account_id == cli_input["account-id"],
            AccountAnnotationRelationship.annotation_id == Annotation.id,
        )
        .join(DataSource)
        .filter(
            DataSource.id == Annotation.source_id,
            DataSource.user_id == cli_input["user-id"],
        )
        .one_or_none()
    )


@pytest.mark.skip_github
def test_add_holidays(app, db, setup_roles_users):
    from flexmeasures.cli.data_add import add_holidays

    cli_input = {
        "year": 2020,
        "country": "NL",
        "account-id": 1,
    }
    runner = app.test_cli_runner()
    result = runner.invoke(add_holidays, to_flags(cli_input))

    # Check result for 11 public holidays
    assert "'NL': 11" in result.output

    # Check database for 11 annotation entries
    assert (
        Annotation.query.join(AccountAnnotationRelationship)
        .filter(
            AccountAnnotationRelationship.account_id == cli_input["account-id"],
            AccountAnnotationRelationship.annotation_id == Annotation.id,
        )
        .join(DataSource)
        .filter(
            DataSource.id == Annotation.source_id,
            DataSource.name == "workalendar",
            DataSource.model == cli_input["country"],
        )
        .count()
        == 11
    )


def test_cli_help(app):
    """Test that showing help does not throw an error."""
    from flexmeasures.cli import data_add

    runner = app.test_cli_runner()
    for cmd in get_click_commands(data_add):
        result = runner.invoke(cmd, ["--help"])
        assert result.exit_code == 0
        assert "Usage" in result.output


@pytest.mark.skip_github
def test_add_reporter(app, db, setup_dummy_data, reporter_config):
    """
    The reporter aggregates input data from two sensors (both have 200 data points)
    to a two-hour resolution.

    The command is run twice:
        - The first run is for ten hours, so you expect five results.
            - start and end are defined in the configuration: 2023-04-10T00:00 -> 2023-04-10T10:00
            - this step uses 10 hours of data -> outputs 5 periods of 2 hours
        - The second is run without timing params, so the rest of the data
            - start is the time of the latest report value
            - end is the time of latest input data value
            - this step uses 190 hours of data -> outputs 95 periods of 2 hours
    """

    from flexmeasures.cli.data_add import add_report

    sensor1, sensor2, report_sensor = setup_dummy_data
    report_sensor_id = report_sensor.id

    # Running the command with start and end values.

    runner = app.test_cli_runner()

    cli_input_params = {
        "config": "reporter_config.yaml",
        "input": "input.json",
        "reporter": "PandasReporter",
        "start": "2023-04-10T00:00:00 00:00",
        "end": "2023-04-10T10:00:00 00:00",
        "output-file": "test.csv",
    }

    input = dict(
        input_sensors=dict(
            sensor_1=dict(sensor=sensor1.id), sensor_2=dict(sensor=sensor2.id)
        ),
        sensor=report_sensor_id,
    )

    cli_input = to_flags(cli_input_params)

    # run test in an isolated file system
    with runner.isolated_filesystem():

        # save reporter_config to a json file
<<<<<<< HEAD
        with open("reporter_config.yaml", "w") as f:
            yaml.dump(reporter_config, f)

        with open("input.json", "w") as f:
            json.dump(input, f)
=======
        with open("reporter_config.json", "w") as f:
            json.dump(reporter_config, f)
>>>>>>> 46734928

        # call command
        result = runner.invoke(add_report, cli_input)

        print(result)

        assert result.exit_code == 0  # run command without errors

        assert "Reporter PandasReporter found" in result.output
        assert "Report computation done." in result.output

        # Check report is saved to the database

        report_sensor = Sensor.query.get(
            report_sensor_id
        )  # get fresh report sensor instance

        stored_report = report_sensor.search_beliefs(
            event_starts_after=cli_input_params.get("start").replace(" ", "+"),
            event_ends_before=cli_input_params.get("end").replace(" ", "+"),
        )

        assert (
            stored_report.values.T == [1, 2 + 3, 4 + 5, 6 + 7, 8 + 9]
        ).all()  # check values

        assert os.path.exists("test.csv")  # check that the file has been created
        assert (
            os.path.getsize("test.csv") > 100
        )  # bytes. Check that the file is not empty

    # Running the command without without timing params (start-offset/end-offset nor start/end).
    # This makes the command default the start time to the date of the last
    # value of the reporter sensor and the end time as the current time.

    previous_command_end = cli_input_params.get("end").replace(" ", "+")

    cli_input_params = {
        "config": "reporter_config.json",
        "input": "input.json",
        "reporter": "PandasReporter",
        "output-file": "test.csv",
        "timezone": "UTC",
    }

    cli_input = to_flags(cli_input_params)

    with runner.isolated_filesystem():

        # save reporter_config to a json file
        with open("reporter_config.json", "w") as f:
            json.dump(reporter_config, f)
<<<<<<< HEAD

        with open("input.json", "w") as f:
            json.dump(input, f)
=======
>>>>>>> 46734928

        # call command
        result = runner.invoke(add_report, cli_input)

        print(result)

        assert result.exit_code == 0  # run command without errors

        assert "Reporter PandasReporter found" in result.output
        assert "Report computation done." in result.output

        # Check if the report is saved to the database
        report_sensor = Sensor.query.get(
            report_sensor_id
        )  # get fresh report sensor instance

        stored_report = report_sensor.search_beliefs(
            event_starts_after=previous_command_end,
            event_ends_before=server_now(),
        )

        assert len(stored_report) == 95


@pytest.mark.skip_github
@pytest.mark.parametrize("process_type", [("INFLEXIBLE"), ("SHIFTABLE"), ("BREAKABLE")])
def test_add_process(app, process_power_sensor, process_type):
    """
    Schedule a 4h of consumption block at a constant power of 400kW in a day using
    the three process policies: INFLEXIBLE, SHIFTABLE and BREAKABLE.
    """

    from flexmeasures.cli.data_add import add_schedule_process

    epex_da = Sensor.query.filter(Sensor.name == "epex_da").one_or_none()

    process_power_sensor_id = process_power_sensor

    cli_input_params = {
        "sensor-id": process_power_sensor_id,
        "start": "2015-01-02T00:00:00+01:00",
        "duration": "PT24H",
        "process-duration": "PT4H",
        "process-power": "0.4MW",
        "process-type": process_type,
        "consumption-price-sensor": epex_da.id,
        "forbid": '{"start" : "2015-01-02T00:00:00+01:00", "duration" : "PT2H"}',
    }

    cli_input = to_flags(cli_input_params)
    runner = app.test_cli_runner()

    # call command
    result = runner.invoke(add_schedule_process, cli_input)

    print(result)

    assert result.exit_code == 0  # run command without errors

    process_power_sensor = Sensor.query.get(process_power_sensor_id)

    schedule = process_power_sensor.search_beliefs()
    # check if the schedule is not empty more detailed testing can be found
    # in data/models/planning/tests/test_processs.py.
    assert (schedule == -0.4).event_value.sum() == 4


@pytest.mark.skip_github
@pytest.mark.parametrize(
    "event_resolution, name, success",
    [("PT20M", "ONE", True), (15, "TWO", True), ("some_string", "THREE", False)],
)
def test_add_sensor(app, db, setup_dummy_asset, event_resolution, name, success):
    from flexmeasures.cli.data_add import add_sensor

    asset = setup_dummy_asset

    runner = app.test_cli_runner()

    cli_input = {
        "name": name,
        "event-resolution": event_resolution,
        "unit": "kWh",
        "asset-id": asset,
        "timezone": "UTC",
    }
    runner = app.test_cli_runner()
    result = runner.invoke(add_sensor, to_flags(cli_input))
    sensor: Sensor = Sensor.query.filter_by(name=name).one_or_none()
    if success:
        assert result.exit_code == 0
        sensor.unit == "kWh"
    else:
        assert result.exit_code == 1
        assert sensor is None<|MERGE_RESOLUTION|>--- conflicted
+++ resolved
@@ -143,16 +143,11 @@
     with runner.isolated_filesystem():
 
         # save reporter_config to a json file
-<<<<<<< HEAD
         with open("reporter_config.yaml", "w") as f:
             yaml.dump(reporter_config, f)
 
         with open("input.json", "w") as f:
             json.dump(input, f)
-=======
-        with open("reporter_config.json", "w") as f:
-            json.dump(reporter_config, f)
->>>>>>> 46734928
 
         # call command
         result = runner.invoke(add_report, cli_input)
@@ -205,12 +200,9 @@
         # save reporter_config to a json file
         with open("reporter_config.json", "w") as f:
             json.dump(reporter_config, f)
-<<<<<<< HEAD
 
         with open("input.json", "w") as f:
             json.dump(input, f)
-=======
->>>>>>> 46734928
 
         # call command
         result = runner.invoke(add_report, cli_input)
