import pytest
import json
import yaml
import os
from datetime import datetime
import pytz
from sqlalchemy import select, func

from flexmeasures.cli.tests.utils import to_flags
from flexmeasures.data.models.annotations import (
    Annotation,
    AccountAnnotationRelationship,
)
from flexmeasures.data.models.user import Account
from flexmeasures.data.models.data_sources import DataSource
from flexmeasures.data.models.time_series import Sensor

from flexmeasures.cli.tests.utils import get_click_commands
from flexmeasures.utils.time_utils import server_now


@pytest.mark.skip_github
def test_add_annotation(app, db, setup_roles_users):
    from flexmeasures.cli.data_add import add_annotation

    cli_input = {
        "content": "Company founding day",
        "at": "2016-05-11T00:00+02:00",
        "account": 1,
        "user": 1,
    }
    runner = app.test_cli_runner()
    result = runner.invoke(add_annotation, to_flags(cli_input))

    # Check result for success
    assert "Successfully added annotation" in result.output

    # Check database for annotation entry
    assert db.session.execute(
        select(Annotation)
        .filter(
            Annotation.content == cli_input["content"],
            Annotation.start == cli_input["at"],
        )
        .join(AccountAnnotationRelationship)
        .filter(
            AccountAnnotationRelationship.account_id == cli_input["account"],
            AccountAnnotationRelationship.annotation_id == Annotation.id,
        )
        .join(DataSource)
        .filter(
            DataSource.id == Annotation.source_id,
            DataSource.user_id == cli_input["user"],
        )
    ).scalar_one_or_none()


@pytest.mark.skip_github
def test_add_holidays(app, db, setup_roles_users):
    from flexmeasures.cli.data_add import add_holidays

    cli_input = {
        "year": 2020,
        "country": "NL",
        "account": 1,
    }
    runner = app.test_cli_runner()
    result = runner.invoke(add_holidays, to_flags(cli_input))

    # Check result for 11 public holidays
    assert "'NL': 11" in result.output

    # Check database for 11 annotation entries
    assert (
<<<<<<< HEAD
        db.session.scalar(
            select(func.count())
            .select_from(Annotation)
            .join(AccountAnnotationRelationship)
            .filter(
                AccountAnnotationRelationship.account_id == cli_input["account-id"],
                AccountAnnotationRelationship.annotation_id == Annotation.id,
            )
            .join(DataSource)
            .filter(
                DataSource.id == Annotation.source_id,
                DataSource.name == "workalendar",
                DataSource.model == cli_input["country"],
            )
=======
        Annotation.query.join(AccountAnnotationRelationship)
        .filter(
            AccountAnnotationRelationship.account_id == cli_input["account"],
            AccountAnnotationRelationship.annotation_id == Annotation.id,
>>>>>>> 11b79fc2
        )
        == 11
    )


def test_cli_help(app):
    """Test that showing help does not throw an error."""
    from flexmeasures.cli import data_add

    runner = app.test_cli_runner()
    for cmd in get_click_commands(data_add):
        result = runner.invoke(cmd, ["--help"])
        assert result.exit_code == 0
        assert "Usage" in result.output


@pytest.mark.skip_github
def test_add_reporter(app, fresh_db, setup_dummy_data):
    """
    The reporter aggregates input data from two sensors (both have 200 data points)
    to a two-hour resolution.

    The command is run twice:
        - The first run is for ten hours, so you expect five results.
            - start and end are defined in the configuration: 2023-04-10T00:00 -> 2023-04-10T10:00
            - this step uses 10 hours of data -> outputs 5 periods of 2 hours
        - The second is run without timing params, so the rest of the data
            - start is the time of the latest report value
            - end is the time of latest input data value
            - this step uses 190 hours of data -> outputs 95 periods of 2 hours
    """

    from flexmeasures.cli.data_add import add_report

    sensor1_id, sensor2_id, report_sensor_id, _ = setup_dummy_data

    reporter_config = dict(
        required_input=[{"name": "sensor_1"}, {"name": "sensor_2"}],
        required_output=[{"name": "df_agg"}],
        transformations=[
            dict(
                df_input="sensor_1",
                method="add",
                args=["@sensor_2"],
                df_output="df_agg",
            ),
            dict(method="resample_events", args=["2h"]),
        ],
    )

    # Running the command with start and end values.

    runner = app.test_cli_runner()

    cli_input_params = {
        "config": "reporter_config.yaml",
        "parameters": "parameters.json",
        "reporter": "PandasReporter",
        "start": "2023-04-10T00:00:00 00:00",
        "end": "2023-04-10T10:00:00 00:00",
        "output-file": "test.csv",
    }

    parameters = dict(
        input=[
            dict(name="sensor_1", sensor=sensor1_id),
            dict(name="sensor_2", sensor=sensor2_id),
        ],
        output=[dict(name="df_agg", sensor=report_sensor_id)],
    )

    cli_input = to_flags(cli_input_params)

    # store config into config
    cli_input.append("--save-config")

    # run test in an isolated file system
    with runner.isolated_filesystem():

        # save reporter_config to a json file
        with open("reporter_config.yaml", "w") as f:
            yaml.dump(reporter_config, f)

        with open("parameters.json", "w") as f:
            json.dump(parameters, f)

        # call command
        result = runner.invoke(add_report, cli_input)

        print(result)

        assert result.exit_code == 0  # run command without errors

        report_sensor = fresh_db.session.get(
            Sensor, report_sensor_id
        )  # get fresh report sensor instance

        assert "Reporter PandasReporter found" in result.output
        assert f"Report computation done for sensor `{report_sensor}`." in result.output

        # Check report is saved to the database
        stored_report = report_sensor.search_beliefs(
            event_starts_after=cli_input_params.get("start").replace(" ", "+"),
            event_ends_before=cli_input_params.get("end").replace(" ", "+"),
        )

        assert (
            stored_report.values.T == [1, 2 + 3, 4 + 5, 6 + 7, 8 + 9]
        ).all()  # check values

        assert os.path.exists("test.csv")  # check that the file has been created
        assert (
            os.path.getsize("test.csv") > 100
        )  # bytes. Check that the file is not empty

    # Running the command without without timing params (start-offset/end-offset nor start/end).
    # This makes the command default the start time to the date of the last
    # value of the reporter sensor and the end time as the current time.

    previous_command_end = cli_input_params.get("end").replace(" ", "+")

    cli_input_params = {
        "source": stored_report.sources[0].id,
        "parameters": "parameters.json",
        "output-file": "test.csv",
        "timezone": "UTC",
    }

    cli_input = to_flags(cli_input_params)

    with runner.isolated_filesystem():

        # save reporter_config to a json file
        with open("reporter_config.json", "w") as f:
            json.dump(reporter_config, f)

        with open("parameters.json", "w") as f:
            json.dump(parameters, f)

        # call command
        result = runner.invoke(add_report, cli_input)

        print(result)

        assert result.exit_code == 0  # run command without errors

        # Check if the report is saved to the database
        report_sensor = fresh_db.session.get(
            Sensor, report_sensor_id
        )  # get fresh report sensor instance

        assert (
            "Reporter `PandasReporter` fetched successfully from the database."
            in result.output
        )
        assert f"Report computation done for sensor `{report_sensor}`." in result.output

        stored_report = report_sensor.search_beliefs(
            event_starts_after=previous_command_end,
            event_ends_before=server_now(),
        )

        assert len(stored_report) == 95


@pytest.mark.skip_github
def test_add_multiple_output(app, fresh_db, setup_dummy_data):
    """ """

    from flexmeasures.cli.data_add import add_report

    sensor_1_id, sensor_2_id, report_sensor_id, report_sensor_2_id = setup_dummy_data

    reporter_config = dict(
        required_input=[{"name": "sensor_1"}, {"name": "sensor_2"}],
        required_output=[{"name": "df_agg"}, {"name": "df_sub"}],
        transformations=[
            dict(
                df_input="sensor_1",
                method="add",
                args=["@sensor_2"],
                df_output="df_agg",
            ),
            dict(method="resample_events", args=["2h"]),
            dict(
                df_input="sensor_1",
                method="subtract",
                args=["@sensor_2"],
                df_output="df_sub",
            ),
            dict(method="resample_events", args=["2h"]),
        ],
    )

    # Running the command with start and end values.

    runner = app.test_cli_runner()

    cli_input_params = {
        "config": "reporter_config.yaml",
        "parameters": "parameters.json",
        "reporter": "PandasReporter",
        "start": "2023-04-10T00:00:00+00:00",
        "end": "2023-04-10T10:00:00+00:00",
        "output-file": "test-$name.csv",
    }

    parameters = dict(
        input=[
            dict(name="sensor_1", sensor=sensor_1_id),
            dict(name="sensor_2", sensor=sensor_2_id),
        ],
        output=[
            dict(name="df_agg", sensor=report_sensor_id),
            dict(name="df_sub", sensor=report_sensor_2_id),
        ],
    )

    cli_input = to_flags(cli_input_params)

    # run test in an isolated file system
    with runner.isolated_filesystem():

        # save reporter_config to a json file
        with open("reporter_config.yaml", "w") as f:
            yaml.dump(reporter_config, f)

        with open("parameters.json", "w") as f:
            json.dump(parameters, f)

        # call command
        result = runner.invoke(add_report, cli_input)

        assert os.path.exists("test-df_agg.csv")
        assert os.path.exists("test-df_sub.csv")

        print(result)

        assert result.exit_code == 0  # run command without errors

        report_sensor = fresh_db.session.get(Sensor, report_sensor_id)
        report_sensor_2 = fresh_db.session.get(Sensor, report_sensor_2_id)

        assert "Reporter PandasReporter found" in result.output
        assert f"Report computation done for sensor `{report_sensor}`." in result.output
        assert (
            f"Report computation done for sensor `{report_sensor_2}`." in result.output
        )

        # check that the reports are saved
        assert all(
            report_sensor.search_beliefs(
                event_ends_before=datetime(2023, 4, 10, 10, tzinfo=pytz.UTC)
            ).values.flatten()
            == [1, 5, 9, 13, 17]
        )
        assert all(report_sensor_2.search_beliefs() == 0)


@pytest.mark.skip_github
@pytest.mark.parametrize("process_type", [("INFLEXIBLE"), ("SHIFTABLE"), ("BREAKABLE")])
def test_add_process(
    app, process_power_sensor, process_type, add_market_prices_fresh_db
):
    """
    Schedule a 4h of consumption block at a constant power of 400kW in a day using
    the three process policies: INFLEXIBLE, SHIFTABLE and BREAKABLE.
    """

    from flexmeasures.cli.data_add import add_schedule_process

    epex_da = app.db.session.execute(
        select(Sensor).filter(Sensor.name == "epex_da")
    ).scalar_one_or_none()

    process_power_sensor_id = process_power_sensor

    cli_input_params = {
        "sensor": process_power_sensor_id,
        "start": "2015-01-02T00:00:00+01:00",
        "duration": "PT24H",
        "process-duration": "PT4H",
        "process-power": "0.4MW",
        "process-type": process_type,
        "consumption-price-sensor": epex_da.id,
        "forbid": '{"start" : "2015-01-02T00:00:00+01:00", "duration" : "PT2H"}',
    }

    cli_input = to_flags(cli_input_params)
    runner = app.test_cli_runner()

    # call command
    result = runner.invoke(add_schedule_process, cli_input)

    print(result)

    assert result.exit_code == 0  # run command without errors

    process_power_sensor = app.db.session.get(Sensor, process_power_sensor_id)
    schedule = process_power_sensor.search_beliefs()
    # check if the schedule is not empty more detailed testing can be found
    # in data/models/planning/tests/test_processs.py.
    assert (schedule == -0.4).event_value.sum() == 4


@pytest.mark.skip_github
@pytest.mark.parametrize(
    "event_resolution, name, success",
    [("PT20M", "ONE", True), (15, "TWO", True), ("some_string", "THREE", False)],
)
def test_add_sensor(app, db, setup_dummy_asset, event_resolution, name, success):
    from flexmeasures.cli.data_add import add_sensor

    asset = setup_dummy_asset

    runner = app.test_cli_runner()

    cli_input = {
        "name": name,
        "event-resolution": event_resolution,
        "unit": "kWh",
        "asset": asset,
        "timezone": "UTC",
    }
    runner = app.test_cli_runner()
    result = runner.invoke(add_sensor, to_flags(cli_input))
    sensor: Sensor = db.session.execute(
        select(Sensor).filter(Sensor.name == name)
    ).scalar_one_or_none()
    if success:
        assert result.exit_code == 0
        sensor.unit == "kWh"
    else:
        assert result.exit_code == 1
        assert sensor is None


@pytest.mark.skip_github
@pytest.mark.parametrize(
    "name, consultancy_account_id, success",
    [
        ("Test ConsultancyClient Account", 1, False),
        ("Test CLIConsultancyClient Account", 2, True),
        ("Test Account", None, True),
    ],
)
def test_add_account(
    app, fresh_db, setup_accounts_fresh_db, name, consultancy_account_id, success
):
    """Test adding a new account."""

    from flexmeasures.cli.data_add import new_account

    cli_input = {
        "name": name,
        "roles": "TestRole",
        "consultancy": consultancy_account_id,
    }
    runner = app.test_cli_runner()
    result = runner.invoke(new_account, to_flags(cli_input))
    if success:
        assert "successfully created." in result.output
        account = fresh_db.session.execute(
            select(Account).filter_by(name=cli_input["name"])
        ).scalar_one_or_none()
        assert account.consultancy_account_id == consultancy_account_id

    else:
        # fail because "Test ConsultancyClient Account" already exists
        assert result.exit_code == 1<|MERGE_RESOLUTION|>--- conflicted
+++ resolved
@@ -72,13 +72,12 @@
 
     # Check database for 11 annotation entries
     assert (
-<<<<<<< HEAD
         db.session.scalar(
             select(func.count())
             .select_from(Annotation)
             .join(AccountAnnotationRelationship)
             .filter(
-                AccountAnnotationRelationship.account_id == cli_input["account-id"],
+                AccountAnnotationRelationship.account_id == cli_input["account"],
                 AccountAnnotationRelationship.annotation_id == Annotation.id,
             )
             .join(DataSource)
@@ -87,12 +86,6 @@
                 DataSource.name == "workalendar",
                 DataSource.model == cli_input["country"],
             )
-=======
-        Annotation.query.join(AccountAnnotationRelationship)
-        .filter(
-            AccountAnnotationRelationship.account_id == cli_input["account"],
-            AccountAnnotationRelationship.annotation_id == Annotation.id,
->>>>>>> 11b79fc2
         )
         == 11
     )
