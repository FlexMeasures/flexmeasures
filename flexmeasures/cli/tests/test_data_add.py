--- conflicted
+++ resolved
@@ -215,11 +215,7 @@
 
 @pytest.mark.skip_github
 @pytest.mark.parametrize("process_type", [("INFLEXIBLE"), ("SHIFTABLE"), ("BREAKABLE")])
-<<<<<<< HEAD
-def test_add_process(app, db, process_power_sensor, process_type):
-=======
 def test_add_process(app, process_power_sensor, process_type):
->>>>>>> 383e7fda
     """
     Schedule a 4h of consumption block at a constant power of 400kW in a day using
     the three process policies: INFLEXIBLE, SHIFTABLE and BREAKABLE.
@@ -257,9 +253,6 @@
     schedule = process_power_sensor.search_beliefs()
     # check if the schedule is not empty more detailed testing can be found
     # in data/models/planning/tests/test_processs.py.
-<<<<<<< HEAD
-    assert (schedule == -0.4).event_value.sum() == 4
-=======
     assert (schedule == -0.4).event_value.sum() == 4
 
 
@@ -290,5 +283,4 @@
         sensor.unit == "kWh"
     else:
         assert result.exit_code == 1
-        assert sensor is None
->>>>>>> 383e7fda
+        assert sensor is None