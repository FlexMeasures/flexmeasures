--- conflicted
+++ resolved
@@ -40,15 +40,9 @@
     # Check database for annotation entry
     assert db.session.execute(
         select(Annotation)
-<<<<<<< HEAD
-        .filter(
-            Annotation.content == cli_input["content"],
-            Annotation.start == cli_input["at"],
-=======
         .filter_by(
             content=cli_input["content"],
             start=cli_input["at"],
->>>>>>> 071a4de2
         )
         .join(AccountAnnotationRelationship)
         .filter_by(
@@ -365,13 +359,7 @@
 
     from flexmeasures.cli.data_add import add_schedule_process
 
-<<<<<<< HEAD
-    epex_da = app.db.session.execute(
-        select(Sensor).filter(Sensor.name == "epex_da")
-    ).scalar_one_or_none()
-=======
     epex_da = get_test_sensor(db)
->>>>>>> 071a4de2
 
     process_power_sensor_id = process_power_sensor
 
@@ -396,11 +384,7 @@
 
     assert result.exit_code == 0  # run command without errors
 
-<<<<<<< HEAD
-    process_power_sensor = app.db.session.get(Sensor, process_power_sensor_id)
-=======
     process_power_sensor = db.session.get(Sensor, process_power_sensor_id)
->>>>>>> 071a4de2
     schedule = process_power_sensor.search_beliefs()
     # check if the schedule is not empty more detailed testing can be found
     # in data/models/planning/tests/test_processs.py.
@@ -429,11 +413,7 @@
     runner = app.test_cli_runner()
     result = runner.invoke(add_sensor, to_flags(cli_input))
     sensor: Sensor = db.session.execute(
-<<<<<<< HEAD
-        select(Sensor).filter(Sensor.name == name)
-=======
         select(Sensor).filter_by(name=name)
->>>>>>> 071a4de2
     ).scalar_one_or_none()
     if success:
         assert result.exit_code == 0
