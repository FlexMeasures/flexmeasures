import pytest

import pandas as pd
import timely_beliefs as tb
from sqlalchemy import select

from flexmeasures.cli.tests.utils import to_flags
from flexmeasures.data.models.time_series import TimedBelief
from flexmeasures.cli.tests.utils import get_click_commands
from flexmeasures.tests.utils import get_test_sensor


@pytest.mark.skip
def test_add_one_sensor_attribute(app, db, setup_markets):
    from flexmeasures.cli.data_edit import edit_attribute

    # Load sensor from database and count attributes
<<<<<<< HEAD
    sensor = db.session.execute(
        select(Sensor).filter(Sensor.name == "epex_da")
    ).scalar_one_or_none()
=======
    sensor = get_test_sensor(db)
>>>>>>> 071a4de2
    n_attributes_before = len(sensor.attributes)

    cli_input = {
        "sensor": sensor.id,
        "attribute": "some new attribute",
        "float": 3,
    }
    runner = app.test_cli_runner()
    result = runner.invoke(edit_attribute, to_flags(cli_input))
    assert result.exit_code == 0 and "Success" in result.output, result.exception

    # Reload sensor from database and count attributes
<<<<<<< HEAD
    sensor = db.session.execute(
        select(Sensor).filter(Sensor.name == "epex_da")
    ).scalar_one_or_none()
=======
    sensor = get_test_sensor(db)
>>>>>>> 071a4de2
    n_attributes_after = len(sensor.attributes)

    assert n_attributes_after == n_attributes_before + 1


@pytest.mark.skip_github
@pytest.mark.parametrize(
    "event_starts_after, event_ends_before",
    (
        ["", ""],
        ["2021-03-28 15:00:00+00:00", "2021-03-28 16:00:00+00:00"],
    ),
)
def test_resample_sensor_data(
    app, db, setup_beliefs, event_starts_after: str, event_ends_before: str
):
    """Check resampling market data from hourly to 30 minute resolution and back."""

    from flexmeasures.cli.data_edit import resample_sensor_data

<<<<<<< HEAD
    sensor = db.session.execute(
        select(Sensor).filter(Sensor.name == "epex_da")
    ).scalar_one_or_none()
=======
    sensor = get_test_sensor(db)
>>>>>>> 071a4de2
    event_starts_after = pd.Timestamp(event_starts_after)
    event_ends_before = pd.Timestamp(event_ends_before)
    beliefs_before = sensor.search_beliefs(
        most_recent_beliefs_only=False,
        event_starts_after=event_starts_after,
        event_ends_before=event_ends_before,
    )

    # Check whether fixtures have flushed
    assert sensor.id is not None

    # Check whether we have all desired beliefs
    query = select(TimedBelief).filter(TimedBelief.sensor_id == sensor.id)
    if not pd.isnull(event_starts_after):
        query = query.filter(TimedBelief.event_start >= event_starts_after)
    if not pd.isnull(event_ends_before):
        query = query.filter(
            TimedBelief.event_start + sensor.event_resolution <= event_ends_before
        )
    all_beliefs_for_given_sensor = db.session.scalars(query).all()
    pd.testing.assert_frame_equal(
        tb.BeliefsDataFrame(all_beliefs_for_given_sensor), beliefs_before
    )

    cli_input = {
        "sensor": sensor.id,
        "event-resolution": sensor.event_resolution.seconds / 60 / 2,
    }
    runner = app.test_cli_runner()
    result = runner.invoke(
        resample_sensor_data, to_flags(cli_input) + ["--skip-integrity-check"]
    )

    # Check result for success
    assert "Successfully resampled" in result.output

    # Check that we now have twice as much data for this sensor
<<<<<<< HEAD
    sensor = db.session.execute(
        select(Sensor).filter(Sensor.name == "epex_da")
    ).scalar_one_or_none()
=======
    sensor = get_test_sensor(db)
>>>>>>> 071a4de2
    beliefs_after = sensor.search_beliefs(
        most_recent_beliefs_only=False,
        event_starts_after=event_starts_after,
        event_ends_before=event_ends_before,
    )
    assert len(beliefs_after) == 2 * len(beliefs_before)

    # Checksum
    assert beliefs_after["event_value"].sum() == 2 * beliefs_before["event_value"].sum()

    # Resample back to original resolution (on behalf of the next test case)
    cli_input["event-resolution"] = sensor.event_resolution.seconds / 60
    result = runner.invoke(
        resample_sensor_data, to_flags(cli_input) + ["--skip-integrity-check"]
    )
    assert "Successfully resampled" in result.output


def test_cli_help(app):
    """Test that showing help does not throw an error."""
    from flexmeasures.cli import data_edit

    runner = app.test_cli_runner()
    for cmd in get_click_commands(data_edit):
        result = runner.invoke(cmd, ["--help"])
        assert result.exit_code == 0
        assert "Usage" in result.output<|MERGE_RESOLUTION|>--- conflicted
+++ resolved
@@ -15,13 +15,7 @@
     from flexmeasures.cli.data_edit import edit_attribute
 
     # Load sensor from database and count attributes
-<<<<<<< HEAD
-    sensor = db.session.execute(
-        select(Sensor).filter(Sensor.name == "epex_da")
-    ).scalar_one_or_none()
-=======
     sensor = get_test_sensor(db)
->>>>>>> 071a4de2
     n_attributes_before = len(sensor.attributes)
 
     cli_input = {
@@ -34,13 +28,7 @@
     assert result.exit_code == 0 and "Success" in result.output, result.exception
 
     # Reload sensor from database and count attributes
-<<<<<<< HEAD
-    sensor = db.session.execute(
-        select(Sensor).filter(Sensor.name == "epex_da")
-    ).scalar_one_or_none()
-=======
     sensor = get_test_sensor(db)
->>>>>>> 071a4de2
     n_attributes_after = len(sensor.attributes)
 
     assert n_attributes_after == n_attributes_before + 1
@@ -61,13 +49,7 @@
 
     from flexmeasures.cli.data_edit import resample_sensor_data
 
-<<<<<<< HEAD
-    sensor = db.session.execute(
-        select(Sensor).filter(Sensor.name == "epex_da")
-    ).scalar_one_or_none()
-=======
     sensor = get_test_sensor(db)
->>>>>>> 071a4de2
     event_starts_after = pd.Timestamp(event_starts_after)
     event_ends_before = pd.Timestamp(event_ends_before)
     beliefs_before = sensor.search_beliefs(
@@ -105,13 +87,7 @@
     assert "Successfully resampled" in result.output
 
     # Check that we now have twice as much data for this sensor
-<<<<<<< HEAD
-    sensor = db.session.execute(
-        select(Sensor).filter(Sensor.name == "epex_da")
-    ).scalar_one_or_none()
-=======
     sensor = get_test_sensor(db)
->>>>>>> 071a4de2
     beliefs_after = sensor.search_beliefs(
         most_recent_beliefs_only=False,
         event_starts_after=event_starts_after,
