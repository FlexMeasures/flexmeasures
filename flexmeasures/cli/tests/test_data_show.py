--- conflicted
+++ resolved
@@ -94,13 +94,7 @@
 def test_plot_beliefs(app, fresh_db, setup_beliefs_fresh_db):
     from flexmeasures.cli.data_show import plot_beliefs
 
-<<<<<<< HEAD
-    sensor = fresh_db.session.execute(
-        select(Sensor).filter_by(name="epex_da")
-    ).scalar_one_or_none()
-=======
     sensor = get_test_sensor(fresh_db)
->>>>>>> 071a4de2
 
     runner = app.test_cli_runner()
     result = runner.invoke(
@@ -137,13 +131,7 @@
 def test_export_chart(app, fresh_db, setup_beliefs_fresh_db, _format):
     from flexmeasures.cli.data_show import chart
 
-<<<<<<< HEAD
-    sensor = fresh_db.session.execute(
-        select(Sensor).filter_by(name="epex_da")
-    ).scalar_one_or_none()
-=======
     sensor = get_test_sensor(fresh_db)
->>>>>>> 071a4de2
     sensor_id = sensor.id
 
     runner = app.test_cli_runner()
