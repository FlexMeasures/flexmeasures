"""
CLI commands for removing data
"""

from __future__ import annotations

from datetime import timedelta
from itertools import chain

import click
from flask import current_app as app
from flask.cli import with_appcontext
from timely_beliefs.beliefs.queries import query_unchanged_beliefs
from sqlalchemy import select, func, delete


from flexmeasures.data import db
from flexmeasures.data.models.user import Account, AccountRole, RolesAccounts, User
from flexmeasures.data.models.generic_assets import GenericAsset
from flexmeasures.data.models.time_series import Sensor, TimedBelief
from flexmeasures.data.schemas.generic_assets import GenericAssetIdField
from flexmeasures.data.schemas.sensors import SensorIdField
from flexmeasures.data.services.users import find_user_by_email, delete_user
from flexmeasures.cli.utils import MsgStyle, DeprecatedOption, DeprecatedOptionsCommand


@click.group("delete")
def fm_delete_data():
    """FlexMeasures: Delete data."""


@fm_delete_data.command("account-role")
@with_appcontext
@click.option("--name", required=True)
def delete_account_role(name: str):
    """
    Delete an account role.
    If it has accounts connected, print them before deleting the connection.
    """
    role: AccountRole = db.session.execute(
        select(AccountRole).filter_by(name=name)
    ).scalar_one_or_none()
    if role is None:
        click.secho(f"Account role '{name}' does not exist.", **MsgStyle.ERROR)
        raise click.Abort()
    accounts = role.accounts.all()
    if len(accounts) > 0:
        click.secho(
            f"The following accounts have role '{role.name}': {','.join([a.name for a in accounts])}. Removing this role from them ...",
        )
        for account in accounts:
            account.account_roles.remove(role)
<<<<<<< HEAD
    db.session.execute(delete(AccountRole).filter_by(name=role.name))
=======
    db.session.execute(delete(AccountRole).filter_by(id=role.id))
>>>>>>> 071a4de2
    db.session.commit()
    click.secho(f"Account role '{name}' has been deleted.", **MsgStyle.SUCCESS)


@fm_delete_data.command("account")
@with_appcontext
@click.option("--id", type=int)
@click.option(
    "--force/--no-force", default=False, help="Skip warning about consequences."
)
def delete_account(id: int, force: bool):
    """
    Delete an account, including their users & data.
    """
    account: Account = db.session.get(Account, id)
    if account is None:
        click.secho(f"Account with ID '{id}' does not exist.", **MsgStyle.ERROR)
        raise click.Abort()
    if not force:
        prompt = f"Delete account '{account.name}', including generic assets, users and all their data?\n"
<<<<<<< HEAD
        users = (
            db.session.execute(select(User).filter_by(account_id=id)).scalars().all()
        )
        if users:
            prompt += "Affected users: " + ",".join([u.username for u in users]) + "\n"
        generic_assets = (
            db.session.execute(select(GenericAsset).filter_by(account_id=id))
            .scalars()
            .all()
        )
=======
        users = db.session.scalars(select(User).filter_by(account_id=id)).all()
        if users:
            prompt += "Affected users: " + ",".join([u.username for u in users]) + "\n"
        generic_assets = db.session.scalars(
            select(GenericAsset).filter_by(account_id=id)
        ).all()
>>>>>>> 071a4de2
        if generic_assets:
            prompt += (
                "Affected generic assets: "
                + ",".join([ga.name for ga in generic_assets])
                + "\n"
            )
        click.confirm(prompt, abort=True)
    for user in account.users:
        click.secho(f"Deleting user {user} ...")
        delete_user(user)
<<<<<<< HEAD
    for role_account_association in (
        db.session.execute(select(RolesAccounts).filter_by(account_id=account.id))
        .scalars()
        .all()
    ):
=======
    for role_account_association in db.session.scalars(
        select(RolesAccounts).filter_by(account_id=account.id)
    ).all():
>>>>>>> 071a4de2
        role = db.session.get(AccountRole, role_account_association.role_id)
        click.echo(
            f"Deleting association of account {account.name} and role {role.name} ...",
        )
        db.session.execute(
<<<<<<< HEAD
            delete(RolesAccounts).filter_by(role_id=role_account_association.role_id)
=======
            delete(RolesAccounts).filter_by(
                account_id=role_account_association.account_id
            )
>>>>>>> 071a4de2
        )
    for asset in account.generic_assets:
        click.echo(f"Deleting generic asset {asset} (and sensors & beliefs) ...")
        db.session.execute(delete(GenericAsset).filter_by(id=asset.id))
    account_name = account.name
<<<<<<< HEAD
    db.session.execute(delete(Account).filter_by(name=account_name))
=======
    db.session.execute(delete(Account).filter_by(id=account.id))
>>>>>>> 071a4de2
    db.session.commit()
    click.secho(f"Account {account_name} has been deleted.", **MsgStyle.SUCCESS)


@fm_delete_data.command("user")
@with_appcontext
@click.option("--email")
@click.option(
    "--force/--no-force", default=False, help="Skip warning about consequences."
)
def delete_a_user(email: str, force: bool):
    """
    Delete a user & also their assets and data.
    """
    if not force:
        prompt = f"Delete user '{email}'?"
        click.confirm(prompt, abort=True)
    the_user = find_user_by_email(email)
    if the_user is None:
        click.secho(
            f"Could not find user with email address '{email}' ...", **MsgStyle.WARN
        )
        raise click.Abort()
    delete_user(the_user)
    db.session.commit()


@fm_delete_data.command("asset")
@with_appcontext
@click.option("--id", "asset", type=GenericAssetIdField())
@click.option(
    "--force/--no-force", default=False, help="Skip warning about consequences."
)
def delete_asset_and_data(asset: GenericAsset, force: bool):
    """
    Delete an asset & also its sensors and data.
    """
    if not force:
        prompt = (
            f"Delete {asset.__repr__()}, including all its sensors, data and children?"
        )
        click.confirm(prompt, abort=True)
    db.session.execute(delete(GenericAsset).filter_by(id=asset.id))
    db.session.commit()


@fm_delete_data.command("structure")
@with_appcontext
@click.option(
    "--force/--no-force", default=False, help="Skip warning about consequences."
)
def delete_structure(force):
    """
    Delete all structural (non time-series) data like assets (types),
    sources, roles and users.
    """
    if not force:
        click.confirm(
            f"Sure to delete all asset(type)s, sources, roles and users from {db.engine}?",
            abort=True,
        )
    from flexmeasures.data.scripts.data_gen import depopulate_structure

    depopulate_structure(db)


@fm_delete_data.command("measurements", cls=DeprecatedOptionsCommand)
@with_appcontext
@click.option(
    "--sensor",
    "--sensor-id",
    "sensor_id",
    type=int,
    cls=DeprecatedOption,
    deprecated=["--sensor-id"],
    preferred="--sensor",
    help="Delete (time series) data for a single sensor only. Follow up with the sensor's ID.",
)
@click.option(
    "--force/--no-force", default=False, help="Skip warning about consequences."
)
def delete_measurements(
    force: bool,
    sensor_id: int | None = None,
):
    """Delete measurements (ex-post beliefs, i.e. with belief_horizon <= 0)."""
    if not force:
        click.confirm(f"Sure to delete all measurements from {db.engine}?", abort=True)
    from flexmeasures.data.scripts.data_gen import depopulate_measurements

    depopulate_measurements(db, sensor_id)


@fm_delete_data.command("prognoses", cls=DeprecatedOptionsCommand)
@with_appcontext
@click.option(
    "--force/--no-force", default=False, help="Skip warning about consequences."
)
@click.option(
    "--sensor",
    "--sensor-id",
    "sensor_id",
    type=int,
    cls=DeprecatedOption,
    deprecated=["--sensor-id"],
    preferred="--sensor",
    help="Delete (time series) data for a single sensor only. Follow up with the sensor's ID. ",
)
def delete_prognoses(
    force: bool,
    sensor_id: int | None = None,
):
    """Delete forecasts and schedules (ex-ante beliefs, i.e. with belief_horizon > 0)."""
    if not force:
        click.confirm(f"Sure to delete all prognoses from {db.engine}?", abort=True)
    from flexmeasures.data.scripts.data_gen import depopulate_prognoses

    depopulate_prognoses(db, sensor_id)


@fm_delete_data.command("unchanged-beliefs", cls=DeprecatedOptionsCommand)
@with_appcontext
@click.option(
    "--sensor",
    "--sensor-id",
    "sensor_id",
    type=int,
    cls=DeprecatedOption,
    deprecated=["--sensor-id"],
    preferred="--sensor",
    help="Delete unchanged (time series) data for a single sensor only. Follow up with the sensor's ID. ",
)
@click.option(
    "--delete-forecasts/--keep-forecasts",
    "delete_unchanged_forecasts",
    default=True,
    help="Use the --keep-forecasts flag to keep unchanged beliefs with a positive belief horizon (forecasts).",
)
@click.option(
    "--delete-measurements/--keep-measurements",
    "delete_unchanged_measurements",
    default=True,
    help="Use the --keep-measurements flag to keep beliefs with a zero or negative belief horizon (measurements, nowcasts and backcasts).",
)
def delete_unchanged_beliefs(
    sensor_id: int | None = None,
    delete_unchanged_forecasts: bool = True,
    delete_unchanged_measurements: bool = True,
):
    """Delete unchanged beliefs (i.e. updated beliefs with a later belief time, but with the same event value)."""
    q = select(TimedBelief)
    if sensor_id:
<<<<<<< HEAD
        sensor = db.session.execute(
            select(Sensor).filter(Sensor.id == sensor_id)
        ).scalar_one_or_none()
=======
        sensor = db.session.get(Sensor, sensor_id)
>>>>>>> 071a4de2
        if sensor is None:
            click.secho(
                f"Failed to delete any beliefs: no sensor found with id {sensor_id}.",
                **MsgStyle.ERROR,
            )
            raise click.Abort()
        q = q.filter_by(sensor_id=sensor.id)
    num_beliefs_before = db.session.scalar(select(func.count()).select_from(q))
    unchanged_queries = []
    num_forecasts_up_for_deletion = 0
    num_measurements_up_for_deletion = 0
    if delete_unchanged_forecasts:
        q_unchanged_forecasts = query_unchanged_beliefs(
            db.session,
            TimedBelief,
            q.filter(
                TimedBelief.belief_horizon > timedelta(0),
            ),
            include_non_positive_horizons=False,
        )
        unchanged_queries.append(q_unchanged_forecasts)
        num_forecasts_up_for_deletion = db.session.scalar(
            select(func.count()).select_from(q_unchanged_forecasts)
        )
    if delete_unchanged_measurements:
        q_unchanged_measurements = query_unchanged_beliefs(
            db.session,
            TimedBelief,
            q.filter(
                TimedBelief.belief_horizon <= timedelta(0),
            ),
            include_positive_horizons=False,
        )
        unchanged_queries.append(q_unchanged_measurements)
        num_measurements_up_for_deletion = db.session.scalar(
            select(func.count()).select_from(q_unchanged_measurements)
        )

    num_beliefs_up_for_deletion = (
        num_forecasts_up_for_deletion + num_measurements_up_for_deletion
    )
    prompt = f"Delete {num_beliefs_up_for_deletion} unchanged beliefs ({num_measurements_up_for_deletion} measurements and {num_forecasts_up_for_deletion} forecasts) out of {num_beliefs_before} beliefs?"
    click.confirm(prompt, abort=True)

    beliefs_up_for_deletion = list(
        chain(*[db.session.scalars(q).all() for q in unchanged_queries])
    )
    batch_size = 10000
    for i, b in enumerate(beliefs_up_for_deletion, start=1):
        if i % batch_size == 0 or i == num_beliefs_up_for_deletion:
            click.echo(f"{i} beliefs processed ...")
        db.session.execute(
            delete(TimedBelief).filter_by(
                belief_horizon=b.belief_horizon,
                event_start=b.event_start,
                sensor_id=b.sensor_id,
                source_id=b.source_id,
                cumulative_probability=b.cumulative_probability,
            )
        )
    click.secho(f"Removing {num_beliefs_up_for_deletion} beliefs ...")
    db.session.commit()
    num_beliefs_after = db.session.scalar(select(func.count()).select_from(q))
    click.secho(f"Done! {num_beliefs_after} beliefs left", **MsgStyle.SUCCESS)


@fm_delete_data.command("nan-beliefs", cls=DeprecatedOptionsCommand)
@with_appcontext
@click.option(
    "--sensor",
    "--sensor-id",
    "sensor_id",
    type=int,
    cls=DeprecatedOption,
    deprecated=["--sensor-id"],
    preferred="--sensor",
    help="Delete NaN time series data for a single sensor only. Follow up with the sensor's ID.",
)
def delete_nan_beliefs(sensor_id: int | None = None):
    """Delete NaN beliefs."""
    q = select(TimedBelief)
    if sensor_id is not None:
        q = q.filter(TimedBelief.sensor_id == sensor_id)
    query = q.filter(TimedBelief.event_value == float("NaN"))
    prompt = f"Delete {db.session.scalar(select(func.count()).select_from(query))} NaN beliefs out of {db.session.scalar(select(func.count()).select_from(q))} beliefs?"
    click.confirm(prompt, abort=True)
    db.session.execute(delete(TimedBelief).filter_by(event_value=float("NaN")))
    db.session.commit()
    click.secho(
        f"Done! {db.session.scalar(select(func.count()).select_from(q))} beliefs left",
        **MsgStyle.SUCCESS,
    )


@fm_delete_data.command("sensor")
@with_appcontext
@click.option(
    "--id",
    "sensors",
    type=SensorIdField(),
    required=True,
    multiple=True,
    help="Delete a sensor and its (time series) data. Follow up with the sensor's ID. "
    "This argument can be given multiple times",
)
def delete_sensor(
    sensors: list[Sensor],
):
    """Delete sensors and their (time series) data."""
    n = delete(TimedBelief).where(
        TimedBelief.sensor_id.in_(sensor.id for sensor in sensors)
    )
    statements = []
    for sensor in sensors:
        statements.append(delete(Sensor).filter_by(id=sensor.id))
    click.confirm(
        f"Delete {', '.join(sensor.__repr__() for sensor in sensors)}, along with {n} beliefs?",
        abort=True,
    )
    for statement in statements:
        db.session.execute(statement)
    db.session.commit()


app.cli.add_command(fm_delete_data)<|MERGE_RESOLUTION|>--- conflicted
+++ resolved
@@ -50,11 +50,7 @@
         )
         for account in accounts:
             account.account_roles.remove(role)
-<<<<<<< HEAD
-    db.session.execute(delete(AccountRole).filter_by(name=role.name))
-=======
     db.session.execute(delete(AccountRole).filter_by(id=role.id))
->>>>>>> 071a4de2
     db.session.commit()
     click.secho(f"Account role '{name}' has been deleted.", **MsgStyle.SUCCESS)
 
@@ -75,25 +71,12 @@
         raise click.Abort()
     if not force:
         prompt = f"Delete account '{account.name}', including generic assets, users and all their data?\n"
-<<<<<<< HEAD
-        users = (
-            db.session.execute(select(User).filter_by(account_id=id)).scalars().all()
-        )
-        if users:
-            prompt += "Affected users: " + ",".join([u.username for u in users]) + "\n"
-        generic_assets = (
-            db.session.execute(select(GenericAsset).filter_by(account_id=id))
-            .scalars()
-            .all()
-        )
-=======
         users = db.session.scalars(select(User).filter_by(account_id=id)).all()
         if users:
             prompt += "Affected users: " + ",".join([u.username for u in users]) + "\n"
         generic_assets = db.session.scalars(
             select(GenericAsset).filter_by(account_id=id)
         ).all()
->>>>>>> 071a4de2
         if generic_assets:
             prompt += (
                 "Affected generic assets: "
@@ -104,39 +87,23 @@
     for user in account.users:
         click.secho(f"Deleting user {user} ...")
         delete_user(user)
-<<<<<<< HEAD
-    for role_account_association in (
-        db.session.execute(select(RolesAccounts).filter_by(account_id=account.id))
-        .scalars()
-        .all()
-    ):
-=======
     for role_account_association in db.session.scalars(
         select(RolesAccounts).filter_by(account_id=account.id)
     ).all():
->>>>>>> 071a4de2
         role = db.session.get(AccountRole, role_account_association.role_id)
         click.echo(
             f"Deleting association of account {account.name} and role {role.name} ...",
         )
         db.session.execute(
-<<<<<<< HEAD
-            delete(RolesAccounts).filter_by(role_id=role_account_association.role_id)
-=======
             delete(RolesAccounts).filter_by(
                 account_id=role_account_association.account_id
             )
->>>>>>> 071a4de2
         )
     for asset in account.generic_assets:
         click.echo(f"Deleting generic asset {asset} (and sensors & beliefs) ...")
         db.session.execute(delete(GenericAsset).filter_by(id=asset.id))
     account_name = account.name
-<<<<<<< HEAD
-    db.session.execute(delete(Account).filter_by(name=account_name))
-=======
     db.session.execute(delete(Account).filter_by(id=account.id))
->>>>>>> 071a4de2
     db.session.commit()
     click.secho(f"Account {account_name} has been deleted.", **MsgStyle.SUCCESS)
 
@@ -289,13 +256,7 @@
     """Delete unchanged beliefs (i.e. updated beliefs with a later belief time, but with the same event value)."""
     q = select(TimedBelief)
     if sensor_id:
-<<<<<<< HEAD
-        sensor = db.session.execute(
-            select(Sensor).filter(Sensor.id == sensor_id)
-        ).scalar_one_or_none()
-=======
         sensor = db.session.get(Sensor, sensor_id)
->>>>>>> 071a4de2
         if sensor is None:
             click.secho(
                 f"Failed to delete any beliefs: no sensor found with id {sensor_id}.",
