--- conflicted
+++ resolved
@@ -301,12 +301,9 @@
         for path, sensor in zip(entity_paths, sensors)
     }
 
-<<<<<<< HEAD
     return aliases
-=======
-    return aliases
-
-
+
+  
 def validate_color_cli(ctx, param, value):
     """
     Optional parameter validation
@@ -342,5 +339,4 @@
         validate_url(value)
     except ValueError as e:
         click.secho(str(e), **MsgStyle.ERROR)
-        raise click.Abort()
->>>>>>> 9d7a2552
+        raise click.Abort()