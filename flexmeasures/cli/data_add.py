"""
CLI commands for populating the database
"""

from __future__ import annotations

from datetime import datetime, timedelta
from typing import Type, List
<<<<<<< HEAD
=======
import isodate
>>>>>>> 383e7fda
import json
from pathlib import Path
from io import TextIOBase

from marshmallow import validate
import pandas as pd
import pytz
from flask import current_app as app
from flask.cli import with_appcontext
import click
import getpass
from sqlalchemy.exc import IntegrityError
from sqlalchemy import func
from timely_beliefs.sensors.func_store.knowledge_horizons import x_days_ago_at_y_oclock
import timely_beliefs as tb
import timely_beliefs.utils as tb_utils
from workalendar.registry import registry as workalendar_registry

from flexmeasures.cli.utils import DeprecatedDefaultGroup, MsgStyle
from flexmeasures.data import db
from flexmeasures.data.scripts.data_gen import (
    add_transmission_zone_asset,
    populate_initial_structure,
    add_default_asset_types,
)
from flexmeasures.data.services.data_sources import get_or_create_source
from flexmeasures.data.services.forecasting import create_forecasting_jobs
from flexmeasures.data.services.scheduling import make_schedule, create_scheduling_job
from flexmeasures.data.services.users import create_user
from flexmeasures.data.models.user import Account, AccountRole, RolesAccounts
from flexmeasures.data.models.time_series import (
    Sensor,
    TimedBelief,
)
from flexmeasures.data.models.validation_utils import (
    check_required_attributes,
    MissingAttributeException,
)
from flexmeasures.data.models.annotations import Annotation, get_or_create_annotation
from flexmeasures.data.schemas import (
    AwareDateTimeField,
    DurationField,
    LatitudeField,
    LongitudeField,
    SensorIdField,
    TimeIntervalField,
)
from flexmeasures.data.schemas.times import TimeIntervalSchema
from flexmeasures.data.schemas.scheduling.storage import EfficiencyField
from flexmeasures.data.schemas.sensors import SensorSchema
from flexmeasures.data.schemas.units import QuantityField
from flexmeasures.data.schemas.generic_assets import (
    GenericAssetSchema,
    GenericAssetTypeSchema,
)
from flexmeasures.data.models.generic_assets import GenericAsset, GenericAssetType
from flexmeasures.data.models.user import User
from flexmeasures.data.services.data_sources import (
    get_source_or_none,
)
from flexmeasures.data.services.utils import get_or_create_model
from flexmeasures.utils import flexmeasures_inflection
from flexmeasures.utils.time_utils import server_now, apply_offset_chain
from flexmeasures.utils.unit_utils import convert_units, ur
from flexmeasures.data.utils import save_to_db
from flexmeasures.data.models.reporting import Reporter
from timely_beliefs import BeliefsDataFrame


@click.group("add")
def fm_add_data():
    """FlexMeasures: Add data."""


@fm_add_data.command("account-role")
@with_appcontext
@click.option("--name", required=True)
@click.option("--description")
def new_account_role(name: str, description: str):
    """
    Create an account role.
    """
    role = AccountRole.query.filter_by(name=name).one_or_none()
    if role is not None:
        click.secho(f"Account role '{name}' already exists.", **MsgStyle.ERROR)
        raise click.Abort()
    role = AccountRole(name=name, description=description)
    db.session.add(role)
    db.session.commit()
    click.secho(
        f"Account role '{name}' (ID: {role.id}) successfully created.",
        **MsgStyle.SUCCESS,
    )


@fm_add_data.command("account")
@with_appcontext
@click.option("--name", required=True)
@click.option("--roles", help="e.g. anonymous,Prosumer,CPO")
def new_account(name: str, roles: str):
    """
    Create an account for a tenant in the FlexMeasures platform.
    """
    account = db.session.query(Account).filter_by(name=name).one_or_none()
    if account is not None:
        click.secho(f"Account '{name}' already exists.", **MsgStyle.ERROR)
        raise click.Abort()
    account = Account(name=name)
    db.session.add(account)
    if roles:
        for role_name in roles.split(","):
            role = AccountRole.query.filter_by(name=role_name).one_or_none()
            if role is None:
                click.secho(f"Adding account role {role_name} ...", **MsgStyle.ERROR)
                role = AccountRole(name=role_name)
                db.session.add(role)
            db.session.flush()
            db.session.add(RolesAccounts(role_id=role.id, account_id=account.id))
    db.session.commit()
    click.secho(
        f"Account '{name}' (ID: {account.id}) successfully created.",
        **MsgStyle.SUCCESS,
    )


@fm_add_data.command("user")
@with_appcontext
@click.option("--username", required=True)
@click.option("--email", required=True)
@click.option(
    "--account-id",
    type=int,
    required=True,
    help="Add user to this account. Follow up with the account's ID.",
)
@click.option("--roles", help="e.g. anonymous,Prosumer,CPO")
@click.option(
    "--timezone",
    "timezone_optional",
    help="Timezone as string, e.g. 'UTC' or 'Europe/Amsterdam' (defaults to FLEXMEASURES_TIMEZONE config setting)",
)
def new_user(
    username: str,
    email: str,
    account_id: int,
    roles: list[str],
    timezone_optional: str | None,
):
    """
    Create a FlexMeasures user.

    The `users create` task from Flask Security Too is too simple for us.
    Use this to add email, timezone and roles.
    """
    if timezone_optional is None:
        timezone = app.config.get("FLEXMEASURES_TIMEZONE", "UTC")
        click.secho(
            f"Setting user timezone to {timezone} (taken from FLEXMEASURES_TIMEZONE config setting)...",
            **MsgStyle.WARN,
        )
    else:
        timezone = timezone_optional
    try:
        pytz.timezone(timezone)
    except pytz.UnknownTimeZoneError:
        click.secho(f"Timezone {timezone} is unknown!", **MsgStyle.ERROR)
        raise click.Abort()
    account = db.session.query(Account).get(account_id)
    if account is None:
        click.secho(f"No account with ID {account_id} found!", **MsgStyle.ERROR)
        raise click.Abort()
    pwd1 = getpass.getpass(prompt="Please enter the password:")
    pwd2 = getpass.getpass(prompt="Please repeat the password:")
    if pwd1 != pwd2:
        click.secho("Passwords do not match!", **MsgStyle.ERROR)
        raise click.Abort()
    created_user = create_user(
        username=username,
        email=email,
        password=pwd1,
        account_name=account.name,
        timezone=timezone,
        user_roles=roles,
        check_email_deliverability=False,
    )
    db.session.commit()
    click.secho(f"Successfully created user {created_user}", **MsgStyle.SUCCESS)


@fm_add_data.command("sensor")
@with_appcontext
@click.option("--name", required=True)
@click.option("--unit", required=True, help="e.g. °C, m/s, kW/m²")
@click.option(
    "--event-resolution",
    required=True,
    type=str,
    help="Expected resolution of the data in ISO8601 duration string",
)
@click.option(
    "--timezone",
    required=True,
    help="Timezone as string, e.g. 'UTC' or 'Europe/Amsterdam'",
)
@click.option(
    "--asset-id",
    "generic_asset_id",
    required=True,
    type=int,
    help="Generic asset to assign this sensor to",
)
@click.option(
    "--attributes",
    required=False,
    type=str,
    default="{}",
    help='Additional attributes. Passed as JSON string, should be a dict. Hint: Currently, for sensors that measure power, use {"capacity_in_mw": 10} to set a capacity of 10 MW',
)
def add_sensor(**args):
    """Add a sensor."""
    check_timezone(args["timezone"])
    try:
        attributes = json.loads(args["attributes"])
    except json.decoder.JSONDecodeError as jde:
        click.secho(
            f"Error decoding --attributes. Please check your JSON: {jde}",
            **MsgStyle.ERROR,
        )
        raise click.Abort()
    del args["attributes"]  # not part of schema
    if args["event_resolution"].isdigit():
        click.secho(
            "DeprecationWarning: Use ISO8601 duration string for event-resolution, minutes in int will be depricated from v0.16.0",
            **MsgStyle.WARN,
        )
        timedelta_event_resolution = timedelta(minutes=int(args["event_resolution"]))
        isodate_event_resolution = isodate.duration_isoformat(
            timedelta_event_resolution
        )
        args["event_resolution"] = isodate_event_resolution
    check_errors(SensorSchema().validate(args))

    sensor = Sensor(**args)
    if not isinstance(attributes, dict):
        click.secho("Attributes should be a dict.", **MsgStyle.ERROR)
        raise click.Abort()
    sensor.attributes = attributes
    if sensor.measures_power:
        if "capacity_in_mw" not in sensor.attributes:
            click.secho(
                "A sensor which measures power needs a capacity (see --attributes).",
                **MsgStyle.ERROR,
            )
            raise click.Abort()
    db.session.add(sensor)
    db.session.commit()
    click.secho(f"Successfully created sensor with ID {sensor.id}", **MsgStyle.SUCCESS)
    click.secho(
        f"You can access it at its entity address {sensor.entity_address}",
        **MsgStyle.SUCCESS,
    )


@fm_add_data.command("asset-type")
@with_appcontext
@click.option("--name", required=True)
@click.option(
    "--description",
    type=str,
    help="Description (useful to explain acronyms, for example).",
)
def add_asset_type(**args):
    """Add an asset type."""
    check_errors(GenericAssetTypeSchema().validate(args))
    generic_asset_type = GenericAssetType(**args)
    db.session.add(generic_asset_type)
    db.session.commit()
    click.secho(
        f"Successfully created asset type with ID {generic_asset_type.id}.",
        **MsgStyle.SUCCESS,
    )
    click.secho("You can now assign assets to it.", **MsgStyle.SUCCESS)


@fm_add_data.command("asset")
@with_appcontext
@click.option("--name", required=True)
@click.option(
    "--latitude",
    type=LatitudeField(),
    help="Latitude of the asset's location",
)
@click.option(
    "--longitude",
    type=LongitudeField(),
    help="Longitude of the asset's location",
)
@click.option(
    "--account-id",
    type=int,
    required=False,
    help="Add asset to this account. Follow up with the account's ID. If not set, the asset will become public (which makes it accessible to all users).",
)
@click.option(
    "--asset-type-id",
    "generic_asset_type_id",
    required=True,
    type=int,
    help="Asset type to assign to this asset",
)
def add_asset(**args):
    """Add an asset."""
    check_errors(GenericAssetSchema().validate(args))
    generic_asset = GenericAsset(**args)
    if generic_asset.account_id is None:
        click.secho(
            "Creating a PUBLIC asset, as no --account-id is given ...",
            **MsgStyle.WARN,
        )
    db.session.add(generic_asset)
    db.session.commit()
    click.secho(
        f"Successfully created asset with ID {generic_asset.id}.", **MsgStyle.SUCCESS
    )
    click.secho("You can now assign sensors to it.", **MsgStyle.SUCCESS)


@fm_add_data.command("initial-structure")
@with_appcontext
def add_initial_structure():
    """Initialize useful structural data."""
    populate_initial_structure(db)


@fm_add_data.command("source")
@with_appcontext
@click.option(
    "--name",
    required=True,
    type=str,
    help="Name of the source (usually an organization)",
)
@click.option(
    "--model",
    required=False,
    type=str,
    help="Optionally, specify a model (for example, a class name, function name or url).",
)
@click.option(
    "--version",
    required=False,
    type=str,
    help="Optionally, specify a version (for example, '1.0'.",
)
@click.option(
    "--type",
    "source_type",
    required=True,
    type=str,
    help="Type of source (for example, 'forecaster' or 'scheduler').",
)
def add_source(name: str, model: str, version: str, source_type: str):
    source = get_or_create_source(
        source=name,
        model=model,
        version=version,
        source_type=source_type,
    )
    db.session.commit()
    click.secho(f"Added source {source.__repr__()}", **MsgStyle.SUCCESS)


@fm_add_data.command("beliefs")
@with_appcontext
@click.argument("file", type=click.Path(exists=True))
@click.option(
    "--sensor-id",
    "sensor",
    required=True,
    type=SensorIdField(),
    help="Record the beliefs under this sensor. Follow up with the sensor's ID. ",
)
@click.option(
    "--source",
    required=True,
    type=str,
    help="Source of the beliefs (an existing source id or name, or a new name).",
)
@click.option(
    "--unit",
    required=False,
    type=str,
    help="Unit of the data, for conversion to the sensor unit, if possible (a string unit such as 'kW' or 'm³/h').\n"
    "Measurements of time itself that are formatted as a 'datetime' or 'timedelta' can be converted to a sensor unit representing time (such as 's' or 'h'),\n"
    "where datetimes are represented as a duration with respect to the UNIX epoch."
    "Hint: to switch the sign of the data, prepend a minus sign.\n"
    "For example, when assigning kW consumption data to a kW production sensor, use '-kW'.",
)
@click.option(
    "--horizon",
    required=False,
    type=int,
    help="Belief horizon in minutes (use positive horizon for ex-ante beliefs or negative horizon for ex-post beliefs).",
)
@click.option(
    "--cp",
    required=False,
    type=click.FloatRange(0, 1),
    help="Cumulative probability in the range [0, 1].",
)
@click.option(
    "--resample/--do-not-resample",
    default=True,
    help="Resample the data to fit the sensor's event resolution. "
    " Only downsampling is currently supported (for example, from hourly to daily data).",
)
@click.option(
    "--allow-overwrite/--do-not-allow-overwrite",
    default=False,
    help="Allow overwriting possibly already existing data.\n"
    "Not allowing overwriting can be much more efficient",
)
@click.option(
    "--skiprows",
    required=False,
    default=1,
    type=int,
    help="Number of rows to skip from the top. Set to >1 to skip additional headers.",
)
@click.option(
    "--na-values",
    required=False,
    multiple=True,
    help="Additional strings to recognize as NaN values. This argument can be given multiple times.",
)
@click.option(
    "--keep-default-na",
    default=False,
    type=bool,
    help="Whether or not to keep NaN values in the data.",
)
@click.option(
    "--nrows",
    required=False,
    type=int,
    help="Number of rows to read (from the top, after possibly skipping rows). Leave out to read all rows.",
)
@click.option(
    "--datecol",
    required=False,
    default=0,
    type=int,
    help="Column number with datetimes (0 is 1st column, the default)",
)
@click.option(
    "--valuecol",
    required=False,
    default=1,
    type=int,
    help="Column number with values (1 is 2nd column, the default)",
)
@click.option(
    "--beliefcol",
    required=False,
    type=int,
    help="Column number with datetimes",
)
@click.option(
    "--timezone",
    required=False,
    default=None,
    help="Timezone as string, e.g. 'UTC' or 'Europe/Amsterdam'",
)
@click.option(
    "--filter-column",
    "filter_columns",
    multiple=True,
    help="Set a column number to filter data. Use together with --filter-value.",
)
@click.option(
    "--filter-value",
    "filter_values",
    multiple=True,
    help="Set a column value to filter data. Only rows with this value will be added. Use together with --filter-column.",
)
@click.option(
    "--delimiter",
    required=True,
    type=str,
    default=",",
    help="[For CSV files] Character to delimit columns per row, defaults to comma",
)
@click.option(
    "--decimal",
    required=False,
    default=".",
    type=str,
    help="[For CSV files] decimal character, e.g. '.' for 10.5",
)
@click.option(
    "--thousands",
    required=False,
    default=None,
    type=str,
    help="[For CSV files] thousands separator, e.g. '.' for 10.035,2",
)
@click.option(
    "--sheet_number",
    required=False,
    type=int,
    help="[For xls or xlsx files] Sheet number with the data (0 is 1st sheet)",
)
def add_beliefs(
    file: str,
    sensor: Sensor,
    source: str,
    filter_columns: list[int],
    filter_values: list[int],
    unit: str | None = None,
    horizon: int | None = None,
    cp: float | None = None,
    resample: bool = True,
    allow_overwrite: bool = False,
    skiprows: int = 1,
    na_values: list[str] | None = None,
    keep_default_na: bool = False,
    nrows: int | None = None,
    datecol: int = 0,
    valuecol: int = 1,
    beliefcol: int | None = None,
    timezone: str | None = None,
    delimiter: str = ",",
    decimal: str = ".",
    thousands: str | None = None,
    sheet_number: int | None = None,
    **kwargs,  # in-code calls to this CLI command can set additional kwargs for use in pandas.read_csv or pandas.read_excel
):
    """Add sensor data from a CSV or Excel file.

    To use default settings, structure your CSV file as follows:

        - One header line (will be ignored!)
        - UTC datetimes in 1st column
        - values in 2nd column

    For example:

        Date,Inflow (cubic meter)
        2020-12-03 14:00,212
        2020-12-03 14:10,215.6
        2020-12-03 14:20,203.8

    In case no --horizon is specified and no beliefcol is specified,
    the moment of executing this CLI command is taken as the time at which the beliefs were recorded.
    """
    _source = parse_source(source)

    # Set up optional parameters for read_csv
    if file.split(".")[-1].lower() == "csv":
        kwargs["infer_datetime_format"] = True
        kwargs["delimiter"] = delimiter
        kwargs["decimal"] = decimal
        kwargs["thousands"] = thousands
    if sheet_number is not None:
        kwargs["sheet_name"] = sheet_number
    if horizon is not None:
        kwargs["belief_horizon"] = timedelta(minutes=horizon)
    elif beliefcol is None:
        kwargs["belief_time"] = server_now().astimezone(pytz.timezone(sensor.timezone))

    # Set up optional filters:
    if len(filter_columns) != len(filter_values):
        raise ValueError(
            "The number of filter columns and filter values should be the same."
        )
    filter_by_column = (
        dict(zip(filter_columns, filter_values)) if filter_columns else None
    )
    bdf = tb.read_csv(
        file,
        sensor,
        source=_source,
        cumulative_probability=cp,
        resample=resample,
        header=None,
        skiprows=skiprows,
        nrows=nrows,
        usecols=[datecol, valuecol]
        if beliefcol is None
        else [datecol, beliefcol, valuecol],
        parse_dates=True,
        na_values=na_values,
        keep_default_na=keep_default_na,
        timezone=timezone,
        filter_by_column=filter_by_column,
        **kwargs,
    )
    duplicate_rows = bdf.index.duplicated(keep="first")
    if any(duplicate_rows) > 0:
        click.secho(
            "Duplicates found. Dropping duplicates for the following records:",
            **MsgStyle.WARN,
        )
        click.secho(bdf[duplicate_rows], **MsgStyle.WARN)
        bdf = bdf[~duplicate_rows]
    if unit is not None:
        bdf["event_value"] = convert_units(
            bdf["event_value"],
            from_unit=unit,
            to_unit=sensor.unit,
            event_resolution=sensor.event_resolution,
        )
    try:
        TimedBelief.add(
            bdf,
            expunge_session=True,
            allow_overwrite=allow_overwrite,
            bulk_save_objects=True,
            commit_transaction=True,
        )
        click.secho(f"Successfully created beliefs\n{bdf}", **MsgStyle.SUCCESS)
    except IntegrityError as e:
        db.session.rollback()
        click.secho(
            f"Failed to create beliefs due to the following error: {e.orig}",
            **MsgStyle.ERROR,
        )
        if not allow_overwrite:
            click.secho(
                "As a possible workaround, use the --allow-overwrite flag.",
                **MsgStyle.ERROR,
            )


@fm_add_data.command("annotation")
@with_appcontext
@click.option(
    "--content",
    required=True,
    prompt="Enter annotation",
)
@click.option(
    "--at",
    "start_str",
    required=True,
    help="Annotation is set (or starts) at this datetime. Follow up with a timezone-aware datetime in ISO 6801 format.",
)
@click.option(
    "--until",
    "end_str",
    required=False,
    help="Annotation ends at this datetime. Follow up with a timezone-aware datetime in ISO 6801 format. Defaults to one (nominal) day after the start of the annotation.",
)
@click.option(
    "--account-id",
    "account_ids",
    type=click.INT,
    multiple=True,
    help="Add annotation to this organisation account. Follow up with the account's ID. This argument can be given multiple times.",
)
@click.option(
    "--asset-id",
    "generic_asset_ids",
    type=int,
    multiple=True,
    help="Add annotation to this asset. Follow up with the asset's ID. This argument can be given multiple times.",
)
@click.option(
    "--sensor-id",
    "sensor_ids",
    type=int,
    multiple=True,
    help="Add annotation to this sensor. Follow up with the sensor's ID. This argument can be given multiple times.",
)
@click.option(
    "--user-id",
    type=int,
    required=True,
    help="Attribute annotation to this user. Follow up with the user's ID.",
)
def add_annotation(
    content: str,
    start_str: str,
    end_str: str | None,
    account_ids: list[int],
    generic_asset_ids: list[int],
    sensor_ids: list[int],
    user_id: int,
):
    """Add annotation to accounts, assets and/or sensors."""

    # Parse input
    start = pd.Timestamp(start_str)
    end = (
        pd.Timestamp(end_str)
        if end_str is not None
        else start + pd.offsets.DateOffset(days=1)
    )
    accounts = (
        db.session.query(Account).filter(Account.id.in_(account_ids)).all()
        if account_ids
        else []
    )
    assets = (
        db.session.query(GenericAsset)
        .filter(GenericAsset.id.in_(generic_asset_ids))
        .all()
        if generic_asset_ids
        else []
    )
    sensors = (
        db.session.query(Sensor).filter(Sensor.id.in_(sensor_ids)).all()
        if sensor_ids
        else []
    )
    user = db.session.query(User).get(user_id)
    _source = get_or_create_source(user)

    # Create annotation
    annotation = get_or_create_annotation(
        Annotation(
            content=content,
            start=start,
            end=end,
            source=_source,
            type="label",
        )
    )
    for account in accounts:
        account.annotations.append(annotation)
    for asset in assets:
        asset.annotations.append(annotation)
    for sensor in sensors:
        sensor.annotations.append(annotation)
    db.session.commit()
    click.secho("Successfully added annotation.", **MsgStyle.SUCCESS)


@fm_add_data.command("holidays")
@with_appcontext
@click.option(
    "--year",
    type=click.INT,
    help="The year for which to look up holidays",
)
@click.option(
    "--country",
    "countries",
    type=click.STRING,
    multiple=True,
    help="The ISO 3166-1 country/region or ISO 3166-2 sub-region for which to look up holidays (such as US, BR and DE). This argument can be given multiple times.",
)
@click.option(
    "--asset-id",
    "generic_asset_ids",
    type=click.INT,
    multiple=True,
    help="Add annotations to this asset. Follow up with the asset's ID. This argument can be given multiple times.",
)
@click.option(
    "--account-id",
    "account_ids",
    type=click.INT,
    multiple=True,
    help="Add annotations to this account. Follow up with the account's ID. This argument can be given multiple times.",
)
def add_holidays(
    year: int,
    countries: list[str],
    generic_asset_ids: list[int],
    account_ids: list[int],
):
    """Add holiday annotations to accounts and/or assets."""
    calendars = workalendar_registry.get_calendars(countries)
    num_holidays = {}

    accounts = (
        db.session.query(Account).filter(Account.id.in_(account_ids)).all()
        if account_ids
        else []
    )
    assets = (
        db.session.query(GenericAsset)
        .filter(GenericAsset.id.in_(generic_asset_ids))
        .all()
        if generic_asset_ids
        else []
    )
    annotations = []
    for country, calendar in calendars.items():
        _source = get_or_create_source(
            "workalendar", model=country, source_type="CLI script"
        )
        holidays = calendar().holidays(year)
        for holiday in holidays:
            start = pd.Timestamp(holiday[0])
            end = start + pd.offsets.DateOffset(days=1)
            annotations.append(
                get_or_create_annotation(
                    Annotation(
                        content=holiday[1],
                        start=start,
                        end=end,
                        source=_source,
                        type="holiday",
                    )
                )
            )
        num_holidays[country] = len(holidays)
    db.session.add_all(annotations)
    for account in accounts:
        account.annotations += annotations
    for asset in assets:
        asset.annotations += annotations
    db.session.commit()
    click.secho(
        f"Successfully added holidays to {len(accounts)} {flexmeasures_inflection.pluralize('account', len(accounts))} and {len(assets)} {flexmeasures_inflection.pluralize('asset', len(assets))}:\n{num_holidays}",
        **MsgStyle.SUCCESS,
    )


@fm_add_data.command("forecasts")
@with_appcontext
@click.option(
    "--sensor-id",
    "sensor_ids",
    multiple=True,
    required=True,
    help="Create forecasts for this sensor. Follow up with the sensor's ID. This argument can be given multiple times.",
)
@click.option(
    "--from-date",
    "from_date_str",
    default="2015-02-08",
    help="Forecast from date (inclusive). Follow up with a date in the form yyyy-mm-dd.",
)
@click.option(
    "--to-date",
    "to_date_str",
    default="2015-12-31",
    help="Forecast to date (inclusive). Follow up with a date in the form yyyy-mm-dd.",
)
@click.option(
    "--resolution",
    type=int,
    help="Resolution of forecast in minutes. If not set, resolution is determined from the sensor to be forecasted",
)
@click.option(
    "--horizon",
    "horizons_as_hours",
    multiple=True,
    type=click.Choice(["1", "6", "24", "48"]),
    default=["1", "6", "24", "48"],
    help="Forecasting horizon in hours. This argument can be given multiple times. Defaults to all possible horizons.",
)
@click.option(
    "--as-job",
    is_flag=True,
    help="Whether to queue a forecasting job instead of computing directly. "
    "To process the job, run a worker (on any computer, but configured to the same databases) to process the 'forecasting' queue. Defaults to False.",
)
def create_forecasts(
    sensor_ids: list[int],
    from_date_str: str = "2015-02-08",
    to_date_str: str = "2015-12-31",
    horizons_as_hours: list[str] = ["1"],
    resolution: int | None = None,
    as_job: bool = False,
):
    """
    Create forecasts.

    For example:

        --from-date 2015-02-02 --to-date 2015-02-04 --horizon 6 --sensor-id 12 --sensor-id 14

        This will create forecast values from 0am on May 2nd to 0am on May 5th,
        based on a 6-hour horizon, for sensors 12 and 14.

    """
    # make horizons
    horizons = [timedelta(hours=int(h)) for h in horizons_as_hours]

    # apply timezone and set forecast_end to be an inclusive version of to_date
    timezone = app.config.get("FLEXMEASURES_TIMEZONE")
    forecast_start = pd.Timestamp(from_date_str).tz_localize(timezone)
    forecast_end = (pd.Timestamp(to_date_str) + pd.Timedelta("1D")).tz_localize(
        timezone
    )

    event_resolution: timedelta | None
    if resolution is not None:
        event_resolution = timedelta(minutes=resolution)
    else:
        event_resolution = None

    if as_job:
        num_jobs = 0
        for sensor_id in sensor_ids:
            for horizon in horizons:
                # Note that this time period refers to the period of events we are forecasting, while in create_forecasting_jobs
                # the time period refers to the period of belief_times, therefore we are subtracting the horizon.
                jobs = create_forecasting_jobs(
                    sensor_id=sensor_id,
                    horizons=[horizon],
                    start_of_roll=forecast_start - horizon,
                    end_of_roll=forecast_end - horizon,
                )
                num_jobs += len(jobs)
        click.secho(
            f"{num_jobs} new forecasting job(s) added to the queue.",
            **MsgStyle.SUCCESS,
        )
    else:
        from flexmeasures.data.scripts.data_gen import populate_time_series_forecasts

        populate_time_series_forecasts(  # this function reports its own output
            db=app.db,
            sensor_ids=sensor_ids,
            horizons=horizons,
            forecast_start=forecast_start,
            forecast_end=forecast_end,
            event_resolution=event_resolution,
        )


# todo: repurpose `flexmeasures add schedule` (deprecated since v0.12),
#       - see https://github.com/FlexMeasures/flexmeasures/pull/537#discussion_r1048680231
#       - hint for repurposing to invoke custom logic instead of a default subcommand:
#             @fm_add_data.group("schedule", invoke_without_command=True)
#             def create_schedule():
#                 if ctx.invoked_subcommand:
#                     ...
@fm_add_data.group(
    "schedule",
    cls=DeprecatedDefaultGroup,
    default="storage",
    deprecation_message="The command 'flexmeasures add schedule' is deprecated. Please use `flexmeasures add schedule for-storage` instead.",
)
@click.pass_context
@with_appcontext
def create_schedule(ctx):
    """(Deprecated) Create a new schedule for a given power sensor.

    THIS COMMAND HAS BEEN RENAMED TO `flexmeasures add schedule for-storage`
    """
    pass


@create_schedule.command("for-storage")
@with_appcontext
@click.option(
    "--sensor-id",
    "power_sensor",
    type=SensorIdField(),
    required=True,
    help="Create schedule for this sensor. Should be a power sensor. Follow up with the sensor's ID.",
)
@click.option(
    "--consumption-price-sensor",
    "consumption_price_sensor",
    type=SensorIdField(),
    required=False,
    help="Optimize consumption against this sensor. The sensor typically records an electricity price (e.g. in EUR/kWh), but this field can also be used to optimize against some emission intensity factor (e.g. in kg CO₂ eq./kWh). Follow up with the sensor's ID.",
)
@click.option(
    "--production-price-sensor",
    "production_price_sensor",
    type=SensorIdField(),
    required=False,
    help="Optimize production against this sensor. Defaults to the consumption price sensor. The sensor typically records an electricity price (e.g. in EUR/kWh), but this field can also be used to optimize against some emission intensity factor (e.g. in kg CO₂ eq./kWh). Follow up with the sensor's ID.",
)
@click.option(
    "--optimization-context-id",
    "optimization_context_sensor",
    type=SensorIdField(),
    required=False,
    help="To be deprecated. Use consumption-price-sensor instead.",
)
@click.option(
    "--inflexible-device-sensor",
    "inflexible_device_sensors",
    type=SensorIdField(),
    multiple=True,
    help="Take into account the power flow of inflexible devices. Follow up with the sensor's ID."
    " This argument can be given multiple times.",
)
@click.option(
    "--start",
    "start",
    type=AwareDateTimeField(format="iso"),
    required=True,
    help="Schedule starts at this datetime. Follow up with a timezone-aware datetime in ISO 6801 format.",
)
@click.option(
    "--duration",
    "duration",
    type=DurationField(),
    required=True,
    help="Duration of schedule, after --start. Follow up with a duration in ISO 6801 format, e.g. PT1H (1 hour) or PT45M (45 minutes).",
)
@click.option(
    "--soc-at-start",
    "soc_at_start",
    type=QuantityField("%", validate=validate.Range(min=0, max=1)),
    required=True,
    help="State of charge (e.g 32.8%, or 0.328) at the start of the schedule.",
)
@click.option(
    "--soc-target",
    "soc_target_strings",
    type=click.Tuple(
        types=[QuantityField("%", validate=validate.Range(min=0, max=1)), str]
    ),
    multiple=True,
    required=False,
    help="Target state of charge (e.g 100%, or 1) at some datetime. Follow up with a float value and a timezone-aware datetime in ISO 6081 format."
    " This argument can be given multiple times."
    " For example: --soc-target 100% 2022-02-23T13:40:52+00:00",
)
@click.option(
    "--soc-min",
    "soc_min",
    type=QuantityField("%", validate=validate.Range(min=0, max=1)),
    required=False,
    help="Minimum state of charge (e.g 20%, or 0.2) for the schedule.",
)
@click.option(
    "--soc-max",
    "soc_max",
    type=QuantityField("%", validate=validate.Range(min=0, max=1)),
    required=False,
    help="Maximum state of charge (e.g 80%, or 0.8) for the schedule.",
)
@click.option(
    "--roundtrip-efficiency",
    "roundtrip_efficiency",
    type=EfficiencyField(),
    required=False,
    default=1,
    help="Round-trip efficiency (e.g. 85% or 0.85) to use for the schedule. Defaults to 100% (no losses).",
)
@click.option(
    "--storage-efficiency",
    "storage_efficiency",
    type=EfficiencyField(),
    required=False,
    default=1,
    help="Storage efficiency (e.g. 95% or 0.95) to use for the schedule,"
    " applied over each time step equal to the sensor resolution."
    " For example, a storage efficiency of 99 percent per (absolute) day, for scheduling a 1-hour resolution sensor, should be passed as a storage efficiency of 0.99**(1/24)."
    " Defaults to 100% (no losses).",
)
@click.option(
    "--as-job",
    is_flag=True,
    help="Whether to queue a scheduling job instead of computing directly. "
    "To process the job, run a worker (on any computer, but configured to the same databases) to process the 'scheduling' queue. Defaults to False.",
)
def add_schedule_for_storage(
    power_sensor: Sensor,
    consumption_price_sensor: Sensor,
    production_price_sensor: Sensor,
    optimization_context_sensor: Sensor,
    inflexible_device_sensors: list[Sensor],
    start: datetime,
    duration: timedelta,
    soc_at_start: ur.Quantity,
    soc_target_strings: list[tuple[ur.Quantity, str]],
    soc_min: ur.Quantity | None = None,
    soc_max: ur.Quantity | None = None,
    roundtrip_efficiency: ur.Quantity | None = None,
    storage_efficiency: ur.Quantity | None = None,
    as_job: bool = False,
):
    """Create a new schedule for a storage asset.

    Current limitations:

    - Limited to power sensors (probably possible to generalize to non-electric assets)
    - Only supports datetimes on the hour or a multiple of the sensor resolution thereafter
    """
    # todo: deprecate the 'optimization-context-id' argument in favor of 'consumption-price-sensor' (announced v0.11.0)
    tb_utils.replace_deprecated_argument(
        "optimization-context-id",
        optimization_context_sensor,
        "consumption-price-sensor",
        consumption_price_sensor,
    )

    # Parse input and required sensor attributes
    if not power_sensor.measures_power:
        click.secho(
            f"Sensor with ID {power_sensor.id} is not a power sensor.",
            **MsgStyle.ERROR,
        )
        raise click.Abort()
    if production_price_sensor is None:
        production_price_sensor = consumption_price_sensor
    end = start + duration

    # Convert SoC units (we ask for % in this CLI) to MWh, given the storage capacity
    try:
        check_required_attributes(power_sensor, [("max_soc_in_mwh", float)])
    except MissingAttributeException:
        click.secho(
            f"Sensor {power_sensor} has no max_soc_in_mwh attribute.", **MsgStyle.ERROR
        )
        raise click.Abort()
    capacity_str = f"{power_sensor.get_attribute('max_soc_in_mwh')} MWh"
    soc_at_start = convert_units(soc_at_start.magnitude, soc_at_start.units, "MWh", capacity=capacity_str)  # type: ignore
    soc_targets = []
    for soc_target_tuple in soc_target_strings:
        soc_target_value_str, soc_target_dt_str = soc_target_tuple
        soc_target_value = convert_units(
            soc_target_value_str.magnitude,
            str(soc_target_value_str.units),
            "MWh",
            capacity=capacity_str,
        )
        soc_target_datetime = pd.Timestamp(soc_target_dt_str)
        soc_targets.append(dict(value=soc_target_value, datetime=soc_target_datetime))
    if soc_min is not None:
        soc_min = convert_units(soc_min.magnitude, str(soc_min.units), "MWh", capacity=capacity_str)  # type: ignore
    if soc_max is not None:
        soc_max = convert_units(soc_max.magnitude, str(soc_max.units), "MWh", capacity=capacity_str)  # type: ignore
    if roundtrip_efficiency is not None:
        roundtrip_efficiency = roundtrip_efficiency.magnitude / 100.0
    if storage_efficiency is not None:
        storage_efficiency = storage_efficiency.magnitude / 100.0

    scheduling_kwargs = dict(
        start=start,
        end=end,
        belief_time=server_now(),
        resolution=power_sensor.event_resolution,
        flex_model={
            "soc-at-start": soc_at_start,
            "soc-targets": soc_targets,
            "soc-min": soc_min,
            "soc-max": soc_max,
            "soc-unit": "MWh",
            "roundtrip-efficiency": roundtrip_efficiency,
            "storage-efficiency": storage_efficiency,
        },
        flex_context={
            "consumption-price-sensor": consumption_price_sensor.id,
            "production-price-sensor": production_price_sensor.id,
            "inflexible-device-sensors": [s.id for s in inflexible_device_sensors],
        },
    )
    if as_job:
        job = create_scheduling_job(sensor=power_sensor, **scheduling_kwargs)
        if job:
            click.secho(
                f"New scheduling job {job.id} has been added to the queue.",
                **MsgStyle.SUCCESS,
            )
    else:
        success = make_schedule(sensor_id=power_sensor.id, **scheduling_kwargs)
        if success:
            click.secho("New schedule is stored.", **MsgStyle.SUCCESS)


@create_schedule.command("for-process")
@with_appcontext
@click.option(
    "--sensor-id",
    "power_sensor",
    type=SensorIdField(),
    required=True,
    help="Create schedule for this sensor. Should be a power sensor. Follow up with the sensor's ID.",
)
@click.option(
    "--consumption-price-sensor",
    "consumption_price_sensor",
    type=SensorIdField(),
    required=False,
    help="Optimize consumption against this sensor. The sensor typically records an electricity price (e.g. in EUR/kWh), but this field can also be used to optimize against some emission intensity factor (e.g. in kg CO₂ eq./kWh). Follow up with the sensor's ID.",
)
@click.option(
    "--start",
    "start",
    type=AwareDateTimeField(format="iso"),
    required=True,
    help="Schedule starts at this datetime. Follow up with a timezone-aware datetime in ISO 6801 format.",
)
@click.option(
    "--duration",
    "duration",
    type=DurationField(),
    required=True,
    help="Duration of schedule, after --start. Follow up with a duration in ISO 6801 format, e.g. PT1H (1 hour) or PT45M (45 minutes).",
)
@click.option(
    "--process-duration",
    "process_duration",
    type=DurationField(),
    required=True,
    help="Duration of the process. Follow up with a duration in ISO 6801 format, e.g. PT1H (1 hour) or PT45M (45 minutes).",
)
@click.option(
    "--process-type",
    "process_type",
    type=click.Choice(["INFLEXIBLE", "BREAKABLE", "SHIFTABLE"], case_sensitive=False),
    required=False,
    default="SHIFTABLE",
    help="Process schedule policy: INFLEXIBLE, BREAKABLE or SHIFTABLE.",
)
@click.option(
    "--process-power",
    "process_power",
    type=ur.Quantity,
    required=True,
    help="Constant power of the process during the activation period, e.g. 4kW.",
)
@click.option(
    "--forbid",
    type=TimeIntervalField(),
    multiple=True,
    required=False,
    help="Add time restrictions to the optimization, where the load will not be scheduled into."
    'Use the following format to define the restrictions: `{"start":<timezone-aware datetime in ISO 6801>, "duration":<ISO 6801 duration>}`'
    "This options allows to define multiple time restrictions by using the --forbid for different periods.",
)
@click.option(
    "--as-job",
    is_flag=True,
    help="Whether to queue a scheduling job instead of computing directly. "
    "To process the job, run a worker (on any computer, but configured to the same databases) to process the 'scheduling' queue. Defaults to False.",
)
def add_schedule_process(
    power_sensor: Sensor,
    consumption_price_sensor: Sensor,
    start: datetime,
    duration: timedelta,
    process_duration: timedelta,
    process_type: str,
    process_power: ur.Quantity,
    forbid: List | None = None,
    as_job: bool = False,
):
    """Create a new schedule for a process asset.

    Current limitations:
    - Only supports consumption blocks.
    - Not taking into account grid constraints or other processes.
    """

    if forbid is None:
        forbid = []

    # Parse input and required sensor attributes
    if not power_sensor.measures_power:
        click.secho(
            f"Sensor with ID {power_sensor.id} is not a power sensor.",
            **MsgStyle.ERROR,
        )
        raise click.Abort()

    end = start + duration

    process_power = convert_units(process_power.magnitude, process_power.units, "MW")  # type: ignore

    scheduling_kwargs = dict(
        start=start,
        end=end,
        belief_time=server_now(),
        resolution=power_sensor.event_resolution,
        flex_model={
            "duration": pd.Timedelta(process_duration).isoformat(),
            "process-type": process_type,
            "power": process_power,
            "time-restrictions": [TimeIntervalSchema().dump(f) for f in forbid],
        },
    )

    if consumption_price_sensor is not None:
        scheduling_kwargs["flex_context"] = {
            "consumption-price-sensor": consumption_price_sensor.id,
        }

    if as_job:
        job = create_scheduling_job(sensor=power_sensor, **scheduling_kwargs)
        if job:
            click.secho(
                f"New scheduling job {job.id} has been added to the queue.",
                **MsgStyle.SUCCESS,
            )
    else:
        success = make_schedule(sensor_id=power_sensor.id, **scheduling_kwargs)
        if success:
            click.secho("New schedule is stored.", **MsgStyle.SUCCESS)


@fm_add_data.command("report")
@with_appcontext
@click.option(
    "--sensor-id",
    "sensor",
    type=SensorIdField(),
    required=True,
    help="Sensor used to save the report. Follow up with the sensor's ID. "
    " If needed, use `flexmeasures add sensor` to create a new sensor first.",
)
@click.option(
    "--reporter-config",
    "reporter_config",
    required=True,
    type=click.File("r"),
    help="Path to the JSON file with the reporter configuration.",
)
@click.option(
    "--reporter",
    "reporter_class",
    default="PandasReporter",
    type=click.STRING,
    help="Reporter class registered in flexmeasures.data.models.reporting or in an available flexmeasures plugin."
    " Use the command `flexmeasures show reporters` to list all the available reporters.",
)
@click.option(
    "--start",
    "start",
    type=AwareDateTimeField(format="iso"),
    required=False,
    help="Report start time. `--start-offset` can be used instead. Follow up with a timezone-aware datetime in ISO 6801 format.",
)
@click.option(
    "--start-offset",
    "start_offset",
    type=str,
    required=False,
    help="Report start offset time from now. Use multiple Pandas offset strings separated by commas, e.g: -3D,DB,1W. Use DB or HB to offset to the begin of the day or hour, respectively.",
)
@click.option(
    "--end-offset",
    "end_offset",
    type=str,
    required=False,
    help="Report end offset time from now. Use multiple Pandas offset strings separated by commas, e.g: -3D,DB,1W. Use DB or HB to offset to the begin of the day or hour, respectively.",
)
@click.option(
    "--end",
    "end",
    type=AwareDateTimeField(format="iso"),
    required=False,
    help="Report end time. `--end-offset` can be used instead. Follow up with a timezone-aware datetime in ISO 6801 format.",
)
@click.option(
    "--resolution",
    "resolution",
    type=DurationField(format="iso"),
    required=False,
    help="Time resolution of the input time series to employ for the calculations. Follow up with a ISO 8601 duration string",
)
@click.option(
    "--output-file",
    "output_file",
    required=False,
    type=click.Path(),
    help="Path to save the report to file. Will override any previous file contents."
    " Use the `.csv` suffix to save the results as Comma Separated Values and `.xlsx` to export them as Excel sheets.",
)
@click.option(
    "--timezone",
    "timezone",
    required=False,
    help="Timezone as string, e.g. 'UTC' or 'Europe/Amsterdam' (defaults to the timezone of the sensor used to save the report).",
)
@click.option(
    "--dry-run",
    "dry_run",
    is_flag=True,
    help="Add this flag to avoid saving the results to the database.",
)
def add_report(  # noqa: C901
    reporter_class: str,
    sensor: Sensor,
    reporter_config: TextIOBase,
    start: datetime | None = None,
    end: datetime | None = None,
    start_offset: str | None = None,
    end_offset: str | None = None,
    resolution: timedelta | None = None,
    output_file: Path | None = None,
    dry_run: bool = False,
    timezone: str | None = None,
):
    """
    Create a new report using the Reporter class and save the results
    to the database or export them as CSV or Excel file.
    """

    # compute now in the timezone local to the output sensor
    if timezone is not None:
        check_timezone(timezone)
    now = pytz.timezone(
        zone=timezone if timezone is not None else sensor.timezone
    ).localize(datetime.now())

    # apply offsets, if provided
    if start_offset is not None:
        if start is None:
            start = now
        start = apply_offset_chain(start, start_offset)

    if end_offset is not None:
        if end is None:
            end = now
        end = apply_offset_chain(end, end_offset)

    # the case of not getting --start or --start-offset
    if start is None:
        click.secho(
            "Either --start or --start-offset should be provided."
            " Trying to use the latest datapoint of the report sensor as the start time...",
            **MsgStyle.WARN,
        )
        last_value_datetime = (
            db.session.query(func.max(TimedBelief.event_start))
            .filter(TimedBelief.sensor_id == sensor.id)
            .one_or_none()
        )

        # If there's data saved to the reporter sensors
        if last_value_datetime[0] is not None:
            start = last_value_datetime[0]
        else:
            click.secho(
                f"Could not find any data for the report sensor {sensor}.",
                **MsgStyle.ERROR,
            )
            raise click.Abort()

    # the case of not getting --end or --end-offset
    if end is None:
        click.secho(
            "Either --end or --end-offset should be provided."
            " Trying to use the current time as the end...",
            **MsgStyle.WARN,
        )
        end = now

    click.echo(f"Report scope:\n\tstart: {start}\n\tend:   {end}")

    click.echo(
        f"Looking for the Reporter {reporter_class} among all the registered reporters...",
    )

    # get reporter class
    ReporterClass: Type[Reporter] = app.reporters.get(reporter_class)

    # check if it exists
    if ReporterClass is None:
        click.secho(
            f"Reporter class `{reporter_class}` not available.",
            **MsgStyle.ERROR,
        )
        raise click.Abort()

    click.secho(f"Reporter {reporter_class} found.", **MsgStyle.SUCCESS)

    reporter_config_raw = json.load(reporter_config)

    # initialize reporter class with the reporter sensor and reporter config
    reporter: Reporter = ReporterClass(
        sensor=sensor, reporter_config_raw=reporter_config_raw
    )

    click.echo("Report computation is running...")

    # compute the report
    result: BeliefsDataFrame = reporter.compute(
        start=start, end=end, input_resolution=resolution
    )

    if not result.empty:
        click.secho("Report computation done.", **MsgStyle.SUCCESS)
    else:
        click.secho(
            "Report computation done, but the report is empty.", **MsgStyle.WARN
        )

    # save the report if it's not running in dry mode
    if not dry_run:
        click.echo("Saving report to the database...")
        save_to_db(result.dropna())
        db.session.commit()
        click.secho(
            "Success. The report has been saved to the database.",
            **MsgStyle.SUCCESS,
        )
    else:
        click.echo(
            f"Not saving report to the database (because of --dry-run), but this is what I computed:\n{result}"
        )

    # if an output file path is provided, save the results
    if output_file:
        suffix = str(output_file).split(".")[-1] if "." in str(output_file) else ""

        if suffix == "xlsx":  # save to EXCEL
            result.to_excel(output_file)
            click.secho(
                f"Success. The report has been exported as EXCEL to the file `{output_file}`",
                **MsgStyle.SUCCESS,
            )

        elif suffix == "csv":  # save to CSV
            result.to_csv(output_file)
            click.secho(
                f"Success. The report has been exported as CSV to the file `{output_file}`",
                **MsgStyle.SUCCESS,
            )

        else:  # default output format: CSV.
            click.secho(
                f"File suffix not provided. Exporting results as CSV to file {output_file}",
                **MsgStyle.WARN,
            )
            result.to_csv(output_file)
    else:
        click.secho(
            "Success.",
            **MsgStyle.SUCCESS,
        )


@fm_add_data.command("toy-account")
@with_appcontext
@click.option(
    "--kind",
    default="battery",
    type=click.Choice(["battery", "process"]),
    help="What kind of toy account. Defaults to a battery.",
)
@click.option("--name", type=str, default="Toy Account", help="Name of the account")
def add_toy_account(kind: str, name: str):
    """
    Create a toy account, for tutorials and trying things.
    """
    asset_types = add_default_asset_types(db=db)
    location = (52.374, 4.88969)  # Amsterdam

    # make an account (if not exist)
    account = Account.query.filter(Account.name == name).one_or_none()
    if account:
        click.secho(
            f"Account '{account}' already exists. Skipping account creation. Use `flexmeasures delete account --id {account.id}` if you need to remove it.",
            **MsgStyle.WARN,
        )

    # make an account user (account-admin?)
    email = "toy-user@flexmeasures.io"
    user = User.query.filter_by(email=email).one_or_none()
    if user is not None:
        click.secho(
            f"User with email {email} already exists in account {user.account.name}.",
            **MsgStyle.WARN,
        )
    else:
        user = create_user(
            email=email,
            check_email_deliverability=False,
            password="toy-password",
            user_roles=["account-admin"],
            account_name=name,
        )
    db.session.commit()

    # add public day-ahead market (as sensor of transmission zone asset)
    nl_zone = add_transmission_zone_asset("NL", db=db)
    day_ahead_sensor = get_or_create_model(
        Sensor,
        name="day-ahead prices",
        generic_asset=nl_zone,
        unit="EUR/MWh",
        timezone="Europe/Amsterdam",
        event_resolution=timedelta(minutes=60),
        knowledge_horizon=(
            x_days_ago_at_y_oclock,
            {"x": 1, "y": 12, "z": "Europe/Paris"},
        ),
    )
    db.session.commit()
    click.secho(
        f"The sensor recording day-ahead prices is {day_ahead_sensor} (ID: {day_ahead_sensor.id}).",
        **MsgStyle.SUCCESS,
    )

    def create_power_asset(
        asset_name: str, asset_type: str, sensor_name: str, **attributes
    ):
        asset = get_or_create_model(
            GenericAsset,
            name=asset_name,
            generic_asset_type=asset_types[asset_type],
            owner=user.account,
            latitude=location[0],
            longitude=location[1],
        )
        asset.attributes = attributes
        power_sensor_specs = dict(
            generic_asset=asset,
            unit="MW",
            timezone="Europe/Amsterdam",
            event_resolution=timedelta(minutes=15),
        )
        power_sensor = get_or_create_model(
            Sensor,
            name=sensor_name,
            **power_sensor_specs,
        )
        return power_sensor

    if kind == "battery":
        # create battery
        discharging_sensor = create_power_asset(
            "toy-battery",
            "battery",
            "discharging",
            capacity_in_mw=0.5,
            min_soc_in_mwh=0.05,
            max_soc_in_mwh=0.45,
        )

        # create solar
        production_sensor = create_power_asset(
            "toy-solar",
            "solar",
            "production",
        )

        # add day-ahead price sensor and PV production sensor to show on the battery's asset page
        db.session.flush()
        battery = discharging_sensor.generic_asset
        battery.attributes["sensors_to_show"] = [
            day_ahead_sensor.id,
            [
                production_sensor.id,
                discharging_sensor.id,
            ],
        ]

        db.session.commit()

        click.secho(
            f"The sensor recording battery discharging is {discharging_sensor} (ID: {discharging_sensor.id}).",
            **MsgStyle.SUCCESS,
        )
        click.secho(
            f"The sensor recording solar forecasts is {production_sensor} (ID: {production_sensor.id}).",
            **MsgStyle.SUCCESS,
        )
    elif kind == "process":
        inflexible_power = create_power_asset(
            "toy-process",
            "process",
            "Power (Inflexible)",
        )

        breakable_power = create_power_asset(
            "toy-process",
            "process",
            "Power (Breakable)",
        )

        shiftable_power = create_power_asset(
            "toy-process",
            "process",
            "Power (Shiftable)",
        )

        db.session.flush()

        process = shiftable_power.generic_asset
        process.attributes["sensors_to_show"] = [
            day_ahead_sensor.id,
            inflexible_power.id,
            breakable_power.id,
            shiftable_power.id,
        ]

        db.session.commit()

        click.secho(
            f"The sensor recording the power of the inflexible load is {inflexible_power} (ID: {inflexible_power.id}).",
            **MsgStyle.SUCCESS,
        )
        click.secho(
            f"The sensor recording the power of the breakable load is {breakable_power} (ID: {breakable_power.id}).",
            **MsgStyle.SUCCESS,
        )
        click.secho(
            f"The sensor recording the power of the shiftable load is {shiftable_power} (ID: {shiftable_power.id}).",
            **MsgStyle.SUCCESS,
        )


app.cli.add_command(fm_add_data)


def check_timezone(timezone):
    try:
        pytz.timezone(timezone)
    except pytz.UnknownTimeZoneError:
        click.secho("Timezone %s is unknown!" % timezone, **MsgStyle.ERROR)
        raise click.Abort()


def check_errors(errors: dict[str, list[str]]):
    if errors:
        click.secho(
            f"Please correct the following errors:\n{errors}.\n Use the --help flag to learn more.",
            **MsgStyle.ERROR,
        )
        raise click.Abort()


def parse_source(source):
    if source.isdigit():
        _source = get_source_or_none(int(source))
        if not _source:
            click.secho(f"Failed to find source {source}.", **MsgStyle.ERROR)
            raise click.Abort()
    else:
        _source = get_or_create_source(source, source_type="CLI script")
    return _source<|MERGE_RESOLUTION|>--- conflicted
+++ resolved
@@ -6,10 +6,7 @@
 
 from datetime import datetime, timedelta
 from typing import Type, List
-<<<<<<< HEAD
-=======
 import isodate
->>>>>>> 383e7fda
 import json
 from pathlib import Path
 from io import TextIOBase
