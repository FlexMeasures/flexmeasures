--- conflicted
+++ resolved
@@ -1062,54 +1062,15 @@
         flex_context={
             "consumption-price-sensor": consumption_price_sensor.id,
             "production-price-sensor": production_price_sensor.id,
+            "inflexible-device-sensors": [s.id for s in inflexible_device_sensors],
         },
     )
     if as_job:
-<<<<<<< HEAD
-        job = create_scheduling_job(
-            sensor=power_sensor,
-            start_of_schedule=start,
-            end_of_schedule=end,
-            belief_time=server_now(),
-            resolution=power_sensor.event_resolution,
-            storage_specs=dict(
-                soc_at_start=soc_at_start,
-                soc_targets=soc_targets,
-                soc_min=soc_min,
-                soc_max=soc_max,
-                roundtrip_efficiency=roundtrip_efficiency,
-            ),
-            consumption_price_sensor=consumption_price_sensor,
-            production_price_sensor=production_price_sensor,
-            inflexible_device_sensors=inflexible_device_sensors,
-        )
-        if job:
-            print(f"New scheduling job {job.id} has been added to the queue.")
-    else:
-        success = make_schedule(
-            sensor_id=power_sensor.id,
-            start=start,
-            end=end,
-            belief_time=server_now(),
-            resolution=power_sensor.event_resolution,
-            storage_specs=dict(
-                soc_at_start=soc_at_start,
-                soc_targets=soc_targets,
-                soc_min=soc_min,
-                soc_max=soc_max,
-                roundtrip_efficiency=roundtrip_efficiency,
-            ),
-            consumption_price_sensor=consumption_price_sensor,
-            production_price_sensor=production_price_sensor,
-            inflexible_device_sensors=inflexible_device_sensors,
-        )
-=======
         job = create_scheduling_job(**scheduling_kwargs)
         if job:
             print(f"New scheduling job {job.id} has been added to the queue.")
     else:
         success = make_schedule(**scheduling_kwargs)
->>>>>>> f7951369
         if success:
             print("New schedule is stored.")
 
