"""
CLI commands for populating the database
"""

from __future__ import annotations

from datetime import datetime, timedelta
from typing import Dict, Any
import isodate
import json
import yaml
from pathlib import Path
from io import TextIOBase
from string import Template

from marshmallow import validate
import pandas as pd
import pytz
from flask import current_app as app
from flask.cli import with_appcontext
import click
import getpass
from sqlalchemy.exc import IntegrityError
from sqlalchemy import func, select
from timely_beliefs.sensors.func_store.knowledge_horizons import x_days_ago_at_y_oclock
import timely_beliefs as tb
from workalendar.registry import registry as workalendar_registry

from flexmeasures import Forecaster, Reporter
from flexmeasures.cli.utils import (
    get_data_generator,
    JSONOrFile,
    MsgStyle,
    DeprecatedOption,
    DeprecatedOptionsCommand,
)
from flexmeasures.data import db
from flexmeasures.data.scripts.data_gen import (
    add_transmission_zone_asset,
    populate_initial_structure,
    add_default_asset_types,
)
from flexmeasures.data.services.data_sources import get_or_create_source
from flexmeasures.data.services.scheduling import make_schedule, create_scheduling_job
from flexmeasures.data.services.users import create_user
from flexmeasures.data.models.user import Account, AccountRole, RolesAccounts
from flexmeasures.data.models.time_series import (
    Sensor,
    TimedBelief,
)
from flexmeasures.data.models.data_sources import DataSource
from flexmeasures.data.models.annotations import Annotation, get_or_create_annotation
from flexmeasures.data.schemas import (
    AccountIdField,
    AwareDateTimeField,
    DurationField,
    LatitudeField,
    LongitudeField,
    SensorIdField,
    AssetIdField,
)
from flexmeasures.data.schemas.sources import DataSourceIdField
from flexmeasures.data.schemas.sensors import SensorSchema
from flexmeasures.data.schemas.io import Output
from flexmeasures.data.schemas.units import QuantityField
from flexmeasures.data.schemas.generic_assets import (
    GenericAssetSchema,
    GenericAssetTypeSchema,
)
from flexmeasures.data.schemas.generic_assets import GenericAssetIdField
from flexmeasures.data.models.generic_assets import GenericAsset, GenericAssetType
from flexmeasures.data.models.audit_log import AssetAuditLog, AuditLog
from flexmeasures.data.models.user import User
from flexmeasures.data.services.data_sources import (
    get_source_or_none,
)
from flexmeasures.data.services.utils import get_or_create_model
from flexmeasures.utils import flexmeasures_inflection
from flexmeasures.utils.time_utils import server_now, apply_offset_chain
from flexmeasures.utils.unit_utils import convert_units, ur
from flexmeasures.cli.utils import validate_color_cli, validate_url_cli, split_commas
from flexmeasures.data.utils import save_to_db
from flexmeasures.data.services.utils import get_asset_or_sensor_ref
from flexmeasures.data.models.reporting.profit import ProfitOrLossReporter


@click.group("add")
def fm_add_data():
    """FlexMeasures: Add data."""


@fm_add_data.command("sources")
@click.option(
    "--kind",
    default=["reporter"],
    type=click.Choice(["reporter", "scheduler", "forecaster"]),
    multiple=True,
    help="What kind of data generators to consider in the creation of the basic DataSources. Defaults to `reporter`.",
)
@with_appcontext
def add_sources(kind: list[str]):
    """Create data sources for the data generators found registered in the
    application and the plugins. Currently, this command only registers the
    sources for the Reporters.
    """

    for k in kind:
        # todo: add other data-generators when adapted (and remove this check when all listed under our click.Choice are represented)
        if k not in ("reporter",):
            click.secho(f"Oh no, we don't support kind '{k}' yet.", **MsgStyle.WARN)
            continue
        click.echo(f"Adding `DataSources` for the {k} data generators.")

        for name, data_generator in app.data_generators[k].items():
            ds_info = data_generator.get_data_source_info()

            # add empty data_generator configuration
            ds_info["attributes"] = {"data_generator": {"config": {}, "parameters": {}}}

            source = get_or_create_source(**ds_info)

            click.secho(
                f"Done. DataSource for data generator `{name}` is `{source}`.",
                **MsgStyle.SUCCESS,
            )

    db.session.commit()


@fm_add_data.command("account-role")
@with_appcontext
@click.option("--name", required=True)
@click.option("--description")
def new_account_role(name: str, description: str):
    """
    Create an account role.
    """
    role = db.session.execute(
        select(AccountRole).filter_by(name=name)
    ).scalar_one_or_none()
    if role is not None:
        click.secho(f"Account role '{name}' already exists.", **MsgStyle.ERROR)
        raise click.Abort()
    role = AccountRole(
        name=name,
        description=description,
    )
    db.session.add(role)
    db.session.commit()
    click.secho(
        f"Account role '{name}' (ID: {role.id}) successfully created.",
        **MsgStyle.SUCCESS,
    )


@fm_add_data.command("account")
@with_appcontext
@click.option("--name", required=True)
@click.option("--roles", help="e.g. anonymous,Prosumer,CPO")
@click.option(
    "--primary-color",
    callback=validate_color_cli,
    help="Primary color to use in UI, in hex format. Defaults to FlexMeasures' primary color (#1a3443)",
)
@click.option(
    "--secondary-color",
    callback=validate_color_cli,
    help="Secondary color to use in UI, in hex format. Defaults to FlexMeasures' secondary color (#f1a122)",
)
@click.option(
    "--logo-url",
    callback=validate_url_cli,
    help="Logo URL to use in UI. Defaults to FlexMeasures' logo URL",
)
@click.option(
    "--consultancy",
    "consultancy_account",
    type=AccountIdField(required=False),
    help="ID of the consultancy account, whose consultants will have read access to this account",
)
def new_account(
    name: str,
    roles: str,
    consultancy_account: Account | None,
    primary_color: str | None,
    secondary_color: str | None,
    logo_url: str | None,
):
    """
    Create an account for a tenant in the FlexMeasures platform.
    """
    account = db.session.execute(
        select(Account).filter_by(name=name)
    ).scalar_one_or_none()
    if account is not None:
        click.secho(f"Account '{name}' already exists.", **MsgStyle.ERROR)
        raise click.Abort()

    # make sure both colors or none are given
    if (primary_color and not secondary_color) or (
        not primary_color and secondary_color
    ):
        click.secho(
            "Please provide both primary_color and secondary_color, or leave both fields blank.",
            **MsgStyle.ERROR,
        )
        raise click.Abort()

    # Add '#' if color is given and doesn't already start with it
    primary_color = (
        f"#{primary_color}"
        if primary_color and not primary_color.startswith("#")
        else primary_color
    )
    secondary_color = (
        f"#{secondary_color}"
        if secondary_color and not secondary_color.startswith("#")
        else secondary_color
    )

    account = Account(
        name=name,
        consultancy_account=consultancy_account,
        primary_color=primary_color,
        secondary_color=secondary_color,
        logo_url=logo_url,
    )
    db.session.add(account)
    db.session.flush()
    if roles:
        for role_name in roles.split(","):
            role = db.session.execute(
                select(AccountRole).filter_by(name=role_name)
            ).scalar_one_or_none()
            if role is None:
                click.secho(f"Adding account role {role_name} ...", **MsgStyle.ERROR)
                role = AccountRole(name=role_name)
                db.session.add(role)
            db.session.add(RolesAccounts(role_id=role.id, account_id=account.id))
    account_audit_log = AuditLog(
        event_datetime=server_now(),
        event=f"Created account '{name}' ({account.id}) via CLI",
        affected_account_id=account.id,
    )
    db.session.add(account_audit_log)
    db.session.commit()
    click.secho(
        f"Account '{name}' (ID: {account.id}) successfully created.",
        **MsgStyle.SUCCESS,
    )


@fm_add_data.command("user", cls=DeprecatedOptionsCommand)
@with_appcontext
@click.option("--username", required=True)
@click.option("--email", required=True)
@click.option(
    "--account",
    "--account-id",
    "account_id",
    type=int,
    required=True,
    cls=DeprecatedOption,
    deprecated=["--account-id"],
    preferred="--account",
    help="Add user to this account. Follow up with the account's ID.",
)
@click.option("--roles", help="e.g. anonymous,Prosumer,CPO")
@click.option(
    "--timezone",
    "timezone_optional",
    help="Timezone as string, e.g. 'UTC' or 'Europe/Amsterdam' (defaults to FLEXMEASURES_TIMEZONE config setting)",
)
def new_user(
    username: str,
    email: str,
    account_id: int,
    roles: list[str],
    timezone_optional: str | None,
):
    """
    Create a FlexMeasures user.

    The `users create` task from Flask Security Too is too simple for us.
    Use this to add email, timezone and roles.
    """
    if timezone_optional is None:
        timezone = app.config.get("FLEXMEASURES_TIMEZONE", "UTC")
        click.secho(
            f"Setting user timezone to {timezone} (taken from FLEXMEASURES_TIMEZONE config setting)...",
            **MsgStyle.WARN,
        )
    else:
        timezone = timezone_optional
    try:
        pytz.timezone(timezone)
    except pytz.UnknownTimeZoneError:
        click.secho(f"Timezone {timezone} is unknown!", **MsgStyle.ERROR)
        raise click.Abort()
    account = db.session.get(Account, account_id)
    if account is None:
        click.secho(f"No account with ID {account_id} found!", **MsgStyle.ERROR)
        raise click.Abort()
    pwd1 = getpass.getpass(prompt="Please enter the password:")
    pwd2 = getpass.getpass(prompt="Please repeat the password:")
    if pwd1 != pwd2:
        click.secho("Passwords do not match!", **MsgStyle.ERROR)
        raise click.Abort()
    created_user = create_user(
        username=username,
        email=email,
        password=pwd1,
        account_name=account.name,
        timezone=timezone,
        user_roles=roles,
        check_email_deliverability=False,
    )
    db.session.commit()
    click.secho(f"Successfully created user {created_user}", **MsgStyle.SUCCESS)


@fm_add_data.command("sensor")
@with_appcontext
@click.option("--name", required=True)
@click.option("--unit", required=True, help="e.g. °C, m/s, kW/m²")
@click.option(
    "--event-resolution",
    required=True,
    type=str,
    help="Expected resolution of the data in ISO8601 duration string",
)
@click.option(
    "--timezone",
    required=True,
    help="Timezone as string, e.g. 'UTC' or 'Europe/Amsterdam'",
)
@click.option(
    "--asset",
    "asset",
    type=GenericAssetIdField(),
    required=True,
    help="ID of the asset to assign this sensor to",
)
@click.option(
    "--attributes",
    required=False,
    type=str,
    default="{}",
    help='Additional attributes. Passed as JSON string, should be a dict. Hint: Currently, for sensors that measure power, use {"capacity_in_mw": 10} to set a capacity of 10 MW',
)
def add_sensor(asset: GenericAsset, **args):
    """Add a sensor."""
    check_timezone(args["timezone"])
    try:
        attributes = json.loads(args["attributes"])
    except json.decoder.JSONDecodeError as jde:
        click.secho(
            f"Error decoding --attributes. Please check your JSON: {jde}",
            **MsgStyle.ERROR,
        )
        raise click.Abort()
    del args["attributes"]  # not part of schema
    if args["event_resolution"].isdigit():
        click.secho(
            "DeprecationWarning: Use ISO8601 duration string for event-resolution, minutes in int will be deprecated from v0.16.0",
            **MsgStyle.WARN,
        )
        timedelta_event_resolution = timedelta(minutes=int(args["event_resolution"]))
        isodate_event_resolution = isodate.duration_isoformat(
            timedelta_event_resolution
        )
        args["event_resolution"] = isodate_event_resolution
    args["generic_asset_id"] = asset.id

    check_errors(SensorSchema().validate(args))

    sensor = Sensor(**args)
    if not isinstance(attributes, dict):
        click.secho("Attributes should be a dict.", **MsgStyle.ERROR)
        raise click.Abort()
    sensor.attributes = attributes
    db.session.add(sensor)
    db.session.flush()
    AssetAuditLog.add_record(
        asset, f"Created sensor '{sensor.name}' ({sensor.id}) via CLI."
    )
    db.session.commit()
    click.secho(f"Successfully created sensor with ID {sensor.id}", **MsgStyle.SUCCESS)


@fm_add_data.command("asset-type")
@with_appcontext
@click.option("--name", required=True)
@click.option(
    "--description",
    type=str,
    help="Description (useful to explain acronyms, for example).",
)
def add_asset_type(**kwargs):
    """Add an asset type."""
    check_errors(GenericAssetTypeSchema().validate(kwargs))
    generic_asset_type = GenericAssetType(**kwargs)
    db.session.add(generic_asset_type)
    db.session.commit()
    click.secho(
        f"Successfully created asset type with ID {generic_asset_type.id}.",
        **MsgStyle.SUCCESS,
    )
    click.secho("You can now assign assets to it.", **MsgStyle.SUCCESS)


@fm_add_data.command("asset", cls=DeprecatedOptionsCommand)
@with_appcontext
@click.option("--name", required=True)
@click.option(
    "--latitude",
    type=LatitudeField(),
    help="Latitude of the asset's location",
)
@click.option(
    "--longitude",
    type=LongitudeField(),
    help="Longitude of the asset's location",
)
@click.option(
    "--account",
    "--account-id",
    "account_id",
    type=int,
    required=False,
    cls=DeprecatedOption,
    deprecated=["--account-id"],
    preferred="--account",
    help="Add asset to this account. Follow up with the account's ID. If not set, the asset will become public (which makes it accessible to all users).",
)
@click.option(
    "--asset-type",
    "--asset-type-id",
    "generic_asset_type_id",
    required=True,
    type=int,
    cls=DeprecatedOption,
    deprecated=["--asset-type-id"],
    preferred="--asset-type",
    help="Asset type to assign to this asset",
)
@click.option(
    "--parent-asset",
    "parent_asset_id",
    required=False,
    type=int,
    help="Parent of this asset. The entity needs to exists on the database.",
)
def add_asset(**args):
    """Add an asset."""
    check_errors(GenericAssetSchema().validate(args))
    generic_asset = GenericAsset(**args)
    if generic_asset.account_id is None:
        click.secho(
            "Creating a PUBLIC asset, as no --account-id is given ...",
            **MsgStyle.WARN,
        )
    db.session.add(generic_asset)
    db.session.flush()
    AssetAuditLog.add_record(
        generic_asset,
        f"Created asset '{generic_asset.name}' ({generic_asset.id}) via CLI.",
    )
    db.session.commit()
    click.secho(
        f"Successfully created asset with ID {generic_asset.id}.", **MsgStyle.SUCCESS
    )
    click.secho("You can now assign sensors to it.", **MsgStyle.SUCCESS)


@fm_add_data.command("initial-structure")
@with_appcontext
def add_initial_structure():
    """Initialize useful structural data."""
    populate_initial_structure(db)


@fm_add_data.command("source")
@with_appcontext
@click.option(
    "--name",
    required=True,
    type=str,
    help="Name of the source (usually an organization)",
)
@click.option(
    "--model",
    required=False,
    type=str,
    help="Optionally, specify a model (for example, a class name, function name or url).",
)
@click.option(
    "--version",
    required=False,
    type=str,
    help="Optionally, specify a version (for example, '1.0'.",
)
@click.option(
    "--type",
    "source_type",
    required=True,
    type=str,
    help="Type of source (for example, 'forecaster' or 'scheduler').",
)
def add_source(name: str, model: str, version: str, source_type: str):
    source = get_or_create_source(
        source=name,
        model=model,
        version=version,
        source_type=source_type,
    )
    db.session.commit()
    click.secho(f"Added source {source.__repr__()}", **MsgStyle.SUCCESS)


@fm_add_data.command("beliefs", cls=DeprecatedOptionsCommand)
@with_appcontext
@click.argument("file", type=click.Path(exists=True))
@click.option(
    "--sensor",
    "--sensor-id",
    "sensor",
    required=True,
    type=SensorIdField(),
    cls=DeprecatedOption,
    deprecated=["--sensor-id"],
    preferred="--sensor",
    help="Record the beliefs under this sensor. Follow up with the sensor's ID. ",
)
@click.option(
    "--source",
    required=True,
    type=str,
    help="Source of the beliefs (an existing source id or name, or a new name).",
)
@click.option(
    "--unit",
    required=False,
    type=str,
    help="Unit of the data, for conversion to the sensor unit, if possible (a string unit such as 'kW' or 'm³/h').\n"
    "Measurements of time itself that are formatted as a 'datetime' or 'timedelta' can be converted to a sensor unit representing time (such as 's' or 'h'),\n"
    "where datetimes are represented as a duration with respect to the UNIX epoch."
    "Hint: to switch the sign of the data, prepend a minus sign.\n"
    "For example, when assigning kW consumption data to a kW production sensor, use '-kW'.",
)
@click.option(
    "--horizon",
    required=False,
    type=int,
    help="Belief horizon in minutes (use positive horizon for ex-ante beliefs or negative horizon for ex-post beliefs).",
)
@click.option(
    "--cp",
    required=False,
    type=click.FloatRange(0, 1),
    help="Cumulative probability in the range [0, 1].",
)
@click.option(
    "--resample/--do-not-resample",
    default=True,
    help="Resample the data to fit the sensor's event resolution. "
    " Only downsampling is currently supported (for example, from hourly to daily data).",
)
@click.option(
    "--allow-overwrite/--do-not-allow-overwrite",
    default=False,
    help="Allow overwriting possibly already existing data.\n"
    "Not allowing overwriting can be much more efficient",
)
@click.option(
    "--skiprows",
    required=False,
    default=1,
    type=int,
    help="Number of rows to skip from the top. Set to >1 to skip additional headers.",
)
@click.option(
    "--na-values",
    required=False,
    multiple=True,
    help="Additional strings to recognize as NaN values. This argument can be given multiple times.",
)
@click.option(
    "--keep-default-na",
    default=False,
    type=bool,
    help="Whether or not to keep NaN values in the data.",
)
@click.option(
    "--nrows",
    required=False,
    type=int,
    help="Number of rows to read (from the top, after possibly skipping rows). Leave out to read all rows.",
)
@click.option(
    "--datecol",
    required=False,
    default=0,
    type=int,
    help="Column number with datetimes (0 is 1st column, the default)",
)
@click.option(
    "--valuecol",
    required=False,
    default=1,
    type=int,
    help="Column number with values (1 is 2nd column, the default)",
)
@click.option(
    "--beliefcol",
    required=False,
    type=int,
    help="Column number with datetimes",
)
@click.option(
    "--timezone",
    required=False,
    default=None,
    help="Timezone as string, e.g. 'UTC' or 'Europe/Amsterdam'",
)
@click.option(
    "--filter-column",
    "filter_columns",
    multiple=True,
    help="Set a column number to filter data. Use together with --filter-value.",
)
@click.option(
    "--filter-value",
    "filter_values",
    multiple=True,
    help="Set a column value to filter data. Only rows with this value will be added. Use together with --filter-column.",
)
@click.option(
    "--delimiter",
    required=True,
    type=str,
    default=",",
    help="[For CSV files] Character to delimit columns per row, defaults to comma",
)
@click.option(
    "--decimal",
    required=False,
    default=".",
    type=str,
    help="[For CSV files] decimal character, e.g. '.' for 10.5",
)
@click.option(
    "--thousands",
    required=False,
    default=None,
    type=str,
    help="[For CSV files] thousands separator, e.g. '.' for 10.035,2",
)
@click.option(
    "--sheet_number",
    required=False,
    type=int,
    help="[For xls or xlsx files] Sheet number with the data (0 is 1st sheet)",
)
def add_beliefs(
    file: str,
    sensor: Sensor,
    source: str,
    filter_columns: list[int],
    filter_values: list[int],
    unit: str | None = None,
    horizon: int | None = None,
    cp: float | None = None,
    resample: bool = True,
    allow_overwrite: bool = False,
    skiprows: int = 1,
    na_values: list[str] | None = None,
    keep_default_na: bool = False,
    nrows: int | None = None,
    datecol: int = 0,
    valuecol: int = 1,
    beliefcol: int | None = None,
    timezone: str | None = None,
    delimiter: str = ",",
    decimal: str = ".",
    thousands: str | None = None,
    sheet_number: int | None = None,
    **kwargs,  # in-code calls to this CLI command can set additional kwargs for use in pandas.read_csv or pandas.read_excel
):
    """Add sensor data from a CSV or Excel file.

    To use default settings, structure your CSV file as follows:

        - One header line (will be ignored!)
        - UTC datetimes in 1st column
        - values in 2nd column

    For example:

        Date,Inflow (cubic meter)
        2020-12-03 14:00,212
        2020-12-03 14:10,215.6
        2020-12-03 14:20,203.8

    In case no --horizon is specified and no beliefcol is specified,
    the moment of executing this CLI command is taken as the time at which the beliefs were recorded.
    """
    _source = parse_source(source)

    # Set up optional parameters for read_csv
    if file.split(".")[-1].lower() == "csv":
        kwargs["delimiter"] = delimiter
        kwargs["decimal"] = decimal
        kwargs["thousands"] = thousands
    if sheet_number is not None:
        kwargs["sheet_name"] = sheet_number
    if horizon is not None:
        kwargs["belief_horizon"] = timedelta(minutes=horizon)
    elif beliefcol is None:
        kwargs["belief_time"] = server_now().astimezone(pytz.timezone(sensor.timezone))

    # Set up optional filters:
    if len(filter_columns) != len(filter_values):
        raise ValueError(
            "The number of filter columns and filter values should be the same."
        )
    filter_by_column = (
        dict(zip(filter_columns, filter_values)) if filter_columns else None
    )
    bdf = tb.read_csv(
        file,
        sensor,
        source=_source,
        cumulative_probability=cp,
        resample=resample,
        header=None,
        skiprows=skiprows,
        nrows=nrows,
        usecols=(
            [datecol, valuecol] if beliefcol is None else [datecol, beliefcol, valuecol]
        ),
        parse_dates=True,
        na_values=na_values,
        keep_default_na=keep_default_na,
        timezone=timezone,
        filter_by_column=filter_by_column,
        **kwargs,
    )
    duplicate_rows = bdf.index.duplicated(keep="first")
    if any(duplicate_rows) > 0:
        click.secho(
            "Duplicates found. Dropping duplicates for the following records:",
            **MsgStyle.WARN,
        )
        click.secho(bdf[duplicate_rows], **MsgStyle.WARN)
        bdf = bdf[~duplicate_rows]
    if unit is not None:
        bdf["event_value"] = convert_units(
            bdf["event_value"],
            from_unit=unit,
            to_unit=sensor.unit,
            event_resolution=sensor.event_resolution,
        )
    try:
        TimedBelief.add(
            bdf,
            expunge_session=True,
            allow_overwrite=allow_overwrite,
            bulk_save_objects=True,
            commit_transaction=True,
        )
        click.secho(f"Successfully created beliefs\n{bdf}", **MsgStyle.SUCCESS)
    except IntegrityError as e:
        db.session.rollback()
        click.secho(
            f"Failed to create beliefs due to the following error: {e.orig}",
            **MsgStyle.ERROR,
        )
        if not allow_overwrite:
            click.secho(
                "As a possible workaround, use the --allow-overwrite flag.",
                **MsgStyle.ERROR,
            )


@fm_add_data.command("annotation", cls=DeprecatedOptionsCommand)
@with_appcontext
@click.option(
    "--content",
    required=True,
    prompt="Enter annotation",
)
@click.option(
    "--at",
    "start_str",
    required=True,
    help="Annotation is set (or starts) at this datetime. Follow up with a timezone-aware datetime in ISO 6801 format.",
)
@click.option(
    "--until",
    "end_str",
    required=False,
    help="Annotation ends at this datetime. Follow up with a timezone-aware datetime in ISO 6801 format. Defaults to one (nominal) day after the start of the annotation.",
)
@click.option(
    "--account",
    "--account-id",
    "account_ids",
    type=click.INT,
    multiple=True,
    cls=DeprecatedOption,
    deprecated=["--account-id"],
    preferred="--account",
    help="Add annotation to this organisation account. Follow up with the account's ID. This argument can be given multiple times.",
)
@click.option(
    "--asset",
    "--asset-id",
    "generic_asset_ids",
    type=int,
    multiple=True,
    cls=DeprecatedOption,
    deprecated=["--asset-id"],
    preferred="--asset",
    help="Add annotation to this asset. Follow up with the asset's ID. This argument can be given multiple times.",
)
@click.option(
    "--sensor",
    "--sensor-id",
    "sensor_ids",
    type=int,
    multiple=True,
    cls=DeprecatedOption,
    deprecated=["--sensor-id"],
    preferred="--sensor",
    help="Add annotation to this sensor. Follow up with the sensor's ID. This argument can be given multiple times.",
)
@click.option(
    "--user",
    "--user-id",
    "user_id",
    type=int,
    required=True,
    cls=DeprecatedOption,
    deprecated=["--user-id"],
    preferred="--user",
    help="Attribute annotation to this user. Follow up with the user's ID.",
)
def add_annotation(
    content: str,
    start_str: str,
    end_str: str | None,
    account_ids: list[int],
    generic_asset_ids: list[int],
    sensor_ids: list[int],
    user_id: int,
):
    """Add annotation to accounts, assets and/or sensors."""

    # Parse input
    start = pd.Timestamp(start_str)
    end = (
        pd.Timestamp(end_str)
        if end_str is not None
        else start + pd.offsets.DateOffset(days=1)
    )
    accounts = (
        db.session.scalars(select(Account).filter(Account.id.in_(account_ids))).all()
        if account_ids
        else []
    )
    assets = (
        db.session.scalars(
            select(GenericAsset).filter(GenericAsset.id.in_(generic_asset_ids))
        ).all()
        if generic_asset_ids
        else []
    )
    sensors = (
        db.session.scalars(select(Sensor).filter(Sensor.id.in_(sensor_ids))).all()
        if sensor_ids
        else []
    )
    user = db.session.get(User, user_id)
    _source = get_or_create_source(user)

    # Create annotation
    annotation = get_or_create_annotation(
        Annotation(
            content=content,
            start=start,
            end=end,
            source=_source,
            type="label",
        )
    )
    for account in accounts:
        account.annotations.append(annotation)
    for asset in assets:
        asset.annotations.append(annotation)
    for sensor in sensors:
        sensor.annotations.append(annotation)
    db.session.commit()
    click.secho("Successfully added annotation.", **MsgStyle.SUCCESS)


@fm_add_data.command("holidays", cls=DeprecatedOptionsCommand)
@with_appcontext
@click.option(
    "--year",
    type=click.INT,
    help="The year for which to look up holidays",
)
@click.option(
    "--country",
    "countries",
    type=click.STRING,
    multiple=True,
    help="The ISO 3166-1 country/region or ISO 3166-2 sub-region for which to look up holidays (such as US, BR and DE). This argument can be given multiple times.",
)
@click.option(
    "--asset",
    "--asset-id",
    "generic_asset_ids",
    type=click.INT,
    multiple=True,
    cls=DeprecatedOption,
    deprecated=["--asset-id"],
    preferred="--asset",
    help="Add annotations to this asset. Follow up with the asset's ID. This argument can be given multiple times.",
)
@click.option(
    "--account",
    "--account-id",
    "account_ids",
    type=click.INT,
    multiple=True,
    cls=DeprecatedOption,
    deprecated=["--account-id"],
    preferred="--account",
    help="Add annotations to this account. Follow up with the account's ID. This argument can be given multiple times.",
)
def add_holidays(
    year: int,
    countries: list[str],
    generic_asset_ids: list[int],
    account_ids: list[int],
):
    """Add holiday annotations to accounts and/or assets."""
    calendars = workalendar_registry.get_calendars(countries)
    num_holidays = {}

    accounts = (
        db.session.scalars(select(Account).filter(Account.id.in_(account_ids))).all()
        if account_ids
        else []
    )
    assets = (
        db.session.scalars(
            select(GenericAsset).filter(GenericAsset.id.in_(generic_asset_ids))
        ).all()
        if generic_asset_ids
        else []
    )
    annotations = []
    for country, calendar in calendars.items():
        _source = get_or_create_source(
            "workalendar", model=country, source_type="CLI script"
        )
        holidays = calendar().holidays(year)
        for holiday in holidays:
            start = pd.Timestamp(holiday[0])
            end = start + pd.offsets.DateOffset(days=1)
            annotations.append(
                get_or_create_annotation(
                    Annotation(
                        content=holiday[1],
                        start=start,
                        end=end,
                        source=_source,
                        type="holiday",
                    )
                )
            )
        num_holidays[country] = len(holidays)
    db.session.add_all(annotations)
    for account in accounts:
        account.annotations += annotations
    for asset in assets:
        asset.annotations += annotations
    db.session.commit()
    click.secho(
        f"Successfully added holidays to {len(accounts)} {flexmeasures_inflection.pluralize('account', len(accounts))} and {len(assets)} {flexmeasures_inflection.pluralize('asset', len(assets))}:\n{num_holidays}",
        **MsgStyle.SUCCESS,
    )


@fm_add_data.command("forecasts")
@click.option(
    "--sensor",
    required=True,
    help="Create forecasts for this sensor. Follow up with the sensor's ID. This argument can be given multiple times.",
)
@click.option(
    "--regressors",
    "--regressor",
    multiple=True,
    callback=split_commas,
    help="Sensor ID to be treated as a regressor. "
    "Use this if both realizations and forecasts recorded on this sensor matter as a regressor. "
    "This argument can be given multiple times, but can also be set to a comma-separated list.",
)
@click.option(
    "--future-regressors",
    "--future-regressor",
    multiple=True,
    callback=split_commas,
    help="Sensor ID to be treated only as a future regressor. "
    "Use this if only forecasts recorded on this sensor matter as a regressor. "
    "This argument can be given multiple times, but can also be set to a comma-separated list.",
)
@click.option(
    "--past-regressors",
    "--past-regressor",
    multiple=True,
    callback=split_commas,
    help="Sensor ID to be treated only as a past regressor. "
    "Use this if only realizations recorded on this sensor matter as a regressor. "
    "This argument can be given multiple times, but can also be set to a comma-separated list.",
)
@click.option(
    "--train-start",
    "--start-date",
    "start_date",
    required=False,
    help=(
        "Timestamp marking when training data begins. "
        "Format: YYYY-MM-DDTHH:MM:SS±HH:MM. "
        "If not provided, it defaults to a period equal to the training duration "
        "ending at --from-date."
    ),
)
@click.option(
    "--to-date",
    "--end-date",
    "end_date",
    required=True,
    help="End date for running the pipeline (YYYY-MM-DDTHH:MM:SS+HH:MM).",
)
@click.option(
    "--train-period",
    required=False,
    help="Duration of the initial training period (ISO 8601 duration, e.g. 'P7D', with a minimum of 2 days). "
    "Subsequent training periods will grow with each cycle (see --retrain-frequency). "
    "If not set, derives a training period from --start-predict-date instead. "
    "If that is also not set, defaults to 2 days.",
)
@click.option(
    "--retrain-frequency",
    "--remodel-frequency",  # the term as used in the old forecasting tooling
    "--predict-period",  # only used during development afaik
    required=False,
    help="The duration of a cycle of training and predicting, defining how often to retrain the model (ISO 8601 duration, e.g. 'PT24H'). "
    "If not set, the model is not retrained.",
)
@click.option(
    "--from-date",
    "start_predict_date",
    default=None,
    required=False,
    help="Start date for predictions (YYYY-MM-DDTHH:MM:SS+HH:MM). "
    "If not set, defaults to now.",
)
@click.option(
    "--max-forecast-horizon",
    required=False,
    help="Maximum forecast horizon (ISO 8601 duration, e.g. 'PT24H'). "
    "Defaults to 48 hours.",
)
@click.option(
    "--forecast-frequency",
    help="Forecast frequency (ISO 8601 duration, e.g. 'PT24H'), i.e. how often to recompute forecasts. "
    "Defaults to 1 hour.",
)
@click.option(
    "--model-save-dir",
    default="flexmeasures/data/models/forecasting/artifacts/models",
    help="Directory to save the trained model.",
)
@click.option(
    "--output-path",
    help="Directory to save prediction outputs.",
)
@click.option("--probabilistic", is_flag=True, help="Enable probabilistic predictions.")
@click.option(
    "--sensor-to-save",
    default=None,
    help="Sensor ID to save forecasts into a specific sensor. By default, forecasts are saved to the target sensor.",
)
@click.option(
    "--as-job",
    is_flag=True,
    help="Whether to queue a forecasting job instead of computing directly. "
    "To process the job, run a worker (on any computer, but configured to the same databases) to process the 'forecasting' queue. Defaults to False.",
)
@click.option(
    "--max-training-period",
    help="Maximum duration of the training period (ISO 8601 duration, e.g. 'P1Y'). Defaults to 1 year.",
)
@click.option(
    "--resolution",
    help="[DEPRECATED] Resolution of forecast in minutes. If not set, resolution is determined from the sensor to be forecasted",
)
@click.option(
    "--horizon",
    help="[DEPRECATED] Forecasting horizon in hours. This argument can be given multiple times. Defaults to all possible horizons.",
)
@click.option(
    "--ensure-positive",
    is_flag=True,
    help="Whether to ensure positive forecasts, by clipping out negative values.",
)
@click.option(
    "--config",
    "config_file",
    required=False,
    type=click.File("r"),
    help="Path to the JSON or YAML file with the configuration of the forecaster.",
)
@click.option(
    "--forecaster",
    "forecaster_class",
    default="TrainPredictPipeline",
    type=click.STRING,
    help="Forecaster class registered in flexmeasures.data.models.forecasting or in an available flexmeasures plugin."
    " Use the command `flexmeasures show forecasters` to list all the available forecasters.",
)
@click.option(
    "--source",
    "source",
    required=False,
    type=DataSourceIdField(),
    help="DataSource ID of the `Forecaster`.",
)
@click.option(
    "--parameters",
    "parameters_file",
    required=False,
    type=click.File("r"),
    help="Path to the JSON or YAML file with the forecast parameters (passed to the compute step).",
)
@click.option(
    "--edit-config",
    "edit_config",
    is_flag=True,
    help="Add this flag to edit the configuration of the Forecaster in your default text editor (e.g. nano).",
)
@click.option(
    "--edit-parameters",
    "edit_parameters",
    is_flag=True,
    help="Add this flag to edit the parameters passed to the Forecaster in your default text editor (e.g. nano).",
)
@click.option(
    "--missing-threshold",
    default=1.0,
    help=(
        "Maximum fraction of missing data allowed before raising an error. "
        "Missing data under this threshold will be filled using forward filling or linear interpolation."
    ),
)
@with_appcontext
def train_predict_pipeline(
    forecaster_class: str,
    source: DataSource | None = None,
    config_file: TextIOBase | None = None,
    parameters_file: TextIOBase | None = None,
    edit_config: bool = False,
    edit_parameters: bool = False,
    **kwargs,
):
    """
    Generate forecasts for a target sensor.

    \b
    Example
      flexmeasures add forecasts --sensor 2092 --regressors 2093
        --start-date 2025-01-01T00:00:00+01:00 --to-date 2025-10-15T00:00:00+01:00

    \b
    Workflow
      - Training window: defaults from --start-date until the CLI execution time.
      - Prediction window: defaults from CLI execution time until --to-date.
      - max-forecast-horizon: defaults to the length of the prediction window.
      - Forecasts are computed immediately; use --as-job to enqueue them.
      - Sensor 2093 is used as a regressor in this example.

    \b
    Notes:
    - Use --from-date to explicitly set when the forecasts will start.
    - Use --train-period to set the training window, which will grow each cycle
        until the specified --to-date is reached.
    - Use --predict-period to set the prediction window. It rolls forward by the
        forecast period each cycle, similar to the training window, but its size
        does not grow.
    """

    # Deprecation warnings for CLI options specific to rolling viewpoint predictions
    if kwargs.get("horizon") is not None:
        click.secho(
            "The --horizon option is deprecated since v0.28.0. Use the max-forecast-horizon option instead.",
            **MsgStyle.WARN,
        )
    del kwargs["horizon"]
    if kwargs.get("resolution") is not None:
        click.secho(
            "The --resolution option is deprecated since v0.28.0. The resolution of the target sensor is used instead.",
            **MsgStyle.WARN,
        )
    del kwargs["resolution"]

    config = dict()

    if config_file:
        config = yaml.safe_load(config_file)

    if edit_config:
        config = launch_editor("/tmp/config.yml")

    parameters = dict()

    if parameters_file:
        parameters = yaml.safe_load(parameters_file)

    if edit_parameters:
        parameters = launch_editor("/tmp/parameters.yml")

    # Move remaining kwargs to parameters
    for k, v in kwargs.items():
        if k not in parameters:
            parameters[k] = v

    forecaster = get_data_generator(
        source=source,
        model=forecaster_class,
        config=config,
        save_config=True,
        data_generator_type=Forecaster,
    )

    try:
        forecaster.compute(parameters=parameters)
<<<<<<< HEAD
=======
        click.secho("Successfully computed forecasts.", **MsgStyle.SUCCESS)
>>>>>>> 208943ab

    except Exception as e:
        click.echo(f"Error running Train-Predict Pipeline: {str(e)}")
        raise


@fm_add_data.command("schedule")
@with_appcontext
@click.option(
    "--sensor",
    "power_sensor",
    type=SensorIdField(),
    help="Create schedule for this sensor. Should be a power sensor. Follow up with the sensor's ID.",
)
@click.option(
    "--asset",
    "asset",
    type=AssetIdField(),
    help="Create schedule for this asset. The flex model arg then needs to be a list with an entry for each relevant device sensor. Follow up with the asset's ID.",
)
@click.option(
    "--start",
    "start",
    type=AwareDateTimeField(),
    required=True,
    help="Schedule starts at this datetime. Follow up with a timezone-aware datetime in ISO 6801 format.",
)
@click.option(
    "--duration",
    "duration",
    type=DurationField(),
    required=True,
    help="Duration of schedule, after --start. Follow up with a duration in ISO 6801 format, e.g. PT1H (1 hour) or PT45M (45 minutes).",
)
@click.option(
    "--soc-at-start",
    "soc_at_start",
    type=QuantityField("%", validate=validate.Range(min=0, max=1)),
    required=False,
    help="State of charge (e.g 32.8%, or 0.328) at the start of the schedule.",
)
@click.option(
    "--scheduler",
    "scheduler_class",
    default="StorageScheduler",
    type=click.STRING,
    help="Scheduler class registered in flexmeasures.data.models.planning.storage.",
)
@click.option(
    "--flex-context",
    "flex_context",
    type=JSONOrFile(),
    required=False,
    help="Asset FlexContext data, provided as a JSON string or a path to a JSON file.",
)
@click.option(
    "--flex-model",
    "flex_model",
    type=JSONOrFile(),
    required=False,
    help="Asset FlexModel data, provided as a JSON string or a path to a JSON file.",
)
@click.option(
    "--as-job",
    is_flag=True,
    help="Whether to queue a scheduling job instead of computing directly. "
    "To process the job, run a worker (on any computer, but configured to the same databases) to process the 'scheduling' queue. Defaults to False.",
)
def add_schedule(  # noqa C901
    power_sensor: Sensor,
    asset: GenericAsset,
    start: datetime,
    duration: timedelta,
    scheduler_class: str,
    soc_at_start: ur.Quantity,
    flex_context: str | None = None,
    flex_model: str | None = None,
    as_job: bool = False,
):
    """Create a new schedule for an asset.

    Current limitations:

    - Limited to power sensors (probably possible to generalize to non-electric assets)
    - Only supports datetimes on the hour or a multiple of the sensor resolution thereafter
    """
    asset_or_sensor = None
    if not power_sensor and not asset:
        click.secho(
            "Either --sensor or --asset is required.",
            **MsgStyle.ERROR,
        )
        raise click.Abort()
    if power_sensor and asset:
        click.secho(
            "Do not supply both --sensor as well as --asset.",
            **MsgStyle.ERROR,
        )
        raise click.Abort()
    if asset:
        asset_or_sensor = asset
        if not isinstance(flex_model, list):
            click.secho(
                "When scheduling an asset, the flex-model is expected to be passed as a list, so that it can describe multiple devices.",
                **MsgStyle.ERROR,
            )
            raise click.Abort()
    else:
        asset_or_sensor = power_sensor
        if not isinstance(flex_model, dict):
            click.secho(
                "For scheduling one device (using the --sensor option), --flex-model should be a dict - the flex-model for the device.",
                **MsgStyle.ERROR,
            )
            raise click.Abort()
    scheduler_module = None

    if scheduler_class == "ProcessScheduler":
        scheduler_module = "flexmeasures.data.models.planning.process"
    elif scheduler_class == "StorageScheduler":
        scheduler_module = "flexmeasures.data.models.planning.storage"
        if soc_at_start is None and (
            "soc-min" in flex_model or "soc-max" in flex_model
        ):
            # for asset scheduling, soc at start should be part of the flex model
            click.secho(
                "For a storage device with SoC constraints, --soc-at-start is required.",
                **MsgStyle.ERROR,
            )
            raise click.Abort()
        if soc_at_start:
            flex_model["soc-at-start"] = soc_at_start.to("%")

    scheduling_kwargs = dict(
        start=start,
        end=start + duration,
        belief_time=server_now(),
        flex_model=flex_model,
        flex_context=flex_context,
        scheduler_specs={
            "module": scheduler_module,
            "class": scheduler_class,
        },
    )
    if power_sensor:
        scheduling_kwargs["resolution"] = power_sensor.event_resolution
    # otherwise, the scheduler will infer the resolution from the asset's device sensors

    if as_job:
        job = create_scheduling_job(
            asset_or_sensor=asset_or_sensor, **scheduling_kwargs
        )
        if job:
            click.secho(
                f"New scheduling job {job.id} has been added to the queue.",
                **MsgStyle.SUCCESS,
            )
    else:
        success = make_schedule(
            asset_or_sensor=get_asset_or_sensor_ref(asset_or_sensor),
            **scheduling_kwargs,
        )
        if success:
            click.secho("New schedule is stored.", **MsgStyle.SUCCESS)


@fm_add_data.command("report")
@with_appcontext
@click.option(
    "--config",
    "config_file",
    required=False,
    type=click.File("r"),
    help="Path to the JSON or YAML file with the configuration of the reporter.",
)
@click.option(
    "--source",
    "source",
    required=False,
    type=DataSourceIdField(),
    help="DataSource ID of the `Reporter`.",
)
@click.option(
    "--parameters",
    "parameters_file",
    required=False,
    type=click.File("r"),
    help="Path to the JSON or YAML file with the report parameters (passed to the compute step).",
)
@click.option(
    "--reporter",
    "reporter_class",
    default="PandasReporter",
    type=click.STRING,
    help="Reporter class registered in flexmeasures.data.models.reporting or in an available flexmeasures plugin."
    " Use the command `flexmeasures show reporters` to list all the available reporters.",
)
@click.option(
    "--start",
    "start",
    type=AwareDateTimeField(),
    required=False,
    help="Report start time. `--start-offset` can be used instead. Follow up with a timezone-aware datetime in ISO 6801 format.",
)
@click.option(
    "--start-offset",
    "start_offset",
    type=str,
    required=False,
    help="Report start offset time from now. Use multiple Pandas offset strings separated by commas, e.g: -3D,DB,1W. Use DB or HB to offset to the begin of the day or hour, respectively.",
)
@click.option(
    "--end-offset",
    "end_offset",
    type=str,
    required=False,
    help="Report end offset time from now. Use multiple Pandas offset strings separated by commas, e.g: -3D,DB,1W. Use DB or HB to offset to the begin of the day or hour, respectively.",
)
@click.option(
    "--end",
    "end",
    type=AwareDateTimeField(),
    required=False,
    help="Report end time. `--end-offset` can be used instead. Follow up with a timezone-aware datetime in ISO 6801 format.",
)
@click.option(
    "--resolution",
    "resolution",
    type=DurationField(),
    required=False,
    help="Time resolution of the input time series to employ for the calculations. Follow up with a ISO 8601 duration string",
)
@click.option(
    "--output-file",
    "output_file_pattern",
    required=False,
    type=click.Path(),
    help="Format of the output file. Use dollar sign ($) to interpolate values among the following ones:"
    " now (current time), name (name of the output), sensor_id (id of the sensor), column (column of the output)."
    " Example: 'result_file_$name_$now.csv'. "
    "Use the `.csv` suffix to save the results as Comma Separated Values and `.xlsx` to export them as Excel sheets.",
)
@click.option(
    "--timezone",
    "timezone",
    required=False,
    help="Timezone as string, e.g. 'UTC' or 'Europe/Amsterdam' (defaults to the timezone of the sensor used to save the report)."
    "The timezone of the first output sensor (specified in the parameters) is taken as a default.",
)
@click.option(
    "--dry-run",
    "dry_run",
    is_flag=True,
    help="Add this flag to avoid saving the results to the database.",
)
@click.option(
    "--edit-config",
    "edit_config",
    is_flag=True,
    help="Add this flag to edit the configuration of the Reporter in your default text editor (e.g. nano).",
)
@click.option(
    "--edit-parameters",
    "edit_parameters",
    is_flag=True,
    help="Add this flag to edit the parameters passed to the Reporter in your default text editor (e.g. nano).",
)
@click.option(
    "--save-config",
    "save_config",
    is_flag=True,
    help="Add this flag to save the `config` in the attributes of the DataSource for future reference.",
)
def add_report(  # noqa: C901
    reporter_class: str,
    source: DataSource | None = None,
    config_file: TextIOBase | None = None,
    parameters_file: TextIOBase | None = None,
    start: datetime | None = None,
    end: datetime | None = None,
    start_offset: str | None = None,
    end_offset: str | None = None,
    resolution: timedelta | None = None,
    output_file_pattern: Path | None = None,
    dry_run: bool = False,
    edit_config: bool = False,
    edit_parameters: bool = False,
    save_config: bool = False,
    timezone: str | None = None,
):
    """
    Create a new report using the Reporter class and save the results
    to the database or export them as CSV or Excel file.
    """

    config = dict()

    if config_file:
        config = yaml.safe_load(config_file)

    if edit_config:
        config = launch_editor("/tmp/config.yml")

    parameters = dict()

    if parameters_file:
        parameters = yaml.safe_load(parameters_file)

    if edit_parameters:
        parameters = launch_editor("/tmp/parameters.yml")

    # check if sensor is not provided in the `parameters` description
    if "output" not in parameters or len(parameters["output"]) == 0:
        click.secho(
            "At least one output sensor needs to be specified in the parameters description.",
            **MsgStyle.ERROR,
        )
        raise click.Abort()

    output = [Output().load(o) for o in parameters["output"]]

    # compute now in the timezone local to the output sensor
    if timezone is not None:
        check_timezone(timezone)

    tz = pytz.timezone(timezone if timezone else output[0]["sensor"].timezone)
    now = server_now().astimezone(tz)

    # apply offsets, if provided
    if start_offset is not None:
        if start is None:
            start = now
        start = apply_offset_chain(start, start_offset)

    if end_offset is not None:
        if end is None:
            end = now
        end = apply_offset_chain(end, end_offset)

    # the case of not getting --start or --start-offset
    if start is None:
        click.secho(
            "Either --start or --start-offset should be provided."
            " Trying to use the latest datapoint of the report sensor as the start time...",
            **MsgStyle.WARN,
        )

        # todo: get the oldest last_value among all the sensors
        last_value_datetime = db.session.execute(
            select(func.max(TimedBelief.event_start))
            .select_from(TimedBelief)
            .filter_by(sensor_id=output[0]["sensor"].id)
        ).scalar_one_or_none()
        # If there's data saved to the reporter sensors
        if last_value_datetime is not None:
            start = last_value_datetime
        else:
            click.secho(
                "Could not find any data for the output sensors provided. Such data is needed to compute"
                " a sensible default start for the report, so setting a start explicitly would resolve this issue.",
                **MsgStyle.ERROR,
            )
            raise click.Abort()

    # the case of not getting --end or --end-offset
    if end is None:
        click.secho(
            "Either --end or --end-offset should be provided."
            " Trying to use the current time as the end...",
            **MsgStyle.WARN,
        )
        end = now

    click.echo(f"Report scope:\n\tstart: {start}\n\tend:   {end}")
    if end < start:
        click.secho(
            "Invalid report period (end must not precede start).",
            **MsgStyle.ERROR,
        )
        raise click.Abort()

    reporter = get_data_generator(
        source=source,
        model=reporter_class,
        config=config,
        save_config=save_config,
        data_generator_type=Reporter,
    )

    if ("start" not in parameters) and (start is not None):
        parameters["start"] = start.isoformat()
    if ("end" not in parameters) and (end is not None):
        parameters["end"] = end.isoformat()
    if ("resolution" not in parameters) and (resolution is not None):
        parameters["resolution"] = pd.Timedelta(resolution).isoformat()

    click.echo("Report computation is running...")

    # compute the report
    results = reporter.compute(parameters=parameters)

    for result in results:
        data = result["data"]
        sensor = result["sensor"]
        if not data.empty:
            click.secho(
                f"Report computation done for sensor `{sensor}`.", **MsgStyle.SUCCESS
            )
        else:
            click.secho(
                f"Report computation done for sensor `{sensor}`, but the report is empty.",
                **MsgStyle.WARN,
            )

        # save the report if it's not running in dry mode
        if not dry_run:
            click.echo(f"Saving report for sensor `{sensor}` to the database...")
            save_to_db(data)
            db.session.commit()
            click.secho(
                f"Success. The report for sensor `{sensor}` has been saved to the database.",
                **MsgStyle.SUCCESS,
            )
        else:
            click.echo(
                f"Not saving report for sensor `{sensor}` to the database  (because of --dry-run), but this is what I computed:\n{data}"
            )

        # if an output file path is provided, save the data
        if output_file_pattern:
            suffix = (
                str(output_file_pattern).split(".")[-1]
                if "." in str(output_file_pattern)
                else ""
            )
            template = Template(str(output_file_pattern))

            filename = template.safe_substitute(
                sensor_id=result["sensor"].id,
                name=result.get("name", ""),
                column=result.get("column", ""),
                reporter_class=reporter_class,
                now=now.strftime("%Y_%m_%dT%H%M%S"),
            )

            if suffix == "xlsx":  # save to EXCEL
                data.to_excel(filename)
                click.secho(
                    f"Success. The report for sensor `{sensor}` has been exported as EXCEL to the file `{filename}`",
                    **MsgStyle.SUCCESS,
                )

            elif suffix == "csv":  # save to CSV
                data.to_csv(filename)
                click.secho(
                    f"Success. The report for sensor `{sensor}` has been exported as CSV to the file `{filename}`",
                    **MsgStyle.SUCCESS,
                )

            else:  # default output format: CSV.
                click.secho(
                    f"File suffix not provided. Exporting results for sensor `{sensor}` as CSV to file {filename}",
                    **MsgStyle.WARN,
                )
                data.to_csv(filename)
        else:
            click.secho(
                "Success.",
                **MsgStyle.SUCCESS,
            )


def launch_editor(filename: str) -> dict:
    """Launch editor to create/edit a json object"""
    click.edit("{\n}", filename=filename)

    with open(filename, "r") as f:
        content = yaml.safe_load(f)
        if content is None:
            return dict()

        return content


@fm_add_data.command("toy-account")
@with_appcontext
@click.option(
    "--kind",
    default="battery",
    type=click.Choice(["battery", "process", "reporter"]),
    help="What kind of toy account. Defaults to a battery.",
)
@click.option("--name", type=str, default="Toy Account", help="Name of the account")
def add_toy_account(kind: str, name: str):
    """
    Create a toy account, for tutorials and trying things.
    """
    asset_types = add_default_asset_types(db=db)
    location = (52.374, 4.88969)  # Amsterdam

    # make an account (if not exist)
    account = db.session.execute(
        select(Account).filter_by(name=name)
    ).scalar_one_or_none()
    if account:
        click.secho(
            f"Account '{account}' already exists. Skipping account creation. Use `flexmeasures delete account --id {account.id}` if you need to remove it.",
            **MsgStyle.WARN,
        )

    # make an account user (account-admin?)
    email = "toy-user@flexmeasures.io"
    user = db.session.execute(select(User).filter_by(email=email)).scalar_one_or_none()
    if user is not None:
        click.secho(
            f"User with email {email} already exists in account {user.account.name}.",
            **MsgStyle.WARN,
        )
    else:
        user = create_user(
            email=email,
            check_email_deliverability=False,
            password="toy-password",
            user_roles=["account-admin"],
            account_name=name,
        )
        click.secho(
            f"Toy account {name} with user {user.email} created successfully. You might want to run `flexmeasures show account --id {user.account.id}`",
            **MsgStyle.SUCCESS,
        )

    db.session.commit()

    # add public day-ahead market (as sensor of transmission zone asset)
    nl_zone = add_transmission_zone_asset("NL", db=db)
    day_ahead_sensor = get_or_create_model(
        Sensor,
        name="day-ahead prices",
        generic_asset=nl_zone,
        unit="EUR/MWh",
        timezone="Europe/Amsterdam",
        event_resolution=timedelta(minutes=60),
        knowledge_horizon=(
            x_days_ago_at_y_oclock,
            {"x": 1, "y": 12, "z": "Europe/Paris"},
        ),
    )
    db.session.commit()
    click.secho(
        f"The sensor recording day-ahead prices is {day_ahead_sensor} (ID: {day_ahead_sensor.id}).",
        **MsgStyle.SUCCESS,
    )

    account_id = user.account_id

    def create_asset_with_one_sensor(
        asset_name: str,
        asset_type: str,
        sensor_name: str,
        unit: str = "MW",
        parent_asset_id: int | None = None,
        flex_context: dict | None = None,
        flex_model: dict | None = None,
        **asset_attributes,
    ):
        asset_kwargs: Dict[str, Any] = {}
        if parent_asset_id is not None:
            asset_kwargs["parent_asset_id"] = parent_asset_id
        if flex_context is not None:
            asset_kwargs["flex_context"] = flex_context
        if flex_model is not None:
            asset_kwargs["flex_model"] = flex_model

        asset = get_or_create_model(
            GenericAsset,
            name=asset_name,
            generic_asset_type=asset_types[asset_type],
            owner=db.session.get(Account, account_id),
            latitude=location[0],
            longitude=location[1],
            attributes=asset_attributes,
            **asset_kwargs,
        )

        sensor_specs = dict(
            generic_asset=asset,
            unit=unit,
            timezone="Europe/Amsterdam",
            event_resolution=timedelta(minutes=15),
        )
        sensor = get_or_create_model(
            Sensor,
            name=sensor_name,
            **sensor_specs,
        )
        return sensor

    # create building asset
    building_asset = get_or_create_model(
        GenericAsset,
        name="toy-building",
        generic_asset_type=asset_types["building"],
        owner=db.session.get(Account, account_id),
        latitude=location[0],
        longitude=location[1],
        flex_context={
            "site-power-capacity": "500 kVA",
            "consumption-price": {"sensor": day_ahead_sensor.id},
        },
    )
    db.session.flush()

    if kind == "battery":
        # create battery
        discharging_sensor = create_asset_with_one_sensor(
            "toy-battery",
            "battery",
            "discharging",
            parent_asset_id=building_asset.id,
            flex_model={
                "power-capacity": "500 kVA",
                "roundtrip-efficiency": "90%",
                "soc-max": "450 kWh",
            },
        )

        # create solar
        production_sensor = create_asset_with_one_sensor(
            "toy-solar", "solar", "production", parent_asset_id=building_asset.id
        )

        # add day-ahead price sensor and PV production sensor to show on the battery's asset page
        db.session.flush()
        battery = discharging_sensor.generic_asset
        battery.sensors_to_show = [
            {"title": "Prices", "sensor": day_ahead_sensor.id},
            {
                "title": "Power flows",
                "sensors": [production_sensor.id, discharging_sensor.id],
            },
        ]

        # the site gets a similar dashboard (TODO: after #1801, add also capacity constraint)
        building_asset.sensors_to_show = [
            {"title": "Prices", "sensor": day_ahead_sensor.id},
            {
                "title": "Power flows",
                "sensors": [production_sensor.id, discharging_sensor.id],
            },
        ]

        db.session.commit()

        click.secho(
            f"The sensor recording battery discharging is {discharging_sensor} (ID: {discharging_sensor.id}).",
            **MsgStyle.SUCCESS,
        )
        click.secho(
            f"The sensor recording solar forecasts is {production_sensor} (ID: {production_sensor.id}).",
            **MsgStyle.SUCCESS,
        )
    elif kind == "process":
        inflexible_power = create_asset_with_one_sensor(
            "toy-process",
            "process",
            "Power (Inflexible)",
            flex_context={"consumption-price": {"sensor": day_ahead_sensor.id}},
        )

        breakable_power = create_asset_with_one_sensor(
            "toy-process",
            "process",
            "Power (Breakable)",
            flex_context={"consumption-price": {"sensor": day_ahead_sensor.id}},
        )

        shiftable_power = create_asset_with_one_sensor(
            "toy-process",
            "process",
            "Power (Shiftable)",
            flex_context={"consumption-price": {"sensor": day_ahead_sensor.id}},
        )

        db.session.flush()

        process = shiftable_power.generic_asset
        process.sensors_to_show = [
            {"title": "Prices", "sensor": day_ahead_sensor.id},
            {"title": "Inflexible", "sensor": inflexible_power.id},
            {"title": "Breakable", "sensor": breakable_power.id},
            {"title": "Shiftable", "sensor": shiftable_power.id},
        ]

        db.session.commit()

        click.secho(
            f"The sensor recording the power of the inflexible load is {inflexible_power} (ID: {inflexible_power.id}).",
            **MsgStyle.SUCCESS,
        )
        click.secho(
            f"The sensor recording the power of the breakable load is {breakable_power} (ID: {breakable_power.id}).",
            **MsgStyle.SUCCESS,
        )
        click.secho(
            f"The sensor recording the power of the shiftable load is {shiftable_power} (ID: {shiftable_power.id}).",
            **MsgStyle.SUCCESS,
        )
    elif kind == "reporter":
        # Part A) of tutorial IV
        grid_connection_capacity = get_or_create_model(
            Sensor,
            name="grid connection capacity",
            generic_asset=building_asset,
            timezone="Europe/Amsterdam",
            event_resolution="P1Y",
            unit="MW",
        )
        db.session.commit()

        click.secho(
            f"The sensor storing the grid connection capacity of the building is {grid_connection_capacity} (ID: {grid_connection_capacity.id}).",
            **MsgStyle.SUCCESS,
        )

        start_year = server_now().replace(
            month=1, day=1, hour=0, minute=0, second=0, microsecond=0
        )

        belief = TimedBelief(
            event_start=start_year,
            belief_time=server_now(),
            event_value=0.5,
            source=db.session.get(DataSource, 1),
            sensor=grid_connection_capacity,
        )

        db.session.add(belief)
        db.session.commit()

        headroom = create_asset_with_one_sensor(
            "toy-battery", "battery", "headroom", parent_asset_id=building_asset.id
        )

        db.session.commit()

        click.secho(
            f"The sensor storing the headroom is {headroom} (ID: {headroom.id}).",
            **MsgStyle.SUCCESS,
        )

        for name in ["Inflexible", "Breakable", "Shiftable"]:
            loss_sensor = create_asset_with_one_sensor(
                "toy-process", "process", f"costs ({name})", unit="EUR"
            )

            db.session.commit()
            click.secho(
                f"The sensor storing the loss is {loss_sensor} (ID: {loss_sensor.id}).",
                **MsgStyle.SUCCESS,
            )

        reporter = ProfitOrLossReporter(
            consumption_price_sensor=day_ahead_sensor, loss_is_positive=True
        )
        ds = reporter.data_source
        db.session.commit()

        click.secho(
            f"Reporter `ProfitOrLossReporter` saved with the day ahead price sensor in the `DataSource` (id={ds.id})",
            **MsgStyle.SUCCESS,
        )


app.cli.add_command(fm_add_data)


def check_timezone(timezone):
    try:
        pytz.timezone(timezone)
    except pytz.UnknownTimeZoneError:
        click.secho("Timezone %s is unknown!" % timezone, **MsgStyle.ERROR)
        raise click.Abort()


def check_errors(errors: dict[str, list[str]]):
    if errors:
        click.secho(
            f"Please correct the following errors:\n{errors}.\n Use the --help flag to learn more.",
            **MsgStyle.ERROR,
        )
        raise click.Abort()


def parse_source(source):
    if source.isdigit():
        _source = get_source_or_none(int(source))
        if not _source:
            click.secho(f"Failed to find source {source}.", **MsgStyle.ERROR)
            raise click.Abort()
    else:
        _source = get_or_create_source(source, source_type="CLI script")
    return _source<|MERGE_RESOLUTION|>--- conflicted
+++ resolved
@@ -1250,10 +1250,7 @@
 
     try:
         forecaster.compute(parameters=parameters)
-<<<<<<< HEAD
-=======
         click.secho("Successfully computed forecasts.", **MsgStyle.SUCCESS)
->>>>>>> 208943ab
 
     except Exception as e:
         click.echo(f"Error running Train-Predict Pipeline: {str(e)}")
