"""
CLI commands for populating the database
"""

from __future__ import annotations

from datetime import datetime, timedelta
from typing import Type, List
import isodate
import json
import yaml
from pathlib import Path
from io import TextIOBase
from string import Template

from marshmallow import validate
import pandas as pd
import pytz
from flask import current_app as app
from flask.cli import with_appcontext
import click
import getpass
from sqlalchemy.exc import IntegrityError
from sqlalchemy import func
from timely_beliefs.sensors.func_store.knowledge_horizons import x_days_ago_at_y_oclock
import timely_beliefs as tb
import timely_beliefs.utils as tb_utils
from workalendar.registry import registry as workalendar_registry

from flexmeasures.cli.utils import DeprecatedDefaultGroup, MsgStyle
from flexmeasures.data import db
from flexmeasures.data.scripts.data_gen import (
    add_transmission_zone_asset,
    populate_initial_structure,
    add_default_asset_types,
)
from flexmeasures.data.services.data_sources import get_or_create_source
from flexmeasures.data.services.forecasting import create_forecasting_jobs
from flexmeasures.data.services.scheduling import make_schedule, create_scheduling_job
from flexmeasures.data.services.users import create_user
from flexmeasures.data.models.user import Account, AccountRole, RolesAccounts
from flexmeasures.data.models.time_series import (
    Sensor,
    TimedBelief,
)
from flexmeasures.data.models.data_sources import DataSource
from flexmeasures.data.models.validation_utils import (
    check_required_attributes,
    MissingAttributeException,
)
from flexmeasures.data.models.annotations import Annotation, get_or_create_annotation
from flexmeasures.data.schemas import (
    AwareDateTimeField,
    DurationField,
    LatitudeField,
    LongitudeField,
    SensorIdField,
    TimeIntervalField,
)
from flexmeasures.data.schemas.sources import DataSourceIdField
from flexmeasures.data.schemas.times import TimeIntervalSchema
from flexmeasures.data.schemas.scheduling.storage import EfficiencyField
from flexmeasures.data.schemas.sensors import SensorSchema
from flexmeasures.data.schemas.io import Output
from flexmeasures.data.schemas.units import QuantityField
from flexmeasures.data.schemas.generic_assets import (
    GenericAssetSchema,
    GenericAssetTypeSchema,
)
from flexmeasures.data.models.generic_assets import GenericAsset, GenericAssetType
from flexmeasures.data.models.user import User
from flexmeasures.data.services.data_sources import (
    get_source_or_none,
)
from flexmeasures.data.services.utils import get_or_create_model
from flexmeasures.utils import flexmeasures_inflection
from flexmeasures.utils.time_utils import server_now, apply_offset_chain
from flexmeasures.utils.unit_utils import convert_units, ur
from flexmeasures.data.utils import save_to_db
from flexmeasures.data.models.reporting import Reporter
from timely_beliefs import BeliefsDataFrame


@click.group("add")
def fm_add_data():
    """FlexMeasures: Add data."""


<<<<<<< HEAD
@fm_add_data.command("data-gen-sources")
@with_appcontext
def add_data_generators_sources():
    """Create data sources for the data generators found registered in the
    application and the plugins. Currently, this command only registeres the
    sources for the Reporters.
    """

    for name, reporter in app.data_generators["reporter"].items():
        ds_info = reporter.get_data_source_info()

        # add empty data_generator configuration
        ds_info["attributes"] = {"data_generator": {"config": {}, "parameters": {}}}

        source = get_or_create_source(**ds_info)

        click.echo(f"Done. DataSource for data generator `{name}` is `{source}`.")
=======
@fm_add_data.command("sources")
@click.option(
    "--kind",
    default=["reporters"],
    type=click.Choice(["reporters", "schedulers", "forecasters"]),
    multiple=True,
    help="What kind of toy account. Defaults to a battery.",
)
@with_appcontext
def add_sources(kind: List[str]):
    """Create data sources for the data generators found registered in the
    application and the plugins. Currently, this command only registers the
    sources for the Reporters.
    """

    if "reporters" in kind:
        click.echo("Adding `DataSources` for the reporters data generators.")

        for name, reporter in app.data_generators["reporter"].items():
            ds_info = reporter.get_data_source_info()

            # add empty data_generator configuration
            ds_info["attributes"] = {"data_generator": {"config": {}, "parameters": {}}}

            source = get_or_create_source(**ds_info)

            click.echo(f"Done. DataSource for data generator `{name}` is `{source}`.")
>>>>>>> 33a9ca2c

    app.db.session.commit()


@fm_add_data.command("account-role")
@with_appcontext
@click.option("--name", required=True)
@click.option("--description")
def new_account_role(name: str, description: str):
    """
    Create an account role.
    """
    role = AccountRole.query.filter_by(name=name).one_or_none()
    if role is not None:
        click.secho(f"Account role '{name}' already exists.", **MsgStyle.ERROR)
        raise click.Abort()
    role = AccountRole(name=name, description=description)
    db.session.add(role)
    db.session.commit()
    click.secho(
        f"Account role '{name}' (ID: {role.id}) successfully created.",
        **MsgStyle.SUCCESS,
    )


@fm_add_data.command("account")
@with_appcontext
@click.option("--name", required=True)
@click.option("--roles", help="e.g. anonymous,Prosumer,CPO")
def new_account(name: str, roles: str):
    """
    Create an account for a tenant in the FlexMeasures platform.
    """
    account = db.session.query(Account).filter_by(name=name).one_or_none()
    if account is not None:
        click.secho(f"Account '{name}' already exists.", **MsgStyle.ERROR)
        raise click.Abort()
    account = Account(name=name)
    db.session.add(account)
    if roles:
        for role_name in roles.split(","):
            role = AccountRole.query.filter_by(name=role_name).one_or_none()
            if role is None:
                click.secho(f"Adding account role {role_name} ...", **MsgStyle.ERROR)
                role = AccountRole(name=role_name)
                db.session.add(role)
            db.session.flush()
            db.session.add(RolesAccounts(role_id=role.id, account_id=account.id))
    db.session.commit()
    click.secho(
        f"Account '{name}' (ID: {account.id}) successfully created.",
        **MsgStyle.SUCCESS,
    )


@fm_add_data.command("user")
@with_appcontext
@click.option("--username", required=True)
@click.option("--email", required=True)
@click.option(
    "--account-id",
    type=int,
    required=True,
    help="Add user to this account. Follow up with the account's ID.",
)
@click.option("--roles", help="e.g. anonymous,Prosumer,CPO")
@click.option(
    "--timezone",
    "timezone_optional",
    help="Timezone as string, e.g. 'UTC' or 'Europe/Amsterdam' (defaults to FLEXMEASURES_TIMEZONE config setting)",
)
def new_user(
    username: str,
    email: str,
    account_id: int,
    roles: list[str],
    timezone_optional: str | None,
):
    """
    Create a FlexMeasures user.

    The `users create` task from Flask Security Too is too simple for us.
    Use this to add email, timezone and roles.
    """
    if timezone_optional is None:
        timezone = app.config.get("FLEXMEASURES_TIMEZONE", "UTC")
        click.secho(
            f"Setting user timezone to {timezone} (taken from FLEXMEASURES_TIMEZONE config setting)...",
            **MsgStyle.WARN,
        )
    else:
        timezone = timezone_optional
    try:
        pytz.timezone(timezone)
    except pytz.UnknownTimeZoneError:
        click.secho(f"Timezone {timezone} is unknown!", **MsgStyle.ERROR)
        raise click.Abort()
    account = db.session.query(Account).get(account_id)
    if account is None:
        click.secho(f"No account with ID {account_id} found!", **MsgStyle.ERROR)
        raise click.Abort()
    pwd1 = getpass.getpass(prompt="Please enter the password:")
    pwd2 = getpass.getpass(prompt="Please repeat the password:")
    if pwd1 != pwd2:
        click.secho("Passwords do not match!", **MsgStyle.ERROR)
        raise click.Abort()
    created_user = create_user(
        username=username,
        email=email,
        password=pwd1,
        account_name=account.name,
        timezone=timezone,
        user_roles=roles,
        check_email_deliverability=False,
    )
    db.session.commit()
    click.secho(f"Successfully created user {created_user}", **MsgStyle.SUCCESS)


@fm_add_data.command("sensor")
@with_appcontext
@click.option("--name", required=True)
@click.option("--unit", required=True, help="e.g. °C, m/s, kW/m²")
@click.option(
    "--event-resolution",
    required=True,
    type=str,
    help="Expected resolution of the data in ISO8601 duration string",
)
@click.option(
    "--timezone",
    required=True,
    help="Timezone as string, e.g. 'UTC' or 'Europe/Amsterdam'",
)
@click.option(
    "--asset-id",
    "generic_asset_id",
    required=True,
    type=int,
    help="Generic asset to assign this sensor to",
)
@click.option(
    "--attributes",
    required=False,
    type=str,
    default="{}",
    help='Additional attributes. Passed as JSON string, should be a dict. Hint: Currently, for sensors that measure power, use {"capacity_in_mw": 10} to set a capacity of 10 MW',
)
def add_sensor(**args):
    """Add a sensor."""
    check_timezone(args["timezone"])
    try:
        attributes = json.loads(args["attributes"])
    except json.decoder.JSONDecodeError as jde:
        click.secho(
            f"Error decoding --attributes. Please check your JSON: {jde}",
            **MsgStyle.ERROR,
        )
        raise click.Abort()
    del args["attributes"]  # not part of schema
    if args["event_resolution"].isdigit():
        click.secho(
            "DeprecationWarning: Use ISO8601 duration string for event-resolution, minutes in int will be depricated from v0.16.0",
            **MsgStyle.WARN,
        )
        timedelta_event_resolution = timedelta(minutes=int(args["event_resolution"]))
        isodate_event_resolution = isodate.duration_isoformat(
            timedelta_event_resolution
        )
        args["event_resolution"] = isodate_event_resolution
    check_errors(SensorSchema().validate(args))

    sensor = Sensor(**args)
    if not isinstance(attributes, dict):
        click.secho("Attributes should be a dict.", **MsgStyle.ERROR)
        raise click.Abort()
    sensor.attributes = attributes
    if sensor.measures_power:
        if "capacity_in_mw" not in sensor.attributes:
            click.secho(
                "A sensor which measures power needs a capacity (see --attributes).",
                **MsgStyle.ERROR,
            )
            raise click.Abort()
    db.session.add(sensor)
    db.session.commit()
    click.secho(f"Successfully created sensor with ID {sensor.id}", **MsgStyle.SUCCESS)
    click.secho(
        f"You can access it at its entity address {sensor.entity_address}",
        **MsgStyle.SUCCESS,
    )


@fm_add_data.command("asset-type")
@with_appcontext
@click.option("--name", required=True)
@click.option(
    "--description",
    type=str,
    help="Description (useful to explain acronyms, for example).",
)
def add_asset_type(**args):
    """Add an asset type."""
    check_errors(GenericAssetTypeSchema().validate(args))
    generic_asset_type = GenericAssetType(**args)
    db.session.add(generic_asset_type)
    db.session.commit()
    click.secho(
        f"Successfully created asset type with ID {generic_asset_type.id}.",
        **MsgStyle.SUCCESS,
    )
    click.secho("You can now assign assets to it.", **MsgStyle.SUCCESS)


@fm_add_data.command("asset")
@with_appcontext
@click.option("--name", required=True)
@click.option(
    "--latitude",
    type=LatitudeField(),
    help="Latitude of the asset's location",
)
@click.option(
    "--longitude",
    type=LongitudeField(),
    help="Longitude of the asset's location",
)
@click.option(
    "--account-id",
    type=int,
    required=False,
    help="Add asset to this account. Follow up with the account's ID. If not set, the asset will become public (which makes it accessible to all users).",
)
@click.option(
    "--asset-type-id",
    "generic_asset_type_id",
    required=True,
    type=int,
    help="Asset type to assign to this asset",
)
def add_asset(**args):
    """Add an asset."""
    check_errors(GenericAssetSchema().validate(args))
    generic_asset = GenericAsset(**args)
    if generic_asset.account_id is None:
        click.secho(
            "Creating a PUBLIC asset, as no --account-id is given ...",
            **MsgStyle.WARN,
        )
    db.session.add(generic_asset)
    db.session.commit()
    click.secho(
        f"Successfully created asset with ID {generic_asset.id}.", **MsgStyle.SUCCESS
    )
    click.secho("You can now assign sensors to it.", **MsgStyle.SUCCESS)


@fm_add_data.command("initial-structure")
@with_appcontext
def add_initial_structure():
    """Initialize useful structural data."""
    populate_initial_structure(db)


@fm_add_data.command("source")
@with_appcontext
@click.option(
    "--name",
    required=True,
    type=str,
    help="Name of the source (usually an organization)",
)
@click.option(
    "--model",
    required=False,
    type=str,
    help="Optionally, specify a model (for example, a class name, function name or url).",
)
@click.option(
    "--version",
    required=False,
    type=str,
    help="Optionally, specify a version (for example, '1.0'.",
)
@click.option(
    "--type",
    "source_type",
    required=True,
    type=str,
    help="Type of source (for example, 'forecaster' or 'scheduler').",
)
def add_source(name: str, model: str, version: str, source_type: str):
    source = get_or_create_source(
        source=name,
        model=model,
        version=version,
        source_type=source_type,
    )
    db.session.commit()
    click.secho(f"Added source {source.__repr__()}", **MsgStyle.SUCCESS)


@fm_add_data.command("beliefs")
@with_appcontext
@click.argument("file", type=click.Path(exists=True))
@click.option(
    "--sensor-id",
    "sensor",
    required=True,
    type=SensorIdField(),
    help="Record the beliefs under this sensor. Follow up with the sensor's ID. ",
)
@click.option(
    "--source",
    required=True,
    type=str,
    help="Source of the beliefs (an existing source id or name, or a new name).",
)
@click.option(
    "--unit",
    required=False,
    type=str,
    help="Unit of the data, for conversion to the sensor unit, if possible (a string unit such as 'kW' or 'm³/h').\n"
    "Measurements of time itself that are formatted as a 'datetime' or 'timedelta' can be converted to a sensor unit representing time (such as 's' or 'h'),\n"
    "where datetimes are represented as a duration with respect to the UNIX epoch."
    "Hint: to switch the sign of the data, prepend a minus sign.\n"
    "For example, when assigning kW consumption data to a kW production sensor, use '-kW'.",
)
@click.option(
    "--horizon",
    required=False,
    type=int,
    help="Belief horizon in minutes (use positive horizon for ex-ante beliefs or negative horizon for ex-post beliefs).",
)
@click.option(
    "--cp",
    required=False,
    type=click.FloatRange(0, 1),
    help="Cumulative probability in the range [0, 1].",
)
@click.option(
    "--resample/--do-not-resample",
    default=True,
    help="Resample the data to fit the sensor's event resolution. "
    " Only downsampling is currently supported (for example, from hourly to daily data).",
)
@click.option(
    "--allow-overwrite/--do-not-allow-overwrite",
    default=False,
    help="Allow overwriting possibly already existing data.\n"
    "Not allowing overwriting can be much more efficient",
)
@click.option(
    "--skiprows",
    required=False,
    default=1,
    type=int,
    help="Number of rows to skip from the top. Set to >1 to skip additional headers.",
)
@click.option(
    "--na-values",
    required=False,
    multiple=True,
    help="Additional strings to recognize as NaN values. This argument can be given multiple times.",
)
@click.option(
    "--keep-default-na",
    default=False,
    type=bool,
    help="Whether or not to keep NaN values in the data.",
)
@click.option(
    "--nrows",
    required=False,
    type=int,
    help="Number of rows to read (from the top, after possibly skipping rows). Leave out to read all rows.",
)
@click.option(
    "--datecol",
    required=False,
    default=0,
    type=int,
    help="Column number with datetimes (0 is 1st column, the default)",
)
@click.option(
    "--valuecol",
    required=False,
    default=1,
    type=int,
    help="Column number with values (1 is 2nd column, the default)",
)
@click.option(
    "--beliefcol",
    required=False,
    type=int,
    help="Column number with datetimes",
)
@click.option(
    "--timezone",
    required=False,
    default=None,
    help="Timezone as string, e.g. 'UTC' or 'Europe/Amsterdam'",
)
@click.option(
    "--filter-column",
    "filter_columns",
    multiple=True,
    help="Set a column number to filter data. Use together with --filter-value.",
)
@click.option(
    "--filter-value",
    "filter_values",
    multiple=True,
    help="Set a column value to filter data. Only rows with this value will be added. Use together with --filter-column.",
)
@click.option(
    "--delimiter",
    required=True,
    type=str,
    default=",",
    help="[For CSV files] Character to delimit columns per row, defaults to comma",
)
@click.option(
    "--decimal",
    required=False,
    default=".",
    type=str,
    help="[For CSV files] decimal character, e.g. '.' for 10.5",
)
@click.option(
    "--thousands",
    required=False,
    default=None,
    type=str,
    help="[For CSV files] thousands separator, e.g. '.' for 10.035,2",
)
@click.option(
    "--sheet_number",
    required=False,
    type=int,
    help="[For xls or xlsx files] Sheet number with the data (0 is 1st sheet)",
)
def add_beliefs(
    file: str,
    sensor: Sensor,
    source: str,
    filter_columns: list[int],
    filter_values: list[int],
    unit: str | None = None,
    horizon: int | None = None,
    cp: float | None = None,
    resample: bool = True,
    allow_overwrite: bool = False,
    skiprows: int = 1,
    na_values: list[str] | None = None,
    keep_default_na: bool = False,
    nrows: int | None = None,
    datecol: int = 0,
    valuecol: int = 1,
    beliefcol: int | None = None,
    timezone: str | None = None,
    delimiter: str = ",",
    decimal: str = ".",
    thousands: str | None = None,
    sheet_number: int | None = None,
    **kwargs,  # in-code calls to this CLI command can set additional kwargs for use in pandas.read_csv or pandas.read_excel
):
    """Add sensor data from a CSV or Excel file.

    To use default settings, structure your CSV file as follows:

        - One header line (will be ignored!)
        - UTC datetimes in 1st column
        - values in 2nd column

    For example:

        Date,Inflow (cubic meter)
        2020-12-03 14:00,212
        2020-12-03 14:10,215.6
        2020-12-03 14:20,203.8

    In case no --horizon is specified and no beliefcol is specified,
    the moment of executing this CLI command is taken as the time at which the beliefs were recorded.
    """
    _source = parse_source(source)

    # Set up optional parameters for read_csv
    if file.split(".")[-1].lower() == "csv":
        kwargs["infer_datetime_format"] = True
        kwargs["delimiter"] = delimiter
        kwargs["decimal"] = decimal
        kwargs["thousands"] = thousands
    if sheet_number is not None:
        kwargs["sheet_name"] = sheet_number
    if horizon is not None:
        kwargs["belief_horizon"] = timedelta(minutes=horizon)
    elif beliefcol is None:
        kwargs["belief_time"] = server_now().astimezone(pytz.timezone(sensor.timezone))

    # Set up optional filters:
    if len(filter_columns) != len(filter_values):
        raise ValueError(
            "The number of filter columns and filter values should be the same."
        )
    filter_by_column = (
        dict(zip(filter_columns, filter_values)) if filter_columns else None
    )
    bdf = tb.read_csv(
        file,
        sensor,
        source=_source,
        cumulative_probability=cp,
        resample=resample,
        header=None,
        skiprows=skiprows,
        nrows=nrows,
        usecols=[datecol, valuecol]
        if beliefcol is None
        else [datecol, beliefcol, valuecol],
        parse_dates=True,
        na_values=na_values,
        keep_default_na=keep_default_na,
        timezone=timezone,
        filter_by_column=filter_by_column,
        **kwargs,
    )
    duplicate_rows = bdf.index.duplicated(keep="first")
    if any(duplicate_rows) > 0:
        click.secho(
            "Duplicates found. Dropping duplicates for the following records:",
            **MsgStyle.WARN,
        )
        click.secho(bdf[duplicate_rows], **MsgStyle.WARN)
        bdf = bdf[~duplicate_rows]
    if unit is not None:
        bdf["event_value"] = convert_units(
            bdf["event_value"],
            from_unit=unit,
            to_unit=sensor.unit,
            event_resolution=sensor.event_resolution,
        )
    try:
        TimedBelief.add(
            bdf,
            expunge_session=True,
            allow_overwrite=allow_overwrite,
            bulk_save_objects=True,
            commit_transaction=True,
        )
        click.secho(f"Successfully created beliefs\n{bdf}", **MsgStyle.SUCCESS)
    except IntegrityError as e:
        db.session.rollback()
        click.secho(
            f"Failed to create beliefs due to the following error: {e.orig}",
            **MsgStyle.ERROR,
        )
        if not allow_overwrite:
            click.secho(
                "As a possible workaround, use the --allow-overwrite flag.",
                **MsgStyle.ERROR,
            )


@fm_add_data.command("annotation")
@with_appcontext
@click.option(
    "--content",
    required=True,
    prompt="Enter annotation",
)
@click.option(
    "--at",
    "start_str",
    required=True,
    help="Annotation is set (or starts) at this datetime. Follow up with a timezone-aware datetime in ISO 6801 format.",
)
@click.option(
    "--until",
    "end_str",
    required=False,
    help="Annotation ends at this datetime. Follow up with a timezone-aware datetime in ISO 6801 format. Defaults to one (nominal) day after the start of the annotation.",
)
@click.option(
    "--account-id",
    "account_ids",
    type=click.INT,
    multiple=True,
    help="Add annotation to this organisation account. Follow up with the account's ID. This argument can be given multiple times.",
)
@click.option(
    "--asset-id",
    "generic_asset_ids",
    type=int,
    multiple=True,
    help="Add annotation to this asset. Follow up with the asset's ID. This argument can be given multiple times.",
)
@click.option(
    "--sensor-id",
    "sensor_ids",
    type=int,
    multiple=True,
    help="Add annotation to this sensor. Follow up with the sensor's ID. This argument can be given multiple times.",
)
@click.option(
    "--user-id",
    type=int,
    required=True,
    help="Attribute annotation to this user. Follow up with the user's ID.",
)
def add_annotation(
    content: str,
    start_str: str,
    end_str: str | None,
    account_ids: list[int],
    generic_asset_ids: list[int],
    sensor_ids: list[int],
    user_id: int,
):
    """Add annotation to accounts, assets and/or sensors."""

    # Parse input
    start = pd.Timestamp(start_str)
    end = (
        pd.Timestamp(end_str)
        if end_str is not None
        else start + pd.offsets.DateOffset(days=1)
    )
    accounts = (
        db.session.query(Account).filter(Account.id.in_(account_ids)).all()
        if account_ids
        else []
    )
    assets = (
        db.session.query(GenericAsset)
        .filter(GenericAsset.id.in_(generic_asset_ids))
        .all()
        if generic_asset_ids
        else []
    )
    sensors = (
        db.session.query(Sensor).filter(Sensor.id.in_(sensor_ids)).all()
        if sensor_ids
        else []
    )
    user = db.session.query(User).get(user_id)
    _source = get_or_create_source(user)

    # Create annotation
    annotation = get_or_create_annotation(
        Annotation(
            content=content,
            start=start,
            end=end,
            source=_source,
            type="label",
        )
    )
    for account in accounts:
        account.annotations.append(annotation)
    for asset in assets:
        asset.annotations.append(annotation)
    for sensor in sensors:
        sensor.annotations.append(annotation)
    db.session.commit()
    click.secho("Successfully added annotation.", **MsgStyle.SUCCESS)


@fm_add_data.command("holidays")
@with_appcontext
@click.option(
    "--year",
    type=click.INT,
    help="The year for which to look up holidays",
)
@click.option(
    "--country",
    "countries",
    type=click.STRING,
    multiple=True,
    help="The ISO 3166-1 country/region or ISO 3166-2 sub-region for which to look up holidays (such as US, BR and DE). This argument can be given multiple times.",
)
@click.option(
    "--asset-id",
    "generic_asset_ids",
    type=click.INT,
    multiple=True,
    help="Add annotations to this asset. Follow up with the asset's ID. This argument can be given multiple times.",
)
@click.option(
    "--account-id",
    "account_ids",
    type=click.INT,
    multiple=True,
    help="Add annotations to this account. Follow up with the account's ID. This argument can be given multiple times.",
)
def add_holidays(
    year: int,
    countries: list[str],
    generic_asset_ids: list[int],
    account_ids: list[int],
):
    """Add holiday annotations to accounts and/or assets."""
    calendars = workalendar_registry.get_calendars(countries)
    num_holidays = {}

    accounts = (
        db.session.query(Account).filter(Account.id.in_(account_ids)).all()
        if account_ids
        else []
    )
    assets = (
        db.session.query(GenericAsset)
        .filter(GenericAsset.id.in_(generic_asset_ids))
        .all()
        if generic_asset_ids
        else []
    )
    annotations = []
    for country, calendar in calendars.items():
        _source = get_or_create_source(
            "workalendar", model=country, source_type="CLI script"
        )
        holidays = calendar().holidays(year)
        for holiday in holidays:
            start = pd.Timestamp(holiday[0])
            end = start + pd.offsets.DateOffset(days=1)
            annotations.append(
                get_or_create_annotation(
                    Annotation(
                        content=holiday[1],
                        start=start,
                        end=end,
                        source=_source,
                        type="holiday",
                    )
                )
            )
        num_holidays[country] = len(holidays)
    db.session.add_all(annotations)
    for account in accounts:
        account.annotations += annotations
    for asset in assets:
        asset.annotations += annotations
    db.session.commit()
    click.secho(
        f"Successfully added holidays to {len(accounts)} {flexmeasures_inflection.pluralize('account', len(accounts))} and {len(assets)} {flexmeasures_inflection.pluralize('asset', len(assets))}:\n{num_holidays}",
        **MsgStyle.SUCCESS,
    )


@fm_add_data.command("forecasts")
@with_appcontext
@click.option(
    "--sensor-id",
    "sensor_ids",
    multiple=True,
    required=True,
    help="Create forecasts for this sensor. Follow up with the sensor's ID. This argument can be given multiple times.",
)
@click.option(
    "--from-date",
    "from_date_str",
    default="2015-02-08",
    help="Forecast from date (inclusive). Follow up with a date in the form yyyy-mm-dd.",
)
@click.option(
    "--to-date",
    "to_date_str",
    default="2015-12-31",
    help="Forecast to date (inclusive). Follow up with a date in the form yyyy-mm-dd.",
)
@click.option(
    "--resolution",
    type=int,
    help="Resolution of forecast in minutes. If not set, resolution is determined from the sensor to be forecasted",
)
@click.option(
    "--horizon",
    "horizons_as_hours",
    multiple=True,
    type=click.Choice(["1", "6", "24", "48"]),
    default=["1", "6", "24", "48"],
    help="Forecasting horizon in hours. This argument can be given multiple times. Defaults to all possible horizons.",
)
@click.option(
    "--as-job",
    is_flag=True,
    help="Whether to queue a forecasting job instead of computing directly. "
    "To process the job, run a worker (on any computer, but configured to the same databases) to process the 'forecasting' queue. Defaults to False.",
)
def create_forecasts(
    sensor_ids: list[int],
    from_date_str: str = "2015-02-08",
    to_date_str: str = "2015-12-31",
    horizons_as_hours: list[str] = ["1"],
    resolution: int | None = None,
    as_job: bool = False,
):
    """
    Create forecasts.

    For example:

        --from-date 2015-02-02 --to-date 2015-02-04 --horizon 6 --sensor-id 12 --sensor-id 14

        This will create forecast values from 0am on May 2nd to 0am on May 5th,
        based on a 6-hour horizon, for sensors 12 and 14.

    """
    # make horizons
    horizons = [timedelta(hours=int(h)) for h in horizons_as_hours]

    # apply timezone and set forecast_end to be an inclusive version of to_date
    timezone = app.config.get("FLEXMEASURES_TIMEZONE")
    forecast_start = pd.Timestamp(from_date_str).tz_localize(timezone)
    forecast_end = (pd.Timestamp(to_date_str) + pd.Timedelta("1D")).tz_localize(
        timezone
    )

    event_resolution: timedelta | None
    if resolution is not None:
        event_resolution = timedelta(minutes=resolution)
    else:
        event_resolution = None

    if as_job:
        num_jobs = 0
        for sensor_id in sensor_ids:
            for horizon in horizons:
                # Note that this time period refers to the period of events we are forecasting, while in create_forecasting_jobs
                # the time period refers to the period of belief_times, therefore we are subtracting the horizon.
                jobs = create_forecasting_jobs(
                    sensor_id=sensor_id,
                    horizons=[horizon],
                    start_of_roll=forecast_start - horizon,
                    end_of_roll=forecast_end - horizon,
                )
                num_jobs += len(jobs)
        click.secho(
            f"{num_jobs} new forecasting job(s) added to the queue.",
            **MsgStyle.SUCCESS,
        )
    else:
        from flexmeasures.data.scripts.data_gen import populate_time_series_forecasts

        populate_time_series_forecasts(  # this function reports its own output
            db=app.db,
            sensor_ids=sensor_ids,
            horizons=horizons,
            forecast_start=forecast_start,
            forecast_end=forecast_end,
            event_resolution=event_resolution,
        )


# todo: repurpose `flexmeasures add schedule` (deprecated since v0.12),
#       - see https://github.com/FlexMeasures/flexmeasures/pull/537#discussion_r1048680231
#       - hint for repurposing to invoke custom logic instead of a default subcommand:
#             @fm_add_data.group("schedule", invoke_without_command=True)
#             def create_schedule():
#                 if ctx.invoked_subcommand:
#                     ...
@fm_add_data.group(
    "schedule",
    cls=DeprecatedDefaultGroup,
    default="storage",
    deprecation_message="The command 'flexmeasures add schedule' is deprecated. Please use `flexmeasures add schedule for-storage` instead.",
)
@click.pass_context
@with_appcontext
def create_schedule(ctx):
    """(Deprecated) Create a new schedule for a given power sensor.

    THIS COMMAND HAS BEEN RENAMED TO `flexmeasures add schedule for-storage`
    """
    pass


@create_schedule.command("for-storage")
@with_appcontext
@click.option(
    "--sensor-id",
    "power_sensor",
    type=SensorIdField(),
    required=True,
    help="Create schedule for this sensor. Should be a power sensor. Follow up with the sensor's ID.",
)
@click.option(
    "--consumption-price-sensor",
    "consumption_price_sensor",
    type=SensorIdField(),
    required=False,
    help="Optimize consumption against this sensor. The sensor typically records an electricity price (e.g. in EUR/kWh), but this field can also be used to optimize against some emission intensity factor (e.g. in kg CO₂ eq./kWh). Follow up with the sensor's ID.",
)
@click.option(
    "--production-price-sensor",
    "production_price_sensor",
    type=SensorIdField(),
    required=False,
    help="Optimize production against this sensor. Defaults to the consumption price sensor. The sensor typically records an electricity price (e.g. in EUR/kWh), but this field can also be used to optimize against some emission intensity factor (e.g. in kg CO₂ eq./kWh). Follow up with the sensor's ID.",
)
@click.option(
    "--optimization-context-id",
    "optimization_context_sensor",
    type=SensorIdField(),
    required=False,
    help="To be deprecated. Use consumption-price-sensor instead.",
)
@click.option(
    "--inflexible-device-sensor",
    "inflexible_device_sensors",
    type=SensorIdField(),
    multiple=True,
    help="Take into account the power flow of inflexible devices. Follow up with the sensor's ID."
    " This argument can be given multiple times.",
)
@click.option(
    "--start",
    "start",
    type=AwareDateTimeField(format="iso"),
    required=True,
    help="Schedule starts at this datetime. Follow up with a timezone-aware datetime in ISO 6801 format.",
)
@click.option(
    "--duration",
    "duration",
    type=DurationField(),
    required=True,
    help="Duration of schedule, after --start. Follow up with a duration in ISO 6801 format, e.g. PT1H (1 hour) or PT45M (45 minutes).",
)
@click.option(
    "--soc-at-start",
    "soc_at_start",
    type=QuantityField("%", validate=validate.Range(min=0, max=1)),
    required=True,
    help="State of charge (e.g 32.8%, or 0.328) at the start of the schedule.",
)
@click.option(
    "--soc-target",
    "soc_target_strings",
    type=click.Tuple(
        types=[QuantityField("%", validate=validate.Range(min=0, max=1)), str]
    ),
    multiple=True,
    required=False,
    help="Target state of charge (e.g 100%, or 1) at some datetime. Follow up with a float value and a timezone-aware datetime in ISO 6081 format."
    " This argument can be given multiple times."
    " For example: --soc-target 100% 2022-02-23T13:40:52+00:00",
)
@click.option(
    "--soc-min",
    "soc_min",
    type=QuantityField("%", validate=validate.Range(min=0, max=1)),
    required=False,
    help="Minimum state of charge (e.g 20%, or 0.2) for the schedule.",
)
@click.option(
    "--soc-max",
    "soc_max",
    type=QuantityField("%", validate=validate.Range(min=0, max=1)),
    required=False,
    help="Maximum state of charge (e.g 80%, or 0.8) for the schedule.",
)
@click.option(
    "--roundtrip-efficiency",
    "roundtrip_efficiency",
    type=EfficiencyField(),
    required=False,
    default=1,
    help="Round-trip efficiency (e.g. 85% or 0.85) to use for the schedule. Defaults to 100% (no losses).",
)
@click.option(
    "--storage-efficiency",
    "storage_efficiency",
    type=EfficiencyField(),
    required=False,
    default=1,
    help="Storage efficiency (e.g. 95% or 0.95) to use for the schedule,"
    " applied over each time step equal to the sensor resolution."
    " For example, a storage efficiency of 99 percent per (absolute) day, for scheduling a 1-hour resolution sensor, should be passed as a storage efficiency of 0.99**(1/24)."
    " Defaults to 100% (no losses).",
)
@click.option(
    "--as-job",
    is_flag=True,
    help="Whether to queue a scheduling job instead of computing directly. "
    "To process the job, run a worker (on any computer, but configured to the same databases) to process the 'scheduling' queue. Defaults to False.",
)
def add_schedule_for_storage(
    power_sensor: Sensor,
    consumption_price_sensor: Sensor,
    production_price_sensor: Sensor,
    optimization_context_sensor: Sensor,
    inflexible_device_sensors: list[Sensor],
    start: datetime,
    duration: timedelta,
    soc_at_start: ur.Quantity,
    soc_target_strings: list[tuple[ur.Quantity, str]],
    soc_min: ur.Quantity | None = None,
    soc_max: ur.Quantity | None = None,
    roundtrip_efficiency: ur.Quantity | None = None,
    storage_efficiency: ur.Quantity | None = None,
    as_job: bool = False,
):
    """Create a new schedule for a storage asset.

    Current limitations:

    - Limited to power sensors (probably possible to generalize to non-electric assets)
    - Only supports datetimes on the hour or a multiple of the sensor resolution thereafter
    """
    # todo: deprecate the 'optimization-context-id' argument in favor of 'consumption-price-sensor' (announced v0.11.0)
    tb_utils.replace_deprecated_argument(
        "optimization-context-id",
        optimization_context_sensor,
        "consumption-price-sensor",
        consumption_price_sensor,
    )

    # Parse input and required sensor attributes
    if not power_sensor.measures_power:
        click.secho(
            f"Sensor with ID {power_sensor.id} is not a power sensor.",
            **MsgStyle.ERROR,
        )
        raise click.Abort()
    if production_price_sensor is None:
        production_price_sensor = consumption_price_sensor
    end = start + duration

    # Convert SoC units (we ask for % in this CLI) to MWh, given the storage capacity
    try:
        check_required_attributes(power_sensor, [("max_soc_in_mwh", float)])
    except MissingAttributeException:
        click.secho(
            f"Sensor {power_sensor} has no max_soc_in_mwh attribute.", **MsgStyle.ERROR
        )
        raise click.Abort()
    capacity_str = f"{power_sensor.get_attribute('max_soc_in_mwh')} MWh"
    soc_at_start = convert_units(soc_at_start.magnitude, soc_at_start.units, "MWh", capacity=capacity_str)  # type: ignore
    soc_targets = []
    for soc_target_tuple in soc_target_strings:
        soc_target_value_str, soc_target_dt_str = soc_target_tuple
        soc_target_value = convert_units(
            soc_target_value_str.magnitude,
            str(soc_target_value_str.units),
            "MWh",
            capacity=capacity_str,
        )
        soc_target_datetime = pd.Timestamp(soc_target_dt_str)
        soc_targets.append(dict(value=soc_target_value, datetime=soc_target_datetime))
    if soc_min is not None:
        soc_min = convert_units(soc_min.magnitude, str(soc_min.units), "MWh", capacity=capacity_str)  # type: ignore
    if soc_max is not None:
        soc_max = convert_units(soc_max.magnitude, str(soc_max.units), "MWh", capacity=capacity_str)  # type: ignore
    if roundtrip_efficiency is not None:
        roundtrip_efficiency = roundtrip_efficiency.magnitude / 100.0
    if storage_efficiency is not None:
        storage_efficiency = storage_efficiency.magnitude / 100.0

    scheduling_kwargs = dict(
        start=start,
        end=end,
        belief_time=server_now(),
        resolution=power_sensor.event_resolution,
        flex_model={
            "soc-at-start": soc_at_start,
            "soc-targets": soc_targets,
            "soc-min": soc_min,
            "soc-max": soc_max,
            "soc-unit": "MWh",
            "roundtrip-efficiency": roundtrip_efficiency,
            "storage-efficiency": storage_efficiency,
        },
        flex_context={
            "consumption-price-sensor": consumption_price_sensor.id,
            "production-price-sensor": production_price_sensor.id,
            "inflexible-device-sensors": [s.id for s in inflexible_device_sensors],
        },
    )
    if as_job:
        job = create_scheduling_job(sensor=power_sensor, **scheduling_kwargs)
        if job:
            click.secho(
                f"New scheduling job {job.id} has been added to the queue.",
                **MsgStyle.SUCCESS,
            )
    else:
        success = make_schedule(sensor_id=power_sensor.id, **scheduling_kwargs)
        if success:
            click.secho("New schedule is stored.", **MsgStyle.SUCCESS)


@create_schedule.command("for-process")
@with_appcontext
@click.option(
    "--sensor-id",
    "power_sensor",
    type=SensorIdField(),
    required=True,
    help="Create schedule for this sensor. Should be a power sensor. Follow up with the sensor's ID.",
)
@click.option(
    "--consumption-price-sensor",
    "consumption_price_sensor",
    type=SensorIdField(),
    required=False,
    help="Optimize consumption against this sensor. The sensor typically records an electricity price (e.g. in EUR/kWh), but this field can also be used to optimize against some emission intensity factor (e.g. in kg CO₂ eq./kWh). Follow up with the sensor's ID.",
)
@click.option(
    "--start",
    "start",
    type=AwareDateTimeField(format="iso"),
    required=True,
    help="Schedule starts at this datetime. Follow up with a timezone-aware datetime in ISO 6801 format.",
)
@click.option(
    "--duration",
    "duration",
    type=DurationField(),
    required=True,
    help="Duration of schedule, after --start. Follow up with a duration in ISO 6801 format, e.g. PT1H (1 hour) or PT45M (45 minutes).",
)
@click.option(
    "--process-duration",
    "process_duration",
    type=DurationField(),
    required=True,
    help="Duration of the process. Follow up with a duration in ISO 6801 format, e.g. PT1H (1 hour) or PT45M (45 minutes).",
)
@click.option(
    "--process-type",
    "process_type",
    type=click.Choice(["INFLEXIBLE", "BREAKABLE", "SHIFTABLE"], case_sensitive=False),
    required=False,
    default="SHIFTABLE",
    help="Process schedule policy: INFLEXIBLE, BREAKABLE or SHIFTABLE.",
)
@click.option(
    "--process-power",
    "process_power",
    type=ur.Quantity,
    required=True,
    help="Constant power of the process during the activation period, e.g. 4kW.",
)
@click.option(
    "--forbid",
    type=TimeIntervalField(),
    multiple=True,
    required=False,
    help="Add time restrictions to the optimization, where the load will not be scheduled into."
    'Use the following format to define the restrictions: `{"start":<timezone-aware datetime in ISO 6801>, "duration":<ISO 6801 duration>}`'
    "This options allows to define multiple time restrictions by using the --forbid for different periods.",
)
@click.option(
    "--as-job",
    is_flag=True,
    help="Whether to queue a scheduling job instead of computing directly. "
    "To process the job, run a worker (on any computer, but configured to the same databases) to process the 'scheduling' queue. Defaults to False.",
)
def add_schedule_process(
    power_sensor: Sensor,
    consumption_price_sensor: Sensor,
    start: datetime,
    duration: timedelta,
    process_duration: timedelta,
    process_type: str,
    process_power: ur.Quantity,
    forbid: List | None = None,
    as_job: bool = False,
):
    """Create a new schedule for a process asset.

    Current limitations:
    - Only supports consumption blocks.
    - Not taking into account grid constraints or other processes.
    """

    if forbid is None:
        forbid = []

    # Parse input and required sensor attributes
    if not power_sensor.measures_power:
        click.secho(
            f"Sensor with ID {power_sensor.id} is not a power sensor.",
            **MsgStyle.ERROR,
        )
        raise click.Abort()

    end = start + duration

    process_power = convert_units(process_power.magnitude, process_power.units, "MW")  # type: ignore

    scheduling_kwargs = dict(
        start=start,
        end=end,
        belief_time=server_now(),
        resolution=power_sensor.event_resolution,
        flex_model={
            "duration": pd.Timedelta(process_duration).isoformat(),
            "process-type": process_type,
            "power": process_power,
            "time-restrictions": [TimeIntervalSchema().dump(f) for f in forbid],
        },
    )

    if consumption_price_sensor is not None:
        scheduling_kwargs["flex_context"] = {
            "consumption-price-sensor": consumption_price_sensor.id,
        }

    if as_job:
        job = create_scheduling_job(sensor=power_sensor, **scheduling_kwargs)
        if job:
            click.secho(
                f"New scheduling job {job.id} has been added to the queue.",
                **MsgStyle.SUCCESS,
            )
    else:
        success = make_schedule(sensor_id=power_sensor.id, **scheduling_kwargs)
        if success:
            click.secho("New schedule is stored.", **MsgStyle.SUCCESS)


@fm_add_data.command("report")
@with_appcontext
@click.option(
    "--config",
    "config_file",
    required=False,
    type=click.File("r"),
    help="Path to the JSON or YAML file with the configuration of the reporter.",
)
@click.option(
    "--source",
    "source",
    required=False,
    type=DataSourceIdField(),
    help="DataSource ID of the `Reporter`.",
)
@click.option(
    "--parameters",
    "parameters_file",
    required=False,
    type=click.File("r"),
    help="Path to the JSON or YAML file with the report parameters (passed to the compute step).",
)
@click.option(
    "--reporter",
    "reporter_class",
    default="PandasReporter",
    type=click.STRING,
    help="Reporter class registered in flexmeasures.data.models.reporting or in an available flexmeasures plugin."
    " Use the command `flexmeasures show reporters` to list all the available reporters.",
)
@click.option(
    "--start",
    "start",
    type=AwareDateTimeField(format="iso"),
    required=False,
    help="Report start time. `--start-offset` can be used instead. Follow up with a timezone-aware datetime in ISO 6801 format.",
)
@click.option(
    "--start-offset",
    "start_offset",
    type=str,
    required=False,
    help="Report start offset time from now. Use multiple Pandas offset strings separated by commas, e.g: -3D,DB,1W. Use DB or HB to offset to the begin of the day or hour, respectively.",
)
@click.option(
    "--end-offset",
    "end_offset",
    type=str,
    required=False,
    help="Report end offset time from now. Use multiple Pandas offset strings separated by commas, e.g: -3D,DB,1W. Use DB or HB to offset to the begin of the day or hour, respectively.",
)
@click.option(
    "--end",
    "end",
    type=AwareDateTimeField(format="iso"),
    required=False,
    help="Report end time. `--end-offset` can be used instead. Follow up with a timezone-aware datetime in ISO 6801 format.",
)
@click.option(
    "--resolution",
    "resolution",
    type=DurationField(format="iso"),
    required=False,
    help="Time resolution of the input time series to employ for the calculations. Follow up with a ISO 8601 duration string",
)
@click.option(
    "--output-file",
    "output_file_pattern",
    required=False,
    type=click.Path(),
    help="Format of the output file. Use dollar sign ($) to interpolate values among the following ones:"
    " now (current time), name (name of the output), sensor_id (id of the sensor), column (column of the output)."
    " Example: 'result_file_$name_$now.csv'. "
    "Use the `.csv` suffix to save the results as Comma Separated Values and `.xlsx` to export them as Excel sheets.",
)
@click.option(
    "--timezone",
    "timezone",
    required=False,
    help="Timezone as string, e.g. 'UTC' or 'Europe/Amsterdam' (defaults to the timezone of the sensor used to save the report)."
    "The timezone of the first output sensor (specified in the parameters) is taken as a default.",
)
@click.option(
    "--dry-run",
    "dry_run",
    is_flag=True,
    help="Add this flag to avoid saving the results to the database.",
)
@click.option(
    "--edit-config",
    "edit_config",
    is_flag=True,
    help="Add this flag to edit the configuration of the Reporter in your default text editor (e.g. nano).",
)
@click.option(
    "--edit-parameters",
    "edit_parameters",
    is_flag=True,
    help="Add this flag to edit the parameters passed to the Reporter in your default text editor (e.g. nano).",
)
@click.option(
    "--save-config",
    "save_config",
    is_flag=True,
    help="Add this flag to save the `config` in the attributes of the DataSource for future reference.",
)
def add_report(  # noqa: C901
    reporter_class: str,
    source: DataSource | None = None,
    config_file: TextIOBase | None = None,
    parameters_file: TextIOBase | None = None,
    start: datetime | None = None,
    end: datetime | None = None,
    start_offset: str | None = None,
    end_offset: str | None = None,
    resolution: timedelta | None = None,
    output_file_pattern: Path | None = None,
    dry_run: bool = False,
    edit_config: bool = False,
    edit_parameters: bool = False,
    save_config: bool = False,
    timezone: str | None = None,
):
    """
    Create a new report using the Reporter class and save the results
    to the database or export them as CSV or Excel file.
    """

    config = dict()

    if config_file:
        config = yaml.safe_load(config_file)

    if edit_config:
        config = launch_editor("/tmp/config.yml")

    parameters = dict()

    if parameters_file:
        parameters = yaml.safe_load(parameters_file)

    if edit_parameters:
        parameters = launch_editor("/tmp/parameters.yml")

    # check if sensor is not provided in the `parameters` description
    if "output" not in parameters or len(parameters["output"]) == 0:
        click.secho(
            "At least one output sensor needs to be specified in the parameters description.",
            **MsgStyle.ERROR,
        )
        raise click.Abort()

    output = [Output().load(o) for o in parameters["output"]]

    # compute now in the timezone local to the output sensor
    if timezone is not None:
        check_timezone(timezone)

    now = pytz.timezone(
        zone=timezone if timezone is not None else output[0]["sensor"].timezone
    ).localize(datetime.now())

    # apply offsets, if provided
    if start_offset is not None:
        if start is None:
            start = now
        start = apply_offset_chain(start, start_offset)

    if end_offset is not None:
        if end is None:
            end = now
        end = apply_offset_chain(end, end_offset)

    # the case of not getting --start or --start-offset
    if start is None:
        click.secho(
            "Either --start or --start-offset should be provided."
            " Trying to use the latest datapoint of the report sensor as the start time...",
            **MsgStyle.WARN,
        )

        # todo: get the oldest last_value among all the sensors
        last_value_datetime = (
            db.session.query(func.max(TimedBelief.event_start))
            .filter(TimedBelief.sensor_id == output[0]["sensor"].id)
            .one_or_none()
        )

        # If there's data saved to the reporter sensors
        if last_value_datetime[0] is not None:
            start = last_value_datetime[0]
        else:
            click.secho(
                "Could not find any data for the output sensors provided. Such data is needed to compute"
                " a sensible default start for the report, so setting a start explicitly would resolve this issue.",
                **MsgStyle.ERROR,
            )
            raise click.Abort()

    # the case of not getting --end or --end-offset
    if end is None:
        click.secho(
            "Either --end or --end-offset should be provided."
            " Trying to use the current time as the end...",
            **MsgStyle.WARN,
        )
        end = now

    click.echo(f"Report scope:\n\tstart: {start}\n\tend:   {end}")

    if source is None:

        click.echo(
            f"Looking for the Reporter {reporter_class} among all the registered reporters...",
        )

        # get reporter class
        ReporterClass: Type[Reporter] = app.data_generators.get("reporter").get(
            reporter_class
        )

        # check if it exists
        if ReporterClass is None:
            click.secho(
                f"Reporter class `{reporter_class}` not available.",
                **MsgStyle.ERROR,
            )
            raise click.Abort()

        click.secho(f"Reporter {reporter_class} found.", **MsgStyle.SUCCESS)

        # initialize reporter class with the reporter sensor and reporter config
        reporter: Reporter = ReporterClass(config=config, save_config=save_config)

    else:
        try:
            reporter: Reporter = source.data_generator  # type: ignore

            if not isinstance(reporter, Reporter):
                raise NotImplementedError(
                    f"DataGenerator `{reporter}` is not of the type `Reporter`"
                )

            click.secho(
                f"Reporter `{reporter.__class__.__name__}` fetched successfully from the database.",
                **MsgStyle.SUCCESS,
            )

        except NotImplementedError:
            click.secho(
                f"Error! DataSource `{source}` not storing a valid Reporter.",
                **MsgStyle.ERROR,
            )

        reporter._save_config = save_config

    if ("start" not in parameters) and (start is not None):
        parameters["start"] = start.isoformat()
    if ("end" not in parameters) and (end is not None):
        parameters["end"] = end.isoformat()
    if ("resolution" not in parameters) and (resolution is not None):
        parameters["resolution"] = pd.Timedelta(resolution).isoformat()

    click.echo("Report computation is running...")

    # compute the report
    results: BeliefsDataFrame = reporter.compute(parameters=parameters)

    for result in results:
        data = result["data"]
        sensor = result["sensor"]
        if not data.empty:
            click.secho(
                f"Report computation done for sensor `{sensor}`.", **MsgStyle.SUCCESS
            )
        else:
            click.secho(
                f"Report computation done for sensor `{sensor}`, but the report is empty.",
                **MsgStyle.WARN,
            )

        # save the report if it's not running in dry mode
        if not dry_run:
            click.echo(f"Saving report for sensor `{sensor}` to the database...")
            save_to_db(data.dropna())
            db.session.commit()
            click.secho(
                f"Success. The report for sensor `{sensor}` has been saved to the database.",
                **MsgStyle.SUCCESS,
            )
        else:
            click.echo(
                f"Not saving report for sensor `{sensor}` to the database  (because of --dry-run), but this is what I computed:\n{data}"
            )

        # if an output file path is provided, save the data
        if output_file_pattern:
            suffix = (
                str(output_file_pattern).split(".")[-1]
                if "." in str(output_file_pattern)
                else ""
            )
            template = Template(str(output_file_pattern))

            filename = template.safe_substitute(
                sensor_id=result["sensor"].id,
                name=result.get("name", ""),
                column=result.get("column", ""),
                reporter_class=reporter_class,
                now=now.strftime("%Y_%m_%dT%H%M%S"),
            )

            if suffix == "xlsx":  # save to EXCEL
                data.to_excel(filename)
                click.secho(
                    f"Success. The report for sensor `{sensor}` has been exported as EXCEL to the file `{filename}`",
                    **MsgStyle.SUCCESS,
                )

            elif suffix == "csv":  # save to CSV
                data.to_csv(filename)
                click.secho(
                    f"Success. The report for sensor `{sensor}` has been exported as CSV to the file `{filename}`",
                    **MsgStyle.SUCCESS,
                )

            else:  # default output format: CSV.
                click.secho(
                    f"File suffix not provided. Exporting results for sensor `{sensor}` as CSV to file {filename}",
                    **MsgStyle.WARN,
                )
                data.to_csv(filename)
        else:
            click.secho(
                "Success.",
                **MsgStyle.SUCCESS,
            )


def launch_editor(filename: str) -> dict:
    """Launch editor to create/edit a json object"""
    click.edit("{\n}", filename=filename)

    with open(filename, "r") as f:
        content = yaml.safe_load(f)
        if content is None:
            return dict()

        return content


@fm_add_data.command("toy-account")
@with_appcontext
@click.option(
    "--kind",
    default="battery",
    type=click.Choice(["battery", "process"]),
    help="What kind of toy account. Defaults to a battery.",
)
@click.option("--name", type=str, default="Toy Account", help="Name of the account")
def add_toy_account(kind: str, name: str):
    """
    Create a toy account, for tutorials and trying things.
    """
    asset_types = add_default_asset_types(db=db)
    location = (52.374, 4.88969)  # Amsterdam

    # make an account (if not exist)
    account = Account.query.filter(Account.name == name).one_or_none()
    if account:
        click.secho(
            f"Account '{account}' already exists. Skipping account creation. Use `flexmeasures delete account --id {account.id}` if you need to remove it.",
            **MsgStyle.WARN,
        )

    # make an account user (account-admin?)
    email = "toy-user@flexmeasures.io"
    user = User.query.filter_by(email=email).one_or_none()
    if user is not None:
        click.secho(
            f"User with email {email} already exists in account {user.account.name}.",
            **MsgStyle.WARN,
        )
    else:
        user = create_user(
            email=email,
            check_email_deliverability=False,
            password="toy-password",
            user_roles=["account-admin"],
            account_name=name,
        )
        click.secho(
            f"Toy account {name} with user {user.email} created successfully. You might want to run `flexmeasures show account --id {user.account.id}`",
            **MsgStyle.SUCCESS,
        )

    db.session.commit()

    # add public day-ahead market (as sensor of transmission zone asset)
    nl_zone = add_transmission_zone_asset("NL", db=db)
    day_ahead_sensor = get_or_create_model(
        Sensor,
        name="day-ahead prices",
        generic_asset=nl_zone,
        unit="EUR/MWh",
        timezone="Europe/Amsterdam",
        event_resolution=timedelta(minutes=60),
        knowledge_horizon=(
            x_days_ago_at_y_oclock,
            {"x": 1, "y": 12, "z": "Europe/Paris"},
        ),
    )
    db.session.commit()
    click.secho(
        f"The sensor recording day-ahead prices is {day_ahead_sensor} (ID: {day_ahead_sensor.id}).",
        **MsgStyle.SUCCESS,
    )

    def create_power_asset(
        asset_name: str, asset_type: str, sensor_name: str, **attributes
    ):
        asset = get_or_create_model(
            GenericAsset,
            name=asset_name,
            generic_asset_type=asset_types[asset_type],
            owner=user.account,
            latitude=location[0],
            longitude=location[1],
        )
        asset.attributes = attributes
        power_sensor_specs = dict(
            generic_asset=asset,
            unit="MW",
            timezone="Europe/Amsterdam",
            event_resolution=timedelta(minutes=15),
        )
        power_sensor = get_or_create_model(
            Sensor,
            name=sensor_name,
            **power_sensor_specs,
        )
        return power_sensor

    if kind == "battery":
        # create battery
        discharging_sensor = create_power_asset(
            "toy-battery",
            "battery",
            "discharging",
            capacity_in_mw=0.5,
            min_soc_in_mwh=0.05,
            max_soc_in_mwh=0.45,
        )

        # create solar
        production_sensor = create_power_asset(
            "toy-solar",
            "solar",
            "production",
        )

        # add day-ahead price sensor and PV production sensor to show on the battery's asset page
        db.session.flush()
        battery = discharging_sensor.generic_asset
        battery.attributes["sensors_to_show"] = [
            day_ahead_sensor.id,
            [
                production_sensor.id,
                discharging_sensor.id,
            ],
        ]

        db.session.commit()

        click.secho(
            f"The sensor recording battery discharging is {discharging_sensor} (ID: {discharging_sensor.id}).",
            **MsgStyle.SUCCESS,
        )
        click.secho(
            f"The sensor recording solar forecasts is {production_sensor} (ID: {production_sensor.id}).",
            **MsgStyle.SUCCESS,
        )
    elif kind == "process":
        inflexible_power = create_power_asset(
            "toy-process",
            "process",
            "Power (Inflexible)",
        )

        breakable_power = create_power_asset(
            "toy-process",
            "process",
            "Power (Breakable)",
        )

        shiftable_power = create_power_asset(
            "toy-process",
            "process",
            "Power (Shiftable)",
        )

        db.session.flush()

        process = shiftable_power.generic_asset
        process.attributes["sensors_to_show"] = [
            day_ahead_sensor.id,
            inflexible_power.id,
            breakable_power.id,
            shiftable_power.id,
        ]

        db.session.commit()

        click.secho(
            f"The sensor recording the power of the inflexible load is {inflexible_power} (ID: {inflexible_power.id}).",
            **MsgStyle.SUCCESS,
        )
        click.secho(
            f"The sensor recording the power of the breakable load is {breakable_power} (ID: {breakable_power.id}).",
            **MsgStyle.SUCCESS,
        )
        click.secho(
            f"The sensor recording the power of the shiftable load is {shiftable_power} (ID: {shiftable_power.id}).",
            **MsgStyle.SUCCESS,
        )


app.cli.add_command(fm_add_data)


def check_timezone(timezone):
    try:
        pytz.timezone(timezone)
    except pytz.UnknownTimeZoneError:
        click.secho("Timezone %s is unknown!" % timezone, **MsgStyle.ERROR)
        raise click.Abort()


def check_errors(errors: dict[str, list[str]]):
    if errors:
        click.secho(
            f"Please correct the following errors:\n{errors}.\n Use the --help flag to learn more.",
            **MsgStyle.ERROR,
        )
        raise click.Abort()


def parse_source(source):
    if source.isdigit():
        _source = get_source_or_none(int(source))
        if not _source:
            click.secho(f"Failed to find source {source}.", **MsgStyle.ERROR)
            raise click.Abort()
    else:
        _source = get_or_create_source(source, source_type="CLI script")
    return _source<|MERGE_RESOLUTION|>--- conflicted
+++ resolved
@@ -86,25 +86,6 @@
     """FlexMeasures: Add data."""
 
 
-<<<<<<< HEAD
-@fm_add_data.command("data-gen-sources")
-@with_appcontext
-def add_data_generators_sources():
-    """Create data sources for the data generators found registered in the
-    application and the plugins. Currently, this command only registeres the
-    sources for the Reporters.
-    """
-
-    for name, reporter in app.data_generators["reporter"].items():
-        ds_info = reporter.get_data_source_info()
-
-        # add empty data_generator configuration
-        ds_info["attributes"] = {"data_generator": {"config": {}, "parameters": {}}}
-
-        source = get_or_create_source(**ds_info)
-
-        click.echo(f"Done. DataSource for data generator `{name}` is `{source}`.")
-=======
 @fm_add_data.command("sources")
 @click.option(
     "--kind",
@@ -132,7 +113,6 @@
             source = get_or_create_source(**ds_info)
 
             click.echo(f"Done. DataSource for data generator `{name}` is `{source}`.")
->>>>>>> 33a9ca2c
 
     app.db.session.commit()
 
