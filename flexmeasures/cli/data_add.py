--- conflicted
+++ resolved
@@ -1261,7 +1261,6 @@
 def add_report(  # noqa: C901
     reporter_class: str,
     sensor: Sensor,
-<<<<<<< HEAD
     config_file: Optional[TextIOBase],
     inputs_file: Optional[TextIOBase],
     start: Optional[datetime] = None,
@@ -1274,17 +1273,6 @@
     edit_config: bool = False,
     edit_inputs: bool = False,
     timezone: str | pytz.BaseTzInfo = get_timezone(),
-=======
-    reporter_config: TextIOBase,
-    start: datetime | None = None,
-    end: datetime | None = None,
-    start_offset: str | None = None,
-    end_offset: str | None = None,
-    resolution: timedelta | None = None,
-    output_file: Path | None = None,
-    dry_run: bool = False,
-    timezone: str | None = None,
->>>>>>> 793ac22c
 ):
     """
     Create a new report using the Reporter class and save the results
