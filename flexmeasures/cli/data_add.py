--- conflicted
+++ resolved
@@ -89,13 +89,8 @@
 @fm_add_data.command("sources")
 @click.option(
     "--kind",
-<<<<<<< HEAD
-    default=["reporters"],
-    type=click.Choice(["reporters", "schedulers", "forecasters"]),
-=======
     default=["reporter"],
     type=click.Choice(["reporter", "scheduler", "forecaster"]),
->>>>>>> a763155b
     multiple=True,
     help="What kind of data generators to consider in the creation of the basic DataSources. Defaults to `reporter`.",
 )
@@ -107,29 +102,6 @@
     """
 
     for k in kind:
-<<<<<<< HEAD
-        if "reporters" in k:
-            click.echo("Adding `DataSources` for the reporters data generators.")
-
-            for name, reporter in app.data_generators["reporter"].items():
-                ds_info = reporter.get_data_source_info()
-
-                # add empty data_generator configuration
-                ds_info["attributes"] = {
-                    "data_generator": {"config": {}, "parameters": {}}
-                }
-
-                source = get_or_create_source(**ds_info)
-
-                click.secho(
-                    f"Done. DataSource for data generator `{name}` is `{source}`.",
-                    **MsgStyle.SUCCESS,
-                )
-        else:
-            click.secho(f"Oh no, we don't support kind '{k}' yet.", **MsgStyle.WARN)
-
-    app.db.session.commit()
-=======
         # todo: add other data-generators when adapted (and remove this check when all listed under our click.Choice are represented)
         if k not in ("reporter",):
             click.secho(f"Oh no, we don't support kind '{k}' yet.", **MsgStyle.WARN)
@@ -150,7 +122,6 @@
             )
 
     db.session.commit()
->>>>>>> a763155b
 
 
 @fm_add_data.command("account-role")
