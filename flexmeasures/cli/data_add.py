--- conflicted
+++ resolved
@@ -1,5 +1,4 @@
 """CLI Tasks for populating the database - most useful in development"""
-from __future__ import annotations
 
 from datetime import datetime, timedelta
 from typing import Dict, List, Optional, Tuple
@@ -38,13 +37,7 @@
     MissingAttributeException,
 )
 from flexmeasures.data.models.annotations import Annotation, get_or_create_annotation
-from flexmeasures.data.schemas import (
-    AwareDateTimeField,
-    DurationField,
-    LatitudeField,
-    LongitudeField,
-    SensorIdField,
-)
+from flexmeasures.data.schemas import AwareDateTimeField, DurationField, SensorIdField
 from flexmeasures.data.schemas.sensors import SensorSchema
 from flexmeasures.data.schemas.units import QuantityField
 from flexmeasures.data.schemas.generic_assets import (
@@ -248,12 +241,12 @@
 @click.option("--name", required=True)
 @click.option(
     "--latitude",
-    type=LatitudeField(),
+    type=float,
     help="Latitude of the asset's location",
 )
 @click.option(
     "--longitude",
-    type=LongitudeField(),
+    type=float,
     help="Longitude of the asset's location",
 )
 @click.option("--account-id", type=int, required=True)
@@ -390,7 +383,7 @@
     "--filter-value",
     "filter_values",
     multiple=True,
-    help="Set a column value to filter data. Use together with --filter-column.",
+    help="Set a column value to filter data. Only rows with this value will be added. Use together with --filter-column.",
 )
 @click.option(
     "--delimiter",
@@ -431,12 +424,8 @@
     resample: bool = True,
     allow_overwrite: bool = False,
     skiprows: int = 1,
-<<<<<<< HEAD
     na_values: List[str] = None,
     keep_default_na: bool = False,
-=======
-    na_values: list[str] | None = None,
->>>>>>> bfcdb989
     nrows: Optional[int] = None,
     datecol: int = 0,
     valuecol: int = 1,
