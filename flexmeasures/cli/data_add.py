--- conflicted
+++ resolved
@@ -5,7 +5,7 @@
 from __future__ import annotations
 
 from datetime import datetime, timedelta
-from typing import Type
+from typing import Type, Optional
 import json
 import yaml
 from pathlib import Path
@@ -1253,15 +1253,14 @@
     help="Add this flag to edit the configuration of the Reporter in your default text editor (e.g. nano).",
 )
 @click.option(
-    "--edit-inputs",
-    "edit_inputs",
+    "--edit-input",
+    "edit_input",
     is_flag=True,
-    help="Add this flag to edit the inputs to the Reporter in your default text editor (e.g. nano).",
+    help="Add this flag to edit the input to the Reporter in your default text editor (e.g. nano).",
 )
 def add_report(  # noqa: C901
     reporter_class: str,
     sensor: Sensor,
-<<<<<<< HEAD
     config_file: Optional[TextIOBase],
     inputs_file: Optional[TextIOBase],
     start: Optional[datetime] = None,
@@ -1273,18 +1272,7 @@
     dry_run: bool = False,
     edit_config: bool = False,
     edit_inputs: bool = False,
-    timezone: str | pytz.BaseTzInfo = get_timezone(),
-=======
-    reporter_config: TextIOBase,
-    start: datetime | None = None,
-    end: datetime | None = None,
-    start_offset: str | None = None,
-    end_offset: str | None = None,
-    resolution: timedelta | None = None,
-    output_file: Path | None = None,
-    dry_run: bool = False,
     timezone: str | None = None,
->>>>>>> 52289f66
 ):
     """
     Create a new report using the Reporter class and save the results
