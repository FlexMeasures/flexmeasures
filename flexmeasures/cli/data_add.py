--- conflicted
+++ resolved
@@ -1137,15 +1137,11 @@
         # make an account (if not exist)
         account = Account.query.filter(Account.name == name).one_or_none()
         if account:
-<<<<<<< HEAD
-            click.echo(
-                f"Account '{account}' already exists. Use `flexmeasures delete account --id {account.id}` to remove it first."
+            click.secho(
+                f"Account '{account}' already exists. Use `flexmeasures delete account --id {account.id}` to remove it first.",
+                **MsgStyle.ERROR,
             )
-            raise click.Abort
-=======
-            click.echo(f"Account {name} already exists.")
             raise click.Abort()
->>>>>>> f05dc625
         # make an account user (account-admin?)
         email = "toy-user@flexmeasures.io"
         user = User.query.filter_by(email=email).one_or_none()
@@ -1232,24 +1228,17 @@
         f"Toy account {name} with user {user.email} created successfully. You might want to run `flexmeasures show account --id {user.account.id}`",
         **MsgStyle.SUCCESS,
     )
-<<<<<<< HEAD
-    click.echo(
-        f"The sensor recording battery discharging is {discharging_sensor} (ID: {discharging_sensor.id})."
-    )
-    click.echo(
-        f"The sensor recording day-ahead prices is {day_ahead_sensor} (ID: {day_ahead_sensor.id})."
-    )
-    click.echo(
-        f"The sensor recording solar forecasts is {production_sensor} (ID: {production_sensor.id})."
-=======
     click.secho(
-        f"The sensor for battery discharging is {charging_sensor} (ID: {charging_sensor.id}).",
+        f"The sensor recording battery discharging is {discharging_sensor} (ID: {discharging_sensor.id}).",
         **MsgStyle.SUCCESS,
     )
     click.secho(
-        f"The sensor for Day ahead prices is {day_ahead_sensor} (ID: {day_ahead_sensor.id}).",
+        f"The sensor recording day-ahead prices is {day_ahead_sensor} (ID: {day_ahead_sensor.id}).",
         **MsgStyle.SUCCESS,
->>>>>>> f05dc625
+    )
+    click.secho(
+        f"The sensor recording solar forecasts is {production_sensor} (ID: {production_sensor.id}).",
+        **MsgStyle.SUCCESS,
     )
 
 
