--- conflicted
+++ resolved
@@ -13,14 +13,10 @@
 from humanize import naturaldelta, naturaltime
 import pandas as pd
 import uniplot
-<<<<<<< HEAD
 import vl_convert as vlc
 from string import Template
 import pytz
-=======
 import json
-
->>>>>>> 0667a0ca
 
 from flexmeasures.data.models.user import Account, AccountRole, User, Role
 from flexmeasures.data.models.data_sources import DataSource
