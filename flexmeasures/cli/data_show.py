--- conflicted
+++ resolved
@@ -47,13 +47,7 @@
     """
     List all accounts on this FlexMeasures instance.
     """
-<<<<<<< HEAD
-    accounts = (
-        db.session.execute(select(Account).order_by(Account.name)).scalars().all()
-    )
-=======
     accounts = db.session.scalars(select(Account).order_by(Account.name)).all()
->>>>>>> 071a4de2
     if not accounts:
         click.secho("No accounts created yet.", **MsgStyle.WARN)
         raise click.Abort()
@@ -62,19 +56,11 @@
         (
             account.id,
             account.name,
-<<<<<<< HEAD
-            db.session.scalars(
-                select(func.count())
-                .select_from(GenericAsset)
-                .filter_by(account_id=account.id)
-            ).one(),
-=======
             db.session.scalar(
                 select(func.count())
                 .select_from(GenericAsset)
                 .filter_by(account_id=account.id)
             ),
->>>>>>> 071a4de2
         )
         for account in accounts
     ]
@@ -87,17 +73,9 @@
     """
     Show available account and user roles
     """
-<<<<<<< HEAD
-    account_roles = (
-        db.session.execute(select(AccountRole).order_by(AccountRole.name))
-        .scalars()
-        .all()
-    )
-=======
     account_roles = db.session.scalars(
         select(AccountRole).order_by(AccountRole.name)
     ).all()
->>>>>>> 071a4de2
     if not account_roles:
         click.secho("No account roles created yet.", **MsgStyle.WARN)
         raise click.Abort()
@@ -109,11 +87,7 @@
         )
     )
     click.echo()
-<<<<<<< HEAD
-    user_roles = db.session.execute(select(Role).order_by(Role.name)).scalars().all()
-=======
     user_roles = db.session.scalars(select(Role).order_by(Role.name)).all()
->>>>>>> 071a4de2
     if not user_roles:
         click.secho("No user roles created yet, not even admin.", **MsgStyle.WARN)
         raise click.Abort()
@@ -145,19 +119,9 @@
         click.secho("Account has no roles.", **MsgStyle.WARN)
     click.echo()
 
-<<<<<<< HEAD
-    users = (
-        db.session.execute(
-            select(User).filter_by(account_id=account.id).order_by(User.username)
-        )
-        .scalars()
-        .all()
-    )
-=======
     users = db.session.scalars(
         select(User).filter_by(account_id=account.id).order_by(User.username)
     ).all()
->>>>>>> 071a4de2
     if not users:
         click.secho("No users in account ...", **MsgStyle.WARN)
     else:
@@ -181,23 +145,11 @@
         )
 
     click.echo()
-<<<<<<< HEAD
-    assets = (
-        db.session.execute(
-            select(GenericAsset)
-            .filter_by(account_id=account.id)
-            .order_by(GenericAsset.name)
-        )
-        .scalars()
-        .all()
-    )
-=======
     assets = db.session.scalars(
         select(GenericAsset)
         .filter_by(account_id=account.id)
         .order_by(GenericAsset.name)
     ).all()
->>>>>>> 071a4de2
     if not assets:
         click.secho("No assets in account ...", **MsgStyle.WARN)
     else:
@@ -215,17 +167,9 @@
     """
     Show available asset types
     """
-<<<<<<< HEAD
-    asset_types = (
-        db.session.execute(select(GenericAssetType).order_by(GenericAssetType.name))
-        .scalars()
-        .all()
-    )
-=======
     asset_types = db.session.scalars(
         select(GenericAssetType).order_by(GenericAssetType.name)
     ).all()
->>>>>>> 071a4de2
     if not asset_types:
         click.secho("No asset types created yet.", **MsgStyle.WARN)
         raise click.Abort()
@@ -258,19 +202,9 @@
     click.echo(tabulate(asset_data, headers=["Type", "Location", "Attributes"]))
 
     click.echo()
-<<<<<<< HEAD
-    sensors = (
-        db.session.execute(
-            select(Sensor).filter_by(generic_asset_id=asset.id).order_by(Sensor.name)
-        )
-        .scalars()
-        .all()
-    )
-=======
     sensors = db.session.scalars(
         select(Sensor).filter_by(generic_asset_id=asset.id).order_by(Sensor.name)
     ).all()
->>>>>>> 071a4de2
     if not sensors:
         click.secho("No sensors in asset ...", **MsgStyle.WARN)
         raise click.Abort()
@@ -316,19 +250,6 @@
     Show available data sources
     """
     if source is None:
-<<<<<<< HEAD
-        sources = (
-            db.session.execute(
-                select(DataSource)
-                .order_by(DataSource.type)
-                .order_by(DataSource.name)
-                .order_by(DataSource.model)
-                .order_by(DataSource.version)
-            )
-            .scalars()
-            .all()
-        )
-=======
         sources = db.session.scalars(
             select(DataSource)
             .order_by(DataSource.type)
@@ -336,7 +257,6 @@
             .order_by(DataSource.model)
             .order_by(DataSource.version)
         ).all()
->>>>>>> 071a4de2
     else:
         sources = [source]
 
