"""
CLI commands for listing database contents and classes
"""

from __future__ import annotations

from datetime import datetime, timedelta

import click
from flask import current_app as app
from flask.cli import with_appcontext
from tabulate import tabulate
from humanize import naturaldelta, naturaltime
import pandas as pd
import uniplot
import vl_convert as vlc
from string import Template
import pytz
import json
from sqlalchemy import select, func

from flexmeasures.data import db
from flexmeasures.data.models.user import Account, AccountRole, User, Role
from flexmeasures.data.models.data_sources import DataSource
from flexmeasures.data.models.generic_assets import GenericAsset, GenericAssetType
from flexmeasures.data.models.time_series import Sensor, TimedBelief
from flexmeasures.data.schemas.generic_assets import (
    GenericAssetIdField,
    SensorsToShowSchema,
)
from flexmeasures.data.schemas.sensors import SensorIdField
from flexmeasures.data.schemas.account import AccountIdField
from flexmeasures.data.schemas.sources import DataSourceIdField
from flexmeasures.data.schemas.times import AwareDateTimeField, DurationField
from flexmeasures.data.services.time_series import simplify_index
from flexmeasures.utils.time_utils import determine_minimum_resampling_resolution
from flexmeasures.cli.utils import (
    MsgStyle,
    validate_unique,
    tabulate_account_assets,
)
from flexmeasures.utils.coding_utils import delete_key_recursive
from flexmeasures.utils.flexmeasures_inflection import join_words_into_a_list
from flexmeasures.cli.utils import (
    DeprecatedOptionsCommand,
    DeprecatedOption,
    get_sensor_aliases,
)


@click.group("show")
def fm_show_data():
    """FlexMeasures: Show data."""


@fm_show_data.command("accounts")
@with_appcontext
def list_accounts():
    """
    List all accounts on this FlexMeasures instance.
    """
    accounts = db.session.scalars(select(Account).order_by(Account.name)).all()
    if not accounts:
        click.secho("No accounts created yet.", **MsgStyle.WARN)
        raise click.Abort()
    click.echo("All accounts on this FlexMeasures instance:\n ")
    account_data = [
        (
            account.id,
            account.name,
            db.session.scalar(
                select(func.count())
                .select_from(GenericAsset)
                .filter_by(account_id=account.id)
            ),
        )
        for account in accounts
    ]
    click.echo(tabulate(account_data, headers=["ID", "Name", "Assets"]))


@fm_show_data.command("roles")
@with_appcontext
def list_roles():
    """
    Show available account and user roles
    """
    account_roles = db.session.scalars(
        select(AccountRole).order_by(AccountRole.name)
    ).all()
    if not account_roles:
        click.secho("No account roles created yet.", **MsgStyle.WARN)
        raise click.Abort()
    click.echo("Account roles:\n")
    click.echo(
        tabulate(
            [(r.id, r.name, r.description) for r in account_roles],
            headers=["ID", "Name", "Description"],
        )
    )
    click.echo()
    user_roles = db.session.scalars(select(Role).order_by(Role.name)).all()
    if not user_roles:
        click.secho("No user roles created yet, not even admin.", **MsgStyle.WARN)
        raise click.Abort()
    click.echo("User roles:\n")
    click.echo(
        tabulate(
            [(r.id, r.name, r.description) for r in user_roles],
            headers=["ID", "Name", "Description"],
        )
    )


@fm_show_data.command("account")
@with_appcontext
@click.option("--id", "account", type=AccountIdField(), required=True)
def show_account(account):
    """
    Show information about an account, including users and assets.
    """
    click.echo(f"========{len(account.name) * '='}========")
    click.echo(f"Account {account.name} (ID: {account.id})")
    click.echo(f"========{len(account.name) * '='}========\n")

    if account.account_roles:
        click.echo(
            f"Account role(s): {','.join([role.name for role in account.account_roles])}"
        )
    else:
        click.secho("Account has no roles.", **MsgStyle.WARN)
    click.echo()

    users = db.session.scalars(
        select(User).filter_by(account_id=account.id).order_by(User.username)
    ).all()
    if not users:
        click.secho("No users in account ...", **MsgStyle.WARN)
    else:
        click.echo("All users:\n ")
        user_data = [
            (
                user.id,
                user.username,
                user.email,
                naturaltime(user.last_login_at),
                naturaltime(user.last_seen_at),
                ",".join([role.name for role in user.roles]),
            )
            for user in users
        ]
        click.echo(
            tabulate(
                user_data,
                headers=["ID", "Name", "Email", "Last Login", "Last Seen", "Roles"],
            )
        )

    click.echo()
    assets = db.session.scalars(
        select(GenericAsset)
        .filter_by(account_id=account.id)
        .order_by(GenericAsset.name)
    ).all()
    if not assets:
        click.secho("No assets in account ...", **MsgStyle.WARN)
    else:
        click.echo("All assets:\n ")
<<<<<<< HEAD
        tabulate_account_assets(assets)


@fm_show_data.command("assets")
@with_appcontext
@click.option("--account", "account", type=AccountIdField(), required=False)
def show_account_assets(account: Account | None = None):
    """
    Show all the assets for a given account if account id is provided
    Show only public assets if account id is not provided
    """

    if account:
        click.echo(f"========{len(account.name) * '='}========")
        click.echo(f"Account {account.name} (ID: {account.id})")
        click.echo(f"========{len(account.name) * '='}========\n")
        assets = db.session.scalars(
            select(GenericAsset)
            .filter_by(account_id=account.id)
            .order_by(GenericAsset.name)
        ).all()
    else:
        click.echo(f"========{18 * '='}========")
        click.echo("Public Assets")
        click.echo(f"========{18 * '='}========\n")
        assets = db.session.scalars(
            select(GenericAsset).filter_by(account_id=None).order_by(GenericAsset.name)
        ).all()
    if not assets:
        click.secho("No assets in account ...", **MsgStyle.WARN)
    else:
        click.echo("All assets:\n ")
        tabulate_account_assets(assets)
=======
        asset_data = [
            (
                asset.id,
                asset.name,
                asset.generic_asset_type.name,
                asset.parent_asset_id,
                asset.location,
            )
            for asset in assets
        ]
        click.echo(
            tabulate(
                asset_data, headers=["ID", "Name", "Type", "Parent ID", "Location"]
            )
        )
>>>>>>> d942dd33


@fm_show_data.command("asset-types")
@with_appcontext
def list_asset_types():
    """
    Show available asset types
    """
    asset_types = db.session.scalars(
        select(GenericAssetType).order_by(GenericAssetType.name)
    ).all()
    if not asset_types:
        click.secho("No asset types created yet.", **MsgStyle.WARN)
        raise click.Abort()
    click.echo(
        tabulate(
            [(t.id, t.name, t.description) for t in asset_types],
            headers=["ID", "Name", "Description"],
        )
    )


@fm_show_data.command("asset")
@with_appcontext
@click.option("--id", "asset", type=GenericAssetIdField(), required=True)
def show_generic_asset(asset):
    """
    Show asset info and list sensors
    """
    separator_num = 18 if asset.parent_asset is not None else 8
    click.echo(f"======{len(asset.name) * '='}{separator_num * '='}")
    click.echo(f"Asset {asset.name} (ID: {asset.id})")
    if asset.parent_asset is not None:
        click.echo(
            f"Child of asset {asset.parent_asset.name} (ID: {asset.parent_asset.id})"
        )
    click.echo(f"======{len(asset.name) * '='}{separator_num * '='}\n")

    standardized_sensors_to_show = SensorsToShowSchema().deserialize(
        asset.sensors_to_show
    )
    asset_data = [
        (
            asset.generic_asset_type.name,
            asset.location,
            "".join([f"{k}: {v}\n" for k, v in asset.flex_context.items()]),
            "".join(
                [
                    f"{graph['title']}: {graph['sensors']} \n"
                    for graph in standardized_sensors_to_show
                ]
            ),
            "".join([f"{k}: {v}\n" for k, v in asset.attributes.items()]),
        )
    ]
    click.echo(
        tabulate(
            asset_data,
            headers=[
                "Type",
                "Location",
                "Flex-Context",
                "Sensors to show",
                "Attributes",
            ],
        )
    )

    child_asset_data = [
        (
            child.id,
            child.name,
            child.generic_asset_type.name,
        )
        for child in asset.child_assets
    ]
    click.echo()
    click.echo(f"======{len(asset.name) * '='}===================")
    click.echo(f"Child assets of {asset.name} (ID: {asset.id})")
    click.echo(f"======{len(asset.name) * '='}===================\n")
    if child_asset_data:
        click.echo(tabulate(child_asset_data, headers=["Id", "Name", "Type"]))
    else:
        click.secho("No child assets ...", **MsgStyle.WARN)

    click.echo()
    sensors = db.session.scalars(
        select(Sensor).filter_by(generic_asset_id=asset.id).order_by(Sensor.name)
    ).all()
    if not sensors:
        click.secho("No sensors in asset ...", **MsgStyle.WARN)
        raise click.Abort()

    click.echo("All sensors in asset:\n ")
    sensor_data = [
        (
            sensor.id,
            sensor.name,
            sensor.unit,
            naturaldelta(sensor.event_resolution),
            sensor.timezone,
            "".join([f"{k}: {v}\n" for k, v in sensor.attributes.items()]),
        )
        for sensor in sensors
    ]
    click.echo(
        tabulate(
            sensor_data,
            headers=["ID", "Name", "Unit", "Resolution", "Timezone", "Attributes"],
        )
    )


@fm_show_data.command("data-sources")
@with_appcontext
@click.option(
    "--id",
    "source",
    required=False,
    type=DataSourceIdField(),
    help="ID of data source.",
)
@click.option(
    "--show-attributes",
    "show_attributes",
    type=bool,
    help="Whether to show the attributes of the DataSource.",
    is_flag=True,
)
def list_data_sources(source: DataSource | None = None, show_attributes: bool = False):
    """
    Show available data sources
    """
    if source is None:
        sources = db.session.scalars(
            select(DataSource)
            .order_by(DataSource.type)
            .order_by(DataSource.name)
            .order_by(DataSource.model)
            .order_by(DataSource.version)
        ).all()
    else:
        sources = [source]

    if not sources:
        click.secho("No data sources created yet.", **MsgStyle.WARN)
        raise click.Abort()

    headers = ["ID", "Name", "User ID", "Model", "Version"]

    if show_attributes:
        headers.append("Attributes")

    rows = dict()

    for source in sources:
        row = [
            source.id,
            source.name,
            source.user_id,
            source.model,
            source.version,
        ]
        if show_attributes:
            row.append(json.dumps(source.attributes, indent=4))

        if source.type not in rows:
            rows[source.type] = [row]
        else:
            rows[source.type].append(row)

    for ds_type, row in rows.items():
        click.echo(f"type: {ds_type}")
        click.echo("=" * len(ds_type))
        click.echo(tabulate(row, headers=headers))
        click.echo("\n")


@fm_show_data.command("chart")
@with_appcontext
@click.option(
    "--sensor",
    "sensors",
    required=False,
    multiple=True,
    type=SensorIdField(),
    help="ID of sensor(s). This argument can be given multiple times.",
)
@click.option(
    "--asset",
    "assets",
    required=False,
    multiple=True,
    type=GenericAssetIdField(),
    help="ID of asset(s). This argument can be given multiple times.",
)
@click.option(
    "--start",
    "start",
    type=AwareDateTimeField(),
    required=True,
    help="Plot starting at this datetime. Follow up with a timezone-aware datetime in ISO 6801 format.",
)
@click.option(
    "--end",
    "end",
    type=AwareDateTimeField(),
    required=True,
    help="Plot ending at this datetime. Follow up with a timezone-aware datetime in ISO 6801 format.",
)
@click.option(
    "--belief-time",
    "belief_time",
    type=AwareDateTimeField(),
    required=False,
    help="Time at which beliefs had been known. Follow up with a timezone-aware datetime in ISO 6801 format.",
)
@click.option(
    "--height",
    "height",
    required=False,
    type=int,
    default=200,
    help="Height of the image in pixels..",
)
@click.option(
    "--width",
    "width",
    required=False,
    type=int,
    default=500,
    help="Width of the image in pixels.",
)
@click.option(
    "--filename",
    "filename_template",
    required=False,
    type=str,
    default="chart-$now.png",
    help="Format of the output file. Use dollar sign ($) to interpolate values among the following ones:"
    " now (current time), id (id of the sensor or asset), entity_type (either 'asset' or 'sensor')"
    " Example: 'result_file_$entity_type_$id_$now.csv' -> 'result_file_asset_1_2023-08-24T14:47:08' ",
)
@click.option(
    "--resolution",
    "resolution",
    type=DurationField(),
    required=False,
    help="Resolution of the data in ISO 8601 format. If not set, defaults to the minimum resolution of the sensor data. Note: Nominal durations like 'P1D' are converted to absolute timedeltas.",
)
def chart(
    sensors: list[Sensor] | None = None,
    assets: list[GenericAsset] | None = None,
    start: datetime | None = None,
    end: datetime | None = None,
    belief_time: datetime | None = None,
    height: int | None = None,
    width: int | None = None,
    filename_template: str | None = None,
    resolution: timedelta | None = None,
):
    """
    Export sensor or asset charts in PNG or SVG formats. For example:

        flexmeasures show chart --start 2023-08-15T00:00:00+02:00 --end 2023-08-16T00:00:00+02:00 --asset 1 --sensor 3 --resolution P1D
    """

    datetime_format = "%Y-%m-%dT%H:%M:%S"

    if sensors is None and assets is None:
        click.secho(
            "No sensor or asset IDs provided. Please, try passing them using the options `--asset` or `--sensor`.",
            **MsgStyle.ERROR,
        )
        raise click.Abort()

    if sensors is None:
        sensors = []
    if assets is None:
        assets = []

    for entity in sensors + assets:
        entity_type = "sensor"

        if isinstance(entity, GenericAsset):
            entity_type = "asset"

        timezone = app.config["FLEXMEASURES_TIMEZONE"]
        now = pytz.timezone(zone=timezone).localize(datetime.now())

        belief_time_str = ""

        if belief_time is not None:
            belief_time_str = belief_time.strftime(datetime_format)

        template = Template(str(filename_template))
        filename = template.safe_substitute(
            id=entity.id,
            entity_type=entity_type,
            now=now.strftime(datetime_format),
            start=start.strftime(datetime_format),
            end=end.strftime(datetime_format),
            belief_time=belief_time_str,
        )
        click.echo(f"Generating a chart for `{entity}`...")

        # need to fetch the entities as they get detached
        # and we get the (in)famous detached instance error.
        if entity_type == "asset":
            entity = db.session.get(GenericAsset, entity.id)
        else:
            entity = db.session.get(Sensor, entity.id)

        chart_description = entity.chart(
            event_starts_after=start,
            event_ends_before=end,
            beliefs_before=belief_time,
            include_data=True,
            resolution=resolution,
        )

        # remove formatType as it relies on a custom JavaScript function
        chart_description = delete_key_recursive(chart_description, "formatType")

        # set width and height
        chart_description["width"] = width
        chart_description["height"] = height

        png_data = vlc.vegalite_to_png(vl_spec=chart_description, scale=2)

        with open(filename, "wb") as f:
            f.write(png_data)

        click.secho(
            f"Chart for `{entity}` has been saved successfully as `{filename}`.",
            **MsgStyle.SUCCESS,
        )


@fm_show_data.command("beliefs", cls=DeprecatedOptionsCommand)
@with_appcontext
@click.option(
    "--sensor",
    "--sensor-id",
    "sensors",
    required=True,
    multiple=True,
    callback=validate_unique,
    type=SensorIdField(),
    cls=DeprecatedOption,
    preferred="--sensor",
    deprecated=["--sensor-id"],
    help="ID of sensor(s). This argument can be given multiple times.",
)
@click.option(
    "--start",
    "start",
    type=AwareDateTimeField(),
    required=True,
    help="Plot starting at this datetime. Follow up with a timezone-aware datetime in ISO 6801 format.",
)
@click.option(
    "--duration",
    "duration",
    type=DurationField(),
    required=True,
    help="Duration of the plot, after --start. Follow up with a duration in ISO 6801 format, e.g. PT1H (1 hour) or PT45M (45 minutes).",
)
@click.option(
    "--belief-time-before",
    "belief_time_before",
    type=AwareDateTimeField(),
    required=False,
    help="Time at which beliefs had been known. Follow up with a timezone-aware datetime in ISO 6801 format.",
)
@click.option(
    "--source",
    "--source-id",
    "source",
    required=False,
    type=DataSourceIdField(),
    cls=DeprecatedOption,
    preferred="--source",
    deprecated=["--source-id"],
    help="Source of the beliefs (an existing source id).",
)
@click.option(
    "--source-type",
    "source_types",
    required=False,
    type=str,
    help="Only show beliefs from this type of source, for example, 'user', 'forecaster' or 'scheduler'.",
)
@click.option(
    "--resolution",
    "resolution",
    type=DurationField(),
    required=False,
    help="Resolution of the data. If not set, defaults to the minimum resolution of the sensor data.",
)
@click.option(
    "--timezone",
    "timezone",
    type=str,
    required=False,
    help="Timezone of the data. If not set, defaults to the timezone of the first non-empty sensor.",
)
@click.option(
    "--to-file",
    "filepath",
    required=False,
    type=str,
    help="Set a filepath to store the beliefs as a CSV file.",
)
@click.option(
    "--include-ids/--exclude-ids",
    "include_ids",
    default=False,
    type=bool,
    help="Include sensor IDs in the plot's legend labels and the file's column headers. "
    "NB non-unique sensor names will always show an ID.",
)
@click.option(
    "--reduced-paths/--full-paths",
    "reduce_paths",
    default=True,
    type=bool,
    help="Whether to include the full path to the asset that the sensor belongs to"
    "which shows any parent assets and their account, "
    "or a reduced version of the path, which shows as much detail as is needed to distinguish the sensors.",
)
def plot_beliefs(
    sensors: list[Sensor],
    start: datetime,
    duration: timedelta,
    resolution: timedelta | None,
    timezone: str | None,
    belief_time_before: datetime | None,
    source: DataSource | None,
    filepath: str | None,
    source_types: list[str] = None,
    include_ids: bool = False,
    reduce_paths: bool = True,
):
    """
    Show a simple plot of belief data directly in the terminal, and optionally, save the data to a CSV file.
    """
    sensors = list(sensors)
    if resolution is None:
        resolution = determine_minimum_resampling_resolution(
            [sensor.event_resolution for sensor in sensors]
        )

    # query data
    beliefs_by_sensor = TimedBelief.search(
        sensors=sensors,
        event_starts_after=start,
        event_ends_before=start + duration,
        beliefs_before=belief_time_before,
        source=source,
        source_types=source_types,
        one_deterministic_belief_per_event=True,
        resolution=resolution,
        sum_multiple=False,
    )

    # Only keep non-empty (and abort in case of no data)
    for s in sensors:
        if beliefs_by_sensor[s].empty:
            click.secho(f"No data found for sensor {s.id} ({s.name})", **MsgStyle.WARN)
            beliefs_by_sensor.pop(s)
    if len(beliefs_by_sensor) == 0:
        click.secho("No data found!", **MsgStyle.WARN)
        raise click.Abort()
    sensors = list(beliefs_by_sensor.keys())

    # Concatenate data
    df = pd.concat([simplify_index(df) for df in beliefs_by_sensor.values()], axis=1)

    # Find out whether the Y-axis should show a shared unit
    if all(sensor.unit == sensors[0].unit for sensor in sensors):
        shared_unit = sensors[0].unit
    else:
        shared_unit = ""
        click.secho(
            "The y-axis shows no unit, because the selected sensors do not share the same unit.",
            **MsgStyle.WARN,
        )

    # Decide whether to include sensor IDs
    if include_ids:
        df.columns = [f"{s.name} (ID {s.id})" for s in sensors]
    else:
        # In case of non-unique sensor names, show more of the sensor's ancestry
        duplicates = find_duplicates(sensors, "name")
        if duplicates:
            message = "The following sensor name"
            message += "s are " if len(duplicates) > 1 else " is "
            message += (
                f"duplicated: {join_words_into_a_list(duplicates)}. "
                f"To distinguish the sensors, their plot labels will include more parent assets and their account, as needed. "
                f"To show the full path for each sensor, use the --full-path flag. "
                f"Or to uniquely label them by their ID instead, use the --include-ids flag."
            )
            click.secho(message, **MsgStyle.WARN)
        sensor_aliases = get_sensor_aliases(sensors, reduce_paths=reduce_paths)
        df.columns = [sensor_aliases.get(s.id, s.name) for s in sensors]

    # Convert to the requested or default timezone
    if timezone is not None:
        timezone = sensors[0].timezone
    df.index = df.index.tz_convert(timezone)

    # Build title
    if len(sensors) == 1:
        title = f"Beliefs for Sensor '{sensors[0].name}' (ID {sensors[0].id}).\n"
    else:
        title = f"Beliefs for Sensors {join_words_into_a_list([s.name + ' (ID ' + str(s.id) + ')' for s in sensors])}.\n"
    title += f"Data spans {naturaldelta(duration)} and starts at {start}.\n"
    title += f"The time resolution (x-axis) is {naturaldelta(resolution)}.\n"
    if belief_time_before:
        title += f"\nOnly beliefs made before: {belief_time_before}."
    if source:
        title += f"\nSource: {source.description}"

    uniplot.plot(
        ys=[df[col] for col in df.columns],
        xs=[df.index for _ in df.columns],
        title=title,
        color=True,
        lines=True,
        y_unit=shared_unit,
        legend_labels=(
            df.columns if shared_unit else [f"{col} in {s.unit}" for col in df.columns]
        ),
    )
    if filepath is not None:
        df.columns = pd.MultiIndex.from_arrays(
            [df.columns, [df.sensor.unit for df in beliefs_by_sensor.values()]]
        )
        df.to_csv(filepath)
        click.secho("Data saved to file.", **MsgStyle.SUCCESS)


def find_duplicates(_list: list, attr: str | None = None) -> list:
    """Find duplicates in a list, optionally based on a specified attribute.

    :param _list:   The input list to search for duplicates.
    :param attr:    The attribute name to consider when identifying duplicates.
                    If None, the function will check for duplicates based on the elements themselves.
    :returns:       A list containing the duplicate elements found in the input list.
    """
    if attr:
        _list = [getattr(item, attr) for item in _list]
    return [item for item in set(_list) if _list.count(item) > 1]


def list_items(item_type):
    """
    Show available items of a specific type.
    """

    click.echo(f"{item_type.capitalize()}:\n")
    click.echo(
        tabulate(
            [
                (
                    item_name,
                    item_class.__version__,
                    item_class.__author__,
                    item_class.__module__,
                )
                for item_name, item_class in getattr(app, item_type).items()
            ],
            headers=["name", "version", "author", "module"],
        )
    )


@fm_show_data.command("reporters")
@with_appcontext
def list_reporters():
    """
    Show available reporters.
    """

    with app.app_context():
        list_items("reporters")


@fm_show_data.command("schedulers")
@with_appcontext
def list_schedulers():
    """
    Show available schedulers.
    """

    with app.app_context():
        list_items("schedulers")


app.cli.add_command(fm_show_data)<|MERGE_RESOLUTION|>--- conflicted
+++ resolved
@@ -166,7 +166,6 @@
         click.secho("No assets in account ...", **MsgStyle.WARN)
     else:
         click.echo("All assets:\n ")
-<<<<<<< HEAD
         tabulate_account_assets(assets)
 
 
@@ -200,23 +199,6 @@
     else:
         click.echo("All assets:\n ")
         tabulate_account_assets(assets)
-=======
-        asset_data = [
-            (
-                asset.id,
-                asset.name,
-                asset.generic_asset_type.name,
-                asset.parent_asset_id,
-                asset.location,
-            )
-            for asset in assets
-        ]
-        click.echo(
-            tabulate(
-                asset_data, headers=["ID", "Name", "Type", "Parent ID", "Location"]
-            )
-        )
->>>>>>> d942dd33
 
 
 @fm_show_data.command("asset-types")
