"""
Flask implementation of the S2 protocol WebSocket server (sync mode only).
"""

import json
import logging
import math
import traceback
import uuid
from datetime import datetime, timedelta, timezone
from typing import Any, Callable, Dict, Optional, Type, List

import pandas as pd
from flask import Flask
from flask_sock import ConnectionClosed, Sock

from flexmeasures import Account, Asset, AssetType, Sensor, Source, User
from flexmeasures.data import db
from flexmeasures.data.models.time_series import TimedBelief
from flexmeasures.data.utils import save_to_db
from flexmeasures.api.common.utils.validators import parse_duration
from flexmeasures.data.services.utils import get_or_create_model
from flexmeasures.utils.coding_utils import only_if_timer_due
from flexmeasures.utils.flexmeasures_inflection import capitalize
from flexmeasures.utils.time_utils import floored_server_now, server_now
from flexmeasures.utils.unit_utils import convert_units
from s2python.common import (
    ControlType,
    EnergyManagementRole,
    Handshake,
    HandshakeResponse,
    InstructionStatus,
    InstructionStatusUpdate,
    PowerMeasurement,
    ReceptionStatus,
    ReceptionStatusValues,
    RevokableObjects,
    RevokeObject,
    SelectControlType,
    ResourceManagerDetails,
)
from s2python.frbc import (
    FRBCSystemDescription,
    FRBCFillLevelTargetProfile,
    FRBCStorageStatus,
    FRBCActuatorStatus,
    FRBCInstruction,
<<<<<<< HEAD
    FRBCInstructionStatusUpdate,
=======
    FRBCUsageForecast,
    FRBCLeakageBehaviour,
>>>>>>> 89cf9afd
)
from s2python.message import S2Message
from s2python.s2_parser import S2Parser
from s2python.s2_validation_error import S2ValidationError
from s2python.version import S2_VERSION
from timely_beliefs import BeliefsDataFrame

# Set up logging
logging.basicConfig(level=logging.INFO)
logger = logging.getLogger("S2FlaskWSServerSync")


class FRBCDeviceData:
    """Class to store FRBC device data received from Resource Manager."""

    def __init__(self):
        self.system_description: Optional[FRBCSystemDescription] = None
        self.fill_level_target_profile: Optional[FRBCFillLevelTargetProfile] = None
        self.storage_status: Optional[FRBCStorageStatus] = None
<<<<<<< HEAD
        self.actuator_statuses: Dict[str, FRBCActuatorStatus] = {}  # Changed to dict by actuator_id
=======
        self.actuator_statuses: Dict[str, FRBCActuatorStatus] = (
            {}
        )  # Changed to dict by actuator_id
        self.usage_forecast: Optional[FRBCUsageForecast] = None
        self.leakage_behaviour: Optional[FRBCLeakageBehaviour] = None
>>>>>>> 89cf9afd
        self.resource_id: Optional[str] = None
        self.instructions: Optional[List[FRBCInstruction]] = []

    def is_complete(self) -> bool:
        """Check if we have received all necessary data to generate instructions."""
<<<<<<< HEAD
        # Check basic required data
        if self.system_description is None or self.fill_level_target_profile is None or self.storage_status is None:
=======
        # System description and storage status are always required
        if (
            self.system_description is None
            or self.storage_status is None
        ):
>>>>>>> 89cf9afd
            return False

        # Fill level target profile OR usage forecast should be provided (at least one)
        # Both are optional individually, but at least one should exist for meaningful planning
        has_fill_level_target = self.fill_level_target_profile is not None
        has_usage_forecast = self.usage_forecast is not None
        
        if not (has_fill_level_target or has_usage_forecast):
            return False

        # Check that we have actuator status for ALL actuators in system description
        if self.system_description.actuators:
            required_actuator_ids = {str(actuator.id) for actuator in self.system_description.actuators}
            received_actuator_ids = set(self.actuator_statuses.keys())
            return required_actuator_ids.issubset(received_actuator_ids)

        return True


class ConnectionState:
    """Class to track the state of each WebSocket connection for rate limiting."""

    def __init__(self):
        self.last_compute_time: Optional[datetime] = None
        self.resource_id: Optional[str] = None
        self.last_operation_mode: Optional[uuid.UUID] = None
        self.sent_instructions: List[FRBCInstruction] = []  # Store sent instructions for revocation
        self.instruction_statuses: Dict[uuid.UUID, InstructionStatus] = (
            {}
        )  # Track status of each instruction by instruction_id

    def can_compute(self, replanning_frequency: timedelta) -> bool:
        """Check if enough time has passed since the last compute call."""
        if self.last_compute_time is None:
            return True
        return datetime.now(timezone.utc) - self.last_compute_time >= replanning_frequency

    def update_compute_time(self) -> None:
        """Update the last compute time to now."""
        self.last_compute_time = datetime.now(timezone.utc)

    def update_instruction_status(
        self, instruction_id: uuid.UUID, status: InstructionStatus
    ) -> None:
        """Update the status of an instruction."""
        self.instruction_statuses[instruction_id] = status


class MessageHandlersSync:
    """Class to manage sync message handlers for different message types."""

    handlers: Dict[Type[S2Message], Callable]

    def __init__(self) -> None:
        self.handlers = {}

    def handle_message(
        self,
        server: "S2FlaskWSServerSync",
        msg: S2Message,
        websocket: Sock,
    ) -> None:
        """Handle the S2 message using the registered handler."""
        handler = self.handlers.get(type(msg))
        if handler is not None:
            try:
                handler(server, msg, websocket)
            except Exception:
                message_id = getattr(msg, "message_id", "N/A")
                logger.error(
                    "While processing message %s an unrecoverable error occurred.",
                    message_id,
                )
                logger.debug("Error: %s", traceback.format_exc())
                server.respond_with_reception_status(
                    subject_message_id=getattr(
                        msg,
                        "message_id",
                        uuid.UUID("00000000-0000-0000-0000-000000000000"),
                    ),
                    status=ReceptionStatusValues.TEMPORARY_ERROR,
                    diagnostic_label=f"While processing message {message_id} an unrecoverable error occurred.",
                    websocket=websocket,
                )
                raise
        else:
            logger.warning(
                f"Ignoring message of type {type(msg)}; no handler is registered",
            )

    def register_handler(self, msg_type: Type[S2Message], handler: Callable[..., Any]) -> None:
        self.handlers[msg_type] = handler


class S2FlaskWSServerSync:
    """Flask-based WebSocket server implementation for S2 protocol (sync mode only)."""

    def __init__(
        self,
        role: EnergyManagementRole = EnergyManagementRole.CEM,
        ws_path: str = "/s2",
        app: Optional[Flask] = None,
        sock: Optional[Sock] = None,
    ) -> None:
        self.role = role
        self.ws_path = ws_path
        self.app = app if app else Flask(__name__)
        self.sock = sock if sock else Sock(self.app)
        self._handlers = MessageHandlersSync()
        self.s2_parser = S2Parser()
        self._connections: Dict[str, Sock] = {}
        self._device_data: Dict[str, FRBCDeviceData] = {}  # Store device data by resource_id
        self._websocket_to_resource: Dict[Sock, str] = {}  # Map websocket to resource_id
        self._connection_states: Dict[Sock, ConnectionState] = {}  # Track connection state for rate limiting
        self._register_default_handlers()
        self.sock.route(self.ws_path)(self._ws_handler)
        self.s2_scheduler = None
        self.account: Account | None = None
        self.user: User | None = None
        self.data_source_id: int | None = None
        self._assets: Dict[str, Asset] = {}

        self._minimum_measurement_period: timedelta = timedelta(minutes=5)
        self._timers: dict[str, datetime] = dict()

    def _is_timer_due(self, name: str) -> bool:
        now = datetime.now()
        due_time = self._timers.get(name, now - self._minimum_measurement_period)
        if due_time <= now:
            # Get total seconds of the period
            period_seconds = self._minimum_measurement_period.total_seconds()

            # Seconds since start of the hour
            seconds_since_hour = now.minute * 60 + now.second + now.microsecond / 1e6

            # Ceil to next multiple of period_seconds
            next_tick_seconds = math.ceil(seconds_since_hour / period_seconds) * period_seconds

            # Compute next due datetime
            next_due = now.replace(minute=0, second=0, microsecond=0) + timedelta(seconds=next_tick_seconds)
            self._timers[name] = next_due
            return True
        else:
            self.app.logger.debug(f"Timer for {name} is not due until {self._timers[name]}")
            return False

    def _register_default_handlers(self) -> None:
        self._handlers.register_handler(Handshake, self.handle_handshake)
        self._handlers.register_handler(ReceptionStatus, self.handle_reception_status)
        self._handlers.register_handler(ResourceManagerDetails, self.handle_ResourceManagerDetails)
        self._handlers.register_handler(InstructionStatusUpdate, self.handle_instruction_status_update)
        # Register FRBC message handlers
<<<<<<< HEAD
        self._handlers.register_handler(FRBCSystemDescription, self.handle_frbc_system_description)
        self._handlers.register_handler(FRBCFillLevelTargetProfile, self.handle_frbc_fill_level_target_profile)
        self._handlers.register_handler(FRBCStorageStatus, self.handle_frbc_storage_status)
        self._handlers.register_handler(FRBCActuatorStatus, self.handle_frbc_actuator_status)
        self._handlers.register_handler(FRBCInstructionStatusUpdate, self.handle_frbc_instruction_status_update)
=======
        self._handlers.register_handler(
            FRBCSystemDescription, self.handle_frbc_system_description
        )
        self._handlers.register_handler(
            FRBCFillLevelTargetProfile, self.handle_frbc_fill_level_target_profile
        )
        self._handlers.register_handler(
            FRBCStorageStatus, self.handle_frbc_storage_status
        )
        self._handlers.register_handler(
            FRBCActuatorStatus, self.handle_frbc_actuator_status
        )
        self._handlers.register_handler(
            FRBCUsageForecast, self.handle_frbc_usage_forecast
        )
        self._handlers.register_handler(
            FRBCLeakageBehaviour, self.handle_frbc_leakage_behaviour
        )
        self._handlers.register_handler(
            PowerMeasurement, self.handle_power_measurement
        )
>>>>>>> 89cf9afd

    def _ws_handler(self, ws: Sock) -> None:
        try:
            self.app.logger.info("🔌 New WebSocket connection received")
            self._handle_websocket_connection(ws)
        except Exception as e:
            self.app.logger.error("❌ WebSocket handler error: %s", e)

    def _handle_websocket_connection(self, websocket: Sock) -> None:
        client_id = str(uuid.uuid4())
        self.app.logger.info(f" Client connected: {client_id[:8]}...")
        self._connections[client_id] = websocket
        # Initialize connection state for rate limiting
        self._connection_states[websocket] = ConnectionState()
        try:
            while True:
                message = websocket.receive()
                s2_msg = None
                try:
                    s2_msg = self.s2_parser.parse_as_any_message(message)

                    # Log with appropriate emoji based on message type
                    msg_emoji = {
                        "Handshake": "🤝",
                        "FRBC.SystemDescription": "📋",
                        "FRBC.FillLevelTargetProfile": "🎯",
                        "FRBC.StorageStatus": "🔋",
                        "FRBC.ActuatorStatus": "⚙️",
                        "FRBC.UsageForecast": "💧",
                        "FRBC.LeakageBehaviour": "🔄",
                        "InstructionStatusUpdate": "📊",
                        "ResourceManagerDetails": "📝",
                        "PowerMeasurement": "⚡",
                    }.get(s2_msg.message_type, "📥")

                    self.app.logger.info(f"{msg_emoji} {s2_msg.message_type}")

                    # Don't log verbose message content
                    verbose_message_types = [
                        "FRBC.UsageForecast",
                        "FRBC.ActuatorStatus",
                    ]
                    if s2_msg.message_type not in verbose_message_types:
                        self.app.logger.debug(s2_msg.to_json())
                except json.JSONDecodeError:
                    self.app.logger.warning(f"❌ Invalid JSON from client {client_id}")
                    self.respond_with_reception_status(
                        subject_message_id=uuid.UUID("00000000-0000-0000-0000-000000000000"),
                        status=ReceptionStatusValues.INVALID_DATA,
                        diagnostic_label="Not valid json.",
                        websocket=websocket,
                    )
                    continue
                except S2ValidationError as e:
                    self.app.logger.warning(f"❌ S2 validation error from client {client_id}: {str(e)}")
                    try:
                        json_msg = json.loads(message)
                        message_id = json_msg.get("message_id")
                        if message_id:
                            self.respond_with_reception_status(
                                subject_message_id=message_id,
                                status=ReceptionStatusValues.INVALID_MESSAGE,
                                diagnostic_label=str(e),
                                websocket=websocket,
                            )
                        else:
                            self.respond_with_reception_status(
                                subject_message_id=uuid.UUID("00000000-0000-0000-0000-000000000000"),
                                status=ReceptionStatusValues.INVALID_DATA,
                                diagnostic_label="Message appears valid json but could not find a message_id field.",
                                websocket=websocket,
                            )
                    except json.JSONDecodeError:
                        self.respond_with_reception_status(
                            subject_message_id=uuid.UUID("00000000-0000-0000-0000-000000000000"),
                            status=ReceptionStatusValues.INVALID_DATA,
                            diagnostic_label="Not valid json.",
                            websocket=websocket,
                        )
                    continue

                # Handle valid message
                try:
                    if not isinstance(s2_msg, ReceptionStatus):
                        self.respond_with_reception_status(
                            subject_message_id=s2_msg.message_id,
                            status=ReceptionStatusValues.OK,
                            diagnostic_label="Message received.",
                            websocket=websocket,
                        )
                    self._handlers.handle_message(self, s2_msg, websocket)

                    # Finalize transaction
                    try:
                        db.session.commit()
                    except Exception as exc:
                        self.app.logger.warning(f"⚠️ DB commit failed: {str(exc)}")
                except json.JSONDecodeError:
                    self.respond_with_reception_status(
                        subject_message_id=uuid.UUID("00000000-0000-0000-0000-000000000000"),
                        status=ReceptionStatusValues.INVALID_DATA,
                        diagnostic_label="Not valid json.",
                        websocket=websocket,
                    )
                except S2ValidationError as e:
                    json_msg = json.loads(message)
                    message_id = json_msg.get("message_id")
                    if message_id:
                        self.respond_with_reception_status(
                            subject_message_id=message_id,
                            status=ReceptionStatusValues.INVALID_MESSAGE,
                            diagnostic_label=str(e),
                            websocket=websocket,
                        )
                    else:
                        self.respond_with_reception_status(
                            subject_message_id=uuid.UUID("00000000-0000-0000-0000-000000000000"),
                            status=ReceptionStatusValues.INVALID_DATA,
                            diagnostic_label="Message appears valid json but could not find a message_id field.",
                            websocket=websocket,
                        )
                except Exception as e:
                    self.app.logger.error(f"💥 Error processing message from client {client_id}: {str(e)}")
                    raise
        except ConnectionClosed:
            self.app.logger.info(f"🔌 Connection closed: {client_id[:8]}...")
        finally:
            if client_id in self._connections:
                del self._connections[client_id]
            # Clean up websocket to resource mapping and device states
            if websocket in self._websocket_to_resource:
                resource_id = self._websocket_to_resource[websocket]
                del self._websocket_to_resource[websocket]
                self.app.logger.debug(f"🧹 Cleaned up resource mapping for {resource_id}")

                # Clean up device data
                if resource_id in self._device_data:
                    del self._device_data[resource_id]
                    self.app.logger.debug(f"🧹 Cleaned up device data for {resource_id}")

                # Clean up device state from scheduler if available
                if (
                    hasattr(self, "s2_scheduler")
                    and self.s2_scheduler is not None
                    and hasattr(self.s2_scheduler, "remove_device_state")
                ):
                    self.s2_scheduler.remove_device_state(resource_id)
                    self.app.logger.debug(f"🧹 Cleaned up scheduler state for {resource_id}")

            # Clean up connection state
            if websocket in self._connection_states:
                del self._connection_states[websocket]

            self.app.logger.info(f"🚪 Client disconnected: {client_id[:8]}...")

    def respond_with_reception_status(
        self,
        subject_message_id: uuid.UUID,
        status: ReceptionStatusValues,
        diagnostic_label: str,
        websocket: Sock,
    ) -> None:
        response = ReceptionStatus(
            subject_message_id=subject_message_id,
            status=status,
            diagnostic_label=diagnostic_label,
        )
        status_emoji = "✅" if status == ReceptionStatusValues.OK else "❌"
        self.app.logger.debug(f"{status_emoji} ReceptionStatus: {status}")
        try:
            websocket.send(response.to_json())
        except ConnectionClosed:
            self.app.logger.warning("⚠️ Connection closed during response")

    def _send_and_forget(self, s2_msg: S2Message, websocket: Sock) -> None:
        try:
            websocket.send(s2_msg.to_json())
        except ConnectionClosed:
            self.app.logger.warning("⚠️ Connection closed during send")

    def _revoke_previous_instructions(self, connection_state: ConnectionState, websocket: Sock) -> None:
        """Revoke all previously sent instructions that are still ACCEPTED or NEW before sending new ones."""
        if not connection_state.sent_instructions:
            return

        # Filter instructions to only revoke those with ACCEPTED or NEW status
        # Instructions with other statuses have already been removed from memory
        instructions_to_revoke = [
            instr
            for instr in connection_state.sent_instructions
<<<<<<< HEAD
            if connection_state.instruction_statuses.get(instr.message_id, InstructionStatus.NEW)
=======
            if connection_state.instruction_statuses.get(
                instr.message_id, InstructionStatus.NEW
            )
>>>>>>> 89cf9afd
            in (InstructionStatus.NEW, InstructionStatus.ACCEPTED)
        ]

        if not instructions_to_revoke:
            self.app.logger.info("🔄 No instructions to revoke (all processed)")
            connection_state.sent_instructions.clear()
            return

        self.app.logger.info(
            f"🗑️ Revoking {len(instructions_to_revoke)}/{len(connection_state.sent_instructions)} instructions"
        )

        for instruction in instructions_to_revoke:
            revoke_msg = RevokeObject(
                message_id=uuid.uuid4(),
                object_type=RevokableObjects.FRBC_Instruction,
                object_id=instruction.id,
            )
            self._send_and_forget(revoke_msg, websocket)
            status = connection_state.instruction_statuses.get(
                instruction.message_id, InstructionStatus.NEW
            )
            self.app.logger.debug(
                f"   🚫 Revoked instruction {str(instruction.id)[:8]}... ({status.value})"
            )

        # Clear the list of sent instructions after revoking
        connection_state.sent_instructions.clear()

    def _filter_instructions_by_operation_mode(self, instructions: list, connection_state: ConnectionState) -> list:
        """Filter instructions to only include those with different operation_mode than the previous instruction."""
        if not instructions:
            return instructions

        filtered = []
        last_operation_mode = connection_state.last_operation_mode
        skipped = 0

        for instruction in instructions:
            # Always include the first instruction if we haven't sent any before
            # or if the operation mode is different from the last sent instruction
            if last_operation_mode is None or instruction.operation_mode != last_operation_mode:
                filtered.append(instruction)
                last_operation_mode = instruction.operation_mode
            else:
                skipped += 1

        if skipped > 0:
            self.app.logger.info(
                f"🔽 Filtered: {len(instructions)} → {len(filtered)} instructions (skipped {skipped} duplicate modes)"
            )

        return filtered

    def handle_handshake(self, _: "S2FlaskWSServerSync", message: S2Message, websocket: Sock) -> None:
        if not isinstance(message, Handshake):
            return
        self.app.logger.debug(message.to_json())

        if S2_VERSION not in message.supported_protocol_versions:
            raise NotImplementedError(f"Server protocol {S2_VERSION} not supported by client")

        handshake_response = HandshakeResponse(
            message_id=uuid.uuid4(),
            selected_protocol_version=S2_VERSION,
        )
        self._send_and_forget(handshake_response, websocket)
        self.app.logger.info(f"🤝 Handshake complete (protocol {S2_VERSION})")

        # If client is RM, send control type selection
        if hasattr(message, "role") and message.role == EnergyManagementRole.RM:
            select_control_type = SelectControlType(
                message_id=uuid.uuid4(),
                control_type=ControlType.FILL_RATE_BASED_CONTROL,
            )
            self._send_and_forget(select_control_type, websocket)
            self.app.logger.info("📤 SelectControlType: FRBC")

    def handle_reception_status(self, _: "S2FlaskWSServerSync", message: S2Message, websocket: Sock) -> None:
        if not isinstance(message, ReceptionStatus):
            return
        self.app.logger.debug(message.to_json())

    def handle_ResourceManagerDetails(self, _: "S2FlaskWSServerSync", message: S2Message, websocket: Sock) -> None:
        if not isinstance(message, ResourceManagerDetails):
            return

        # Store the resource_id from ResourceManagerDetails for device identification
        self._websocket_to_resource[websocket] = resource_id

        if resource_id not in self._device_data:
            self._device_data[resource_id] = FRBCDeviceData()
        self._device_data[resource_id].resource_id = resource_id

        self.app.logger.info(f"📝 RM registered: {resource_id[:8]}... ({message.name})")

    def handle_instruction_status_update(self, _: "S2FlaskWSServerSync", message: S2Message, websocket: Sock) -> None:
        if not isinstance(message, InstructionStatusUpdate):
            return

        # Get the connection state and update instruction status
        connection_state = self._connection_states.get(websocket)
        if connection_state:
            connection_state.update_instruction_status(message.instruction_id, message.status_type)

            # Status emoji mapping
            status_emoji = {
                InstructionStatus.NEW: "🆕",
                InstructionStatus.ACCEPTED: "✅",
                InstructionStatus.REJECTED: "❌",
                InstructionStatus.STARTED: "▶️",
                InstructionStatus.SUCCEEDED: "🎉",
                InstructionStatus.ABORTED: "⛔",
                InstructionStatus.REVOKED: "🚫",
            }.get(message.status_type, "📊")

            instr_id_full = str(message.instruction_id)
            instr_id_short = instr_id_full[:8]
            self.app.logger.info(
                f"{status_emoji} Instruction {instr_id_short}... → {message.status_type.value}"
            )
            self.app.logger.debug(f"   📋 Full instruction ID: {instr_id_full}")

            # If instruction is rejected, aborted, or revoked, remove it from sent_instructions
            if message.status_type not in (
                InstructionStatus.NEW,
                InstructionStatus.ACCEPTED,
            ):
                # Remove the instruction from sent_instructions list
                connection_state.sent_instructions = [
<<<<<<< HEAD
                    instr for instr in connection_state.sent_instructions if instr.message_id != message.instruction_id
=======
                    instr
                    for instr in connection_state.sent_instructions
                    if instr.message_id != message.instruction_id
>>>>>>> 89cf9afd
                ]
                self.app.logger.debug(f"   🗑️ Removed {instr_id_short}... from memory")

    def handle_frbc_system_description(self, _: "S2FlaskWSServerSync", message: S2Message, websocket: Sock) -> None:
        if not isinstance(message, FRBCSystemDescription):
            return

        # Get resource_id from websocket mapping
        self.ensure_resource_is_registered(resource_id=resource_id)

        self._device_data[resource_id].system_description = message
        n_actuators = len(message.actuators) if message.actuators else 0

        # Log details about actuators
        for actuator in message.actuators:
            n_modes = len(actuator.operation_modes) if actuator.operation_modes else 0
            n_transitions = len(actuator.transitions) if actuator.transitions else 0
            n_timers = len(actuator.timers) if actuator.timers else 0
            self.app.logger.debug(
                f"   ⚙️ Actuator {str(actuator.id)[:8]}...: {n_modes} modes, {n_transitions} transitions, {n_timers} timers"
<<<<<<< HEAD
=======
            )
            self.ensure_actuator_is_registered(
                actuator_id=str(actuator.id), resource_id=resource_id
>>>>>>> 89cf9afd
            )
            self.ensure_actuator_is_registered(actuator_id=str(actuator.id), resource_id=resource_id)

        # Log storage details
        if message.storage:
            self.app.logger.debug(
                f"   💾 Storage: {message.storage.fill_level_range.start_of_range}-{message.storage.fill_level_range.end_of_range} {message.storage.fill_level_label or '%'}"
            )

        self.save_attribute(resource_id, **json.loads(message.to_json()))
        self.app.logger.info(f"📋 SystemDescription: {n_actuators} actuator(s)")
        self._check_and_generate_instructions(resource_id, websocket)

    def handle_frbc_fill_level_target_profile(
        self, _: "S2FlaskWSServerSync", message: S2Message, websocket: Sock
    ) -> None:
        if not isinstance(message, FRBCFillLevelTargetProfile):
            return
        resource_id = self._websocket_to_resource.get(websocket, "default_resource")
        self.app.logger.info(f"🎯 Received FRBCFillLevelTargetProfile for {resource_id}")
        self.app.logger.debug(message.to_json())

        self.ensure_resource_is_registered(resource_id=resource_id)

        self._device_data[resource_id].fill_level_target_profile = message
        n_elements = len(message.elements) if message.elements else 0

        # Log target profile details
        if message.elements:
            try:
                # Duration objects have a value in milliseconds
                total_duration_ms = sum(int(elem.duration) for elem in message.elements)
                total_duration_min = total_duration_ms / 60000
                self.app.logger.debug(
                    f"   🎯 Total duration: {total_duration_min:.0f} min, Start: {message.start_time.strftime('%H:%M:%S')}"
                )
            except Exception as e:
                self.app.logger.debug(
                    f"   🎯 Start: {message.start_time.strftime('%H:%M:%S')}"
                )

        self.app.logger.info(f"🎯 TargetProfile: {n_elements} element(s)")
        self._check_and_generate_instructions(resource_id, websocket)

<<<<<<< HEAD
    def handle_frbc_storage_status(self, _: "S2FlaskWSServerSync", message: S2Message, websocket: Sock) -> None:
=======
    def handle_power_measurement(
        self, _: "S2FlaskWSServerSync", message: S2Message, websocket: Sock
    ) -> None:
        if not isinstance(message, PowerMeasurement):
            return

        resource_id = self._websocket_to_resource.get(websocket, "default_resource")
        self.ensure_resource_is_registered(resource_id=resource_id)

        power_measurements = message.values
        for measurement in power_measurements:
            try:
                self.save_event(
                    sensor_name=measurement.commodity_quantity,
                    event_value=message.values,
                    event_start=message.measurement_timestamp,
                    data_source=db.session.get(Source, self.data_source_id),
                    resource_or_actuator_id=resource_id,
                )
            except Exception as exc:
                self.app.logger.warning(
                    f"PowerMeasurement could not be saved: {str(exc)}"
                )

    def handle_frbc_storage_status(
        self, _: "S2FlaskWSServerSync", message: S2Message, websocket: Sock
    ) -> None:
>>>>>>> 89cf9afd
        if not isinstance(message, FRBCStorageStatus):
            return
        resource_id = self._websocket_to_resource.get(websocket, "default_resource")
        self.app.logger.info(f"🔋 Received FRBCStorageStatus for {resource_id}")
        self.app.logger.debug(message.to_json())

        self.ensure_resource_is_registered(resource_id=resource_id)

        self._device_data[resource_id].storage_status = message
        self.save_event(
            sensor_name="fill level",
            event_value=message.present_fill_level,
            data_source=db.session.get(Source, self.data_source_id),
            resource_or_actuator_id=resource_id,
        )
        self.app.logger.info(f"🔋 StorageStatus: {message.present_fill_level:.1f}%")
        self._check_and_generate_instructions(resource_id, websocket)

    def handle_frbc_actuator_status(self, _: "S2FlaskWSServerSync", message: S2Message, websocket: Sock) -> None:
        if not isinstance(message, FRBCActuatorStatus):
            return
        resource_id = self._websocket_to_resource.get(websocket, "default_resource")
        self.app.logger.info(f"⚙️ Received FRBCActuatorStatus for {resource_id} (actuator: {message.actuator_id})")
        self.app.logger.debug(message.to_json())

        self.ensure_resource_is_registered(resource_id=resource_id)

        # Store actuator status by actuator_id to support multiple actuators
<<<<<<< HEAD
        self._device_data[resource_id].actuator_statuses[str(message.actuator_id)] = message
        self.app.logger.debug(f"⚙️ ActuatorStatus: factor={message.operation_mode_factor}")
=======
        self._device_data[resource_id].actuator_statuses[
            str(message.actuator_id)
        ] = message
        self.app.logger.debug(
            f"⚙️ ActuatorStatus: factor={message.operation_mode_factor}"
        )
        self._check_and_generate_instructions(resource_id, websocket)

    def handle_frbc_usage_forecast(
        self, _: "S2FlaskWSServerSync", message: S2Message, websocket: Sock
    ) -> None:
        if not isinstance(message, FRBCUsageForecast):
            return

        resource_id = self._websocket_to_resource.get(websocket, "default_resource")
        self.ensure_resource_is_registered(resource_id=resource_id)

        self._device_data[resource_id].usage_forecast = message
        n_elements = len(message.elements) if message.elements else 0
        
        # Log usage forecast details
        if message.elements:
            try:
                # Duration objects have a value in milliseconds
                total_duration_ms = sum(int(elem.duration) for elem in message.elements)
                total_duration_min = total_duration_ms / 60000
                self.app.logger.debug(
                    f"   💧 Total duration: {total_duration_min:.0f} min, Start: {message.start_time.strftime('%H:%M:%S')}"
                )
            except Exception as e:
                self.app.logger.debug(
                    f"   💧 Start: {message.start_time.strftime('%H:%M:%S')}"
                )

        self.app.logger.info(f"💧 UsageForecast: {n_elements} element(s)")
        self._check_and_generate_instructions(resource_id, websocket)

    def handle_frbc_leakage_behaviour(
        self, _: "S2FlaskWSServerSync", message: S2Message, websocket: Sock
    ) -> None:
        if not isinstance(message, FRBCLeakageBehaviour):
            return

        resource_id = self._websocket_to_resource.get(websocket, "default_resource")
        self.ensure_resource_is_registered(resource_id=resource_id)

        self._device_data[resource_id].leakage_behaviour = message
        n_elements = len(message.elements) if message.elements else 0
        
        # Log leakage behaviour details
        if message.elements:
            try:
                # Log first element's leakage rate as example
                first_elem = message.elements[0]
                leakage_rate = first_elem.leakage_rate
                fill_range = first_elem.fill_level_range
                self.app.logger.debug(
                    f"   🔄 Leakage rate: {leakage_rate}, Fill range: {fill_range.start_of_range}-{fill_range.end_of_range}"
                )
            except Exception:
                pass

        self.app.logger.info(f"🔄 LeakageBehaviour: {n_elements} element(s)")
>>>>>>> 89cf9afd
        self._check_and_generate_instructions(resource_id, websocket)

    def handle_frbc_instruction_status_update(
        self, _: "S2FlaskWSServerSync", message: S2Message, websocket: Sock
    ) -> None:
        if not isinstance(message, FRBCInstructionStatusUpdate):
            return

        # Map status types to emojis for better visibility
        status_emojis = {
            "NEW": "🆕",
            "ACCEPTED": "✅",
            "STARTED": "▶️",
            "SUCCEEDED": "🎉",
            "ABORTED": "🛑",
            "REJECTED": "❌",
            "REVOKED": "🗑️",
        }

        status_type = str(message.status_type) if hasattr(message, "status_type") else "UNKNOWN"
        emoji = status_emojis.get(status_type, "📊")

        resource_id = self._websocket_to_resource.get(websocket, "unknown")
        self.app.logger.info(
            f"{emoji} Instruction Status Update from {resource_id}: "
            f"instruction_id={message.instruction_id}, status={status_type}"
        )
        self.app.logger.debug(message.to_json())

    def ensure_resource_is_registered(self, resource_id: str):
        try:
            asset_type = get_or_create_model(AssetType, name="S2 Resource")
            self._assets[resource_id] = get_or_create_model(
                model_class=Asset,
                name=resource_id,
                account_id=self.account.id,
                generic_asset_type=asset_type,
            )
        except Exception as exc:
            self.app.logger.warning(f"Resource could not be saved as an asset: {str(exc)}")
        if resource_id not in self._device_data:
            self._device_data[resource_id] = FRBCDeviceData()

    def ensure_actuator_is_registered(self, actuator_id: str, resource_id: str):
        try:
            asset_type = get_or_create_model(AssetType, name="S2 Actuator")
            self._assets[actuator_id] = get_or_create_model(
                model_class=Asset,
                name=actuator_id,
                account_id=self.account.id,
                generic_asset_type=asset_type,
                parent_asset=self._assets[resource_id],
            )
        except Exception as exc:
            self.app.logger.warning(f"Actuator could not be saved as an asset: {str(exc)}")

    def save_attribute(self, resource_id: str, **kwargs):
        asset = self._assets[resource_id]
        for k, v in kwargs.items():
            try:
                asset.attributes[k] = v
            except Exception as exc:
                self.app.logger.warning(f"Failed to save {k}: {v} as an asset attribute of {asset}: {str(exc)}")

    @only_if_timer_due("sensor_name", "resource_or_actuator_id")
    def save_event(
        self,
        sensor_name: str,
        resource_or_actuator_id: str,
        event_value: float | pd.Series,
        data_source: Source,
        event_start: str | None = None,
        event_resolution: timedelta | None = None,
        event_unit: str = "",
        sensor_unit: str = "",
    ):
        if event_resolution is None:
            event_resolution = timedelta(0)
        try:
            asset = self._assets[resource_or_actuator_id]
            sensor = get_or_create_model(
                model_class=Sensor,
                name=sensor_name,
                unit=sensor_unit,
                event_resolution=event_resolution,
                timezone=self.app.config["FLEXMEASURES_TIMEZONE"],
                generic_asset=asset,
            )
        except Exception as exc:
            self.app.logger.warning(f"{capitalize(sensor_name)} sensor could not be saved: {str(exc)}")
            return
        try:
            event_value = convert_units(
                event_value,
                event_unit,
                sensor_unit,
                event_resolution=self.s2_scheduler.resolution,
            )
            if isinstance(event_value, float):
                belief = TimedBelief(
                    sensor=sensor,
                    source=data_source,
                    event_start=event_start
                    or floored_server_now(self._minimum_measurement_period),
                    event_value=event_value,
                    belief_time=server_now(),
                    cumulative_probability=0.5,
                )
                bdf = BeliefsDataFrame(beliefs=[belief])
            elif isinstance(event_value, pd.Series):
                bdf = BeliefsDataFrame(
                    event_value,
                    sensor=sensor,
                    source=data_source,
                    belief_time=server_now(),
                    cumulative_probability=0.5,
                )
            else:
                logger.error(f"Cannot save event values of type {type(event_value)}.")
                return
            save_to_db(bdf)

        except Exception as exc:
            self.app.logger.warning(f"{capitalize(sensor_name)} could not be saved as sensor data: {str(exc)}")

    def _check_and_generate_instructions(self, resource_id: str, websocket: Sock) -> None:  # noqa: C901
        """Check if we have all required data and generate instructions if so."""
        device_data = self._device_data.get(resource_id)
        if device_data:
            # Build detailed status about what's missing
            missing_items = []

            if not device_data.system_description:
                missing_items.append("❌ SystemDescription")
            else:
                missing_items.append("✅ SystemDescription")

            if not device_data.fill_level_target_profile:
                missing_items.append("❌ FillLevelTargetProfile")
            else:
                missing_items.append("✅ FillLevelTargetProfile")

            if not device_data.usage_forecast:
                missing_items.append("❌ UsageForecast")
            else:
                missing_items.append("✅ UsageForecast")

            if not device_data.leakage_behaviour:
                missing_items.append("❌ LeakageBehaviour")
            else:
                missing_items.append("✅ LeakageBehaviour")

            if not device_data.storage_status:
                missing_items.append("❌ StorageStatus")
            else:
                missing_items.append("✅ StorageStatus")

            # Check actuator statuses in detail
            if (
                device_data.system_description
                and device_data.system_description.actuators
            ):
                required_actuators = {
                    str(a.id) for a in device_data.system_description.actuators
                }
                received_actuators = set(device_data.actuator_statuses.keys())
                missing_actuators = required_actuators - received_actuators

                if missing_actuators:
                    missing_items.append(
                        f"❌ ActuatorStatus ({len(received_actuators)}/{len(required_actuators)} received)"
                    )
                    for missing_id in missing_actuators:
                        self.app.logger.debug(
                            f"   ⏳ Missing actuator status for: {missing_id}"
                        )
                else:
                    missing_items.append(
                        f"✅ ActuatorStatus (all {len(required_actuators)} received)"
                    )
            else:
                missing_items.append("❌ ActuatorStatus (no actuators defined)")

            # Log the status
            status_summary = " | ".join(missing_items)
            self.app.logger.debug(f"📊 Device readiness: {status_summary}")

        if device_data is None or not device_data.is_complete():
            # Log what's still missing
            if device_data is None:
                self.app.logger.info(f"⏳ No device data yet for {resource_id[:8]}...")
            else:
                missing = []
                if not device_data.system_description:
                    missing.append("SystemDescription")
                if not device_data.fill_level_target_profile and not device_data.usage_forecast:
                    missing.append("FillLevelTargetProfile or UsageForecast")
                if not device_data.storage_status:
                    missing.append("StorageStatus")
                if (
                    device_data.system_description
                    and device_data.system_description.actuators
                ):
                    required = {
                        str(a.id) for a in device_data.system_description.actuators
                    }
                    received = set(device_data.actuator_statuses.keys())
                    if required - received:
                        missing.append("ActuatorStatus")

                self.app.logger.info(f"⏳ Waiting for: {', '.join(missing)}")
            return

        # Check rate limiting based on FLEXMEASURES_S2_REPLANNING_FREQUENCY
        connection_state = self._connection_states.get(websocket)
        if connection_state is None:
            self.app.logger.warning(f"⚠️ No connection state for {resource_id[:8]}...")
            return

        # Parse replanning frequency from config
        replanning_freq_str = self.app.config.get("FLEXMEASURES_S2_REPLANNING_FREQUENCY", "PT5M")
        try:
            replanning_frequency = parse_duration(replanning_freq_str)
            if replanning_frequency is None:
                raise ValueError(f"Invalid duration format: {replanning_freq_str}")
            if not isinstance(replanning_frequency, timedelta):
                # Handle isodate.Duration objects by converting to timedelta
                # For simplicity, assume it's a basic duration that can be converted
                replanning_frequency = timedelta(seconds=replanning_frequency.total_seconds())
        except Exception as e:
            self.app.logger.error(f"❌ Error parsing FLEXMEASURES_S2_REPLANNING_FREQUENCY '{replanning_freq_str}': {e}")
            replanning_frequency = timedelta(minutes=5)  # Default to 5 minutes

        # Check if we can compute based on rate limiting
        if not connection_state.can_compute(replanning_frequency):
            time_since_last = datetime.now(timezone.utc) - connection_state.last_compute_time
            remaining_time = replanning_frequency - time_since_last
            self.app.logger.debug(
                f"⏱️ Rate limit: wait {remaining_time.total_seconds():.0f}s (last: {time_since_last.total_seconds():.0f}s ago)"
            )
            return

        self.app.logger.info(f"🎯 Generating instructions for {resource_id[:8]}...")

        try:
            # Use the S2FlaskScheduler to create and store device state
            if hasattr(self, "s2_scheduler") and self.s2_scheduler is not None:
                # Create S2FrbcDeviceState from FRBC messages and store in scheduler
                self.s2_scheduler.frbc_device_data = device_data
                self.s2_scheduler.device_state = self.s2_scheduler.create_device_states_from_frbc_data(
                    # resource_id=resource_id,
                    # system_description=device_data.system_description,
                    # fill_level_target_profile=device_data.fill_level_target_profile,
                    # storage_status=device_data.storage_status,
                    # actuator_status=device_data.actuator_status,
                )

                # Update the compute time before calling the scheduler
                connection_state.update_compute_time()

                # Recalculate scheduler start time: 15 minutes from now, aligned to 5-minute boundary
                now = datetime.now(timezone.utc)
                future_time = now + timedelta(minutes=15)
                minutes_offset = future_time.minute % 5
                start_aligned = future_time.replace(
                    minute=future_time.minute - minutes_offset, second=0, microsecond=0
                )

                # Update scheduler time window
                self.s2_scheduler.start = start_aligned
                self.s2_scheduler.end = start_aligned + timedelta(
                    hours=24
                )  # 24-hour planning window
                self.s2_scheduler.belief_time = start_aligned
                
                self.app.logger.debug(f"🕐 Scheduler window: {self.s2_scheduler.start.strftime('%Y-%m-%d %H:%M:%S')} → {self.s2_scheduler.end.strftime('%Y-%m-%d %H:%M:%S')}")

                # Generate instructions using the scheduler (this may query the database for costs)
                schedule_results = self.s2_scheduler.compute()

                # Filter and send generated instructions
                frbc_instructions = [result for result in schedule_results if isinstance(result, FRBCInstruction)]
                filtered_instructions = self._filter_instructions_by_operation_mode(frbc_instructions, connection_state)

                # Revoke previous instructions before sending new ones
                self._revoke_previous_instructions(connection_state, websocket)

                # Log instruction summary before sending
                if filtered_instructions:
                    self.app.logger.info(
                        f"📤 Sending {len(filtered_instructions)} instruction(s):"
                    )

                # Send new instructions and store them
                current_time = datetime.now(timezone.utc)
                for idx, instruction in enumerate(filtered_instructions, 1):
                    self._send_and_forget(instruction, websocket)

                    # Full IDs
                    instr_id_full = str(instruction.message_id)
                    mode_id_full = str(instruction.operation_mode)
                    actuator_id_full = str(instruction.actuator_id)

                    # Short IDs for compact display
                    instr_id_short = instr_id_full[:8]
                    mode_id_short = mode_id_full[:8]
                    actuator_short = actuator_id_full[:8]

                    exec_time = (
                        instruction.execution_time.strftime("%H:%M:%S")
                        if hasattr(instruction.execution_time, "strftime")
                        else str(instruction.execution_time)
                    )
                    factor = instruction.operation_mode_factor

                    # Validate that execution time is in the future
                    if hasattr(instruction.execution_time, "tzinfo"):
                        exec_datetime = instruction.execution_time
                        time_until_exec = (exec_datetime - current_time).total_seconds()
                        if time_until_exec < 0:
                            self.app.logger.warning(
                                f"   ⚠️ Instruction {instr_id_short}... has execution time {time_until_exec:.0f}s in the PAST!"
                            )
                        elif time_until_exec < 60:
                            self.app.logger.warning(
                                f"   ⚠️ Instruction {instr_id_short}... executes in only {time_until_exec:.0f}s (might be too soon)"
                            )

                    # Log with short IDs for readability
                    self.app.logger.info(
                        f"   {idx}. {instr_id_short}... | mode: {mode_id_short}... | factor: {factor:.2f} | actuator: {actuator_short}... | exec: {exec_time}"
                    )

                    # Log full IDs at debug level
                    self.app.logger.debug(
                        f"      📋 Full instruction ID: {instr_id_full}"
                    )
                    self.app.logger.debug(
                        f"      🔧 Full operation mode ID: {mode_id_full}"
                    )
                    self.app.logger.debug(
                        f"      ⚙️  Full actuator ID: {actuator_id_full}"
                    )

                    # Update the last operation mode for this connection
                    connection_state.last_operation_mode = instruction.operation_mode

                # Store the sent instructions for future revocation
                connection_state.sent_instructions = filtered_instructions.copy()

                # Process non-instruction results
                try:
                    energy_data_count = 0
                    for result in schedule_results:
                        if isinstance(result, dict) and "device" in result:
                            energy_data_count += 1
                            device_short = str(result["device"])[:8]
                            if isinstance(result.get("data"), pd.Series):
                                n_values = len(result["data"])
                                self.app.logger.debug(
                                    f"   💾 Saving {n_values} energy values for device {device_short}... ({result.get('unit', '?')})"
                                )
                            self.save_event(
                                sensor_name="power",
                                resource_or_actuator_id=str(result["device"]),
                                event_value=result["data"],
                                data_source=self.s2_scheduler.data_source,
                                event_resolution=self.s2_scheduler.resolution,
                                event_unit=result["unit"],
                                sensor_unit="W",
                            )
                        if isinstance(result, dict) and "fill level" in result:
                            self.app.logger.debug(f"Saving result: {result}")
                            self.save_event(
                                sensor_name="fill level",
                                resource_or_actuator_id=str(result["fill level"]),
                                event_value=result["data"],
                                data_source=self.s2_scheduler.data_source,
                            )
                    if energy_data_count > 0:
                        self.app.logger.info(
                            f"💾 Saved energy data for {energy_data_count} device(s)"
                        )
                except Exception as exc:
                    self.app.logger.warning(f"⚠️ Energy data save failed: {str(exc)}")
            else:
                # Scheduler not available - log warning and skip instruction generation
                self.app.logger.warning(f"⚠️ S2FlaskScheduler not available for {resource_id}")

        except Exception as e:
            self.app.logger.error(f"💥 Error generating instructions for {resource_id}: {e}")
            import traceback

            self.app.logger.debug(f"Traceback: {traceback.format_exc()}")
            # Continue processing other devices<|MERGE_RESOLUTION|>--- conflicted
+++ resolved
@@ -45,12 +45,8 @@
     FRBCStorageStatus,
     FRBCActuatorStatus,
     FRBCInstruction,
-<<<<<<< HEAD
-    FRBCInstructionStatusUpdate,
-=======
     FRBCUsageForecast,
     FRBCLeakageBehaviour,
->>>>>>> 89cf9afd
 )
 from s2python.message import S2Message
 from s2python.s2_parser import S2Parser
@@ -70,30 +66,21 @@
         self.system_description: Optional[FRBCSystemDescription] = None
         self.fill_level_target_profile: Optional[FRBCFillLevelTargetProfile] = None
         self.storage_status: Optional[FRBCStorageStatus] = None
-<<<<<<< HEAD
-        self.actuator_statuses: Dict[str, FRBCActuatorStatus] = {}  # Changed to dict by actuator_id
-=======
         self.actuator_statuses: Dict[str, FRBCActuatorStatus] = (
             {}
         )  # Changed to dict by actuator_id
         self.usage_forecast: Optional[FRBCUsageForecast] = None
         self.leakage_behaviour: Optional[FRBCLeakageBehaviour] = None
->>>>>>> 89cf9afd
         self.resource_id: Optional[str] = None
         self.instructions: Optional[List[FRBCInstruction]] = []
 
     def is_complete(self) -> bool:
         """Check if we have received all necessary data to generate instructions."""
-<<<<<<< HEAD
-        # Check basic required data
-        if self.system_description is None or self.fill_level_target_profile is None or self.storage_status is None:
-=======
         # System description and storage status are always required
         if (
             self.system_description is None
             or self.storage_status is None
         ):
->>>>>>> 89cf9afd
             return False
 
         # Fill level target profile OR usage forecast should be provided (at least one)
@@ -246,13 +233,6 @@
         self._handlers.register_handler(ResourceManagerDetails, self.handle_ResourceManagerDetails)
         self._handlers.register_handler(InstructionStatusUpdate, self.handle_instruction_status_update)
         # Register FRBC message handlers
-<<<<<<< HEAD
-        self._handlers.register_handler(FRBCSystemDescription, self.handle_frbc_system_description)
-        self._handlers.register_handler(FRBCFillLevelTargetProfile, self.handle_frbc_fill_level_target_profile)
-        self._handlers.register_handler(FRBCStorageStatus, self.handle_frbc_storage_status)
-        self._handlers.register_handler(FRBCActuatorStatus, self.handle_frbc_actuator_status)
-        self._handlers.register_handler(FRBCInstructionStatusUpdate, self.handle_frbc_instruction_status_update)
-=======
         self._handlers.register_handler(
             FRBCSystemDescription, self.handle_frbc_system_description
         )
@@ -274,7 +254,6 @@
         self._handlers.register_handler(
             PowerMeasurement, self.handle_power_measurement
         )
->>>>>>> 89cf9afd
 
     def _ws_handler(self, ws: Sock) -> None:
         try:
@@ -465,13 +444,9 @@
         instructions_to_revoke = [
             instr
             for instr in connection_state.sent_instructions
-<<<<<<< HEAD
-            if connection_state.instruction_statuses.get(instr.message_id, InstructionStatus.NEW)
-=======
             if connection_state.instruction_statuses.get(
                 instr.message_id, InstructionStatus.NEW
             )
->>>>>>> 89cf9afd
             in (InstructionStatus.NEW, InstructionStatus.ACCEPTED)
         ]
 
@@ -602,13 +577,9 @@
             ):
                 # Remove the instruction from sent_instructions list
                 connection_state.sent_instructions = [
-<<<<<<< HEAD
-                    instr for instr in connection_state.sent_instructions if instr.message_id != message.instruction_id
-=======
                     instr
                     for instr in connection_state.sent_instructions
                     if instr.message_id != message.instruction_id
->>>>>>> 89cf9afd
                 ]
                 self.app.logger.debug(f"   🗑️ Removed {instr_id_short}... from memory")
 
@@ -629,12 +600,9 @@
             n_timers = len(actuator.timers) if actuator.timers else 0
             self.app.logger.debug(
                 f"   ⚙️ Actuator {str(actuator.id)[:8]}...: {n_modes} modes, {n_transitions} transitions, {n_timers} timers"
-<<<<<<< HEAD
-=======
             )
             self.ensure_actuator_is_registered(
                 actuator_id=str(actuator.id), resource_id=resource_id
->>>>>>> 89cf9afd
             )
             self.ensure_actuator_is_registered(actuator_id=str(actuator.id), resource_id=resource_id)
 
@@ -679,9 +647,6 @@
         self.app.logger.info(f"🎯 TargetProfile: {n_elements} element(s)")
         self._check_and_generate_instructions(resource_id, websocket)
 
-<<<<<<< HEAD
-    def handle_frbc_storage_status(self, _: "S2FlaskWSServerSync", message: S2Message, websocket: Sock) -> None:
-=======
     def handle_power_measurement(
         self, _: "S2FlaskWSServerSync", message: S2Message, websocket: Sock
     ) -> None:
@@ -709,7 +674,6 @@
     def handle_frbc_storage_status(
         self, _: "S2FlaskWSServerSync", message: S2Message, websocket: Sock
     ) -> None:
->>>>>>> 89cf9afd
         if not isinstance(message, FRBCStorageStatus):
             return
         resource_id = self._websocket_to_resource.get(websocket, "default_resource")
@@ -738,10 +702,6 @@
         self.ensure_resource_is_registered(resource_id=resource_id)
 
         # Store actuator status by actuator_id to support multiple actuators
-<<<<<<< HEAD
-        self._device_data[resource_id].actuator_statuses[str(message.actuator_id)] = message
-        self.app.logger.debug(f"⚙️ ActuatorStatus: factor={message.operation_mode_factor}")
-=======
         self._device_data[resource_id].actuator_statuses[
             str(message.actuator_id)
         ] = message
@@ -805,7 +765,6 @@
                 pass
 
         self.app.logger.info(f"🔄 LeakageBehaviour: {n_elements} element(s)")
->>>>>>> 89cf9afd
         self._check_and_generate_instructions(resource_id, websocket)
 
     def handle_frbc_instruction_status_update(
