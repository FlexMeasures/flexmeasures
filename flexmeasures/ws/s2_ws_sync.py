"""
Flask implementation of the S2 protocol WebSocket server (sync mode only).
"""

import json
import logging
import math
import traceback
import uuid
from datetime import datetime, timedelta, timezone
from typing import Any, Callable, Dict, Optional, Type, List

import pandas as pd
from flask import Flask
from flask_sock import ConnectionClosed, Sock

from flexmeasures import Account, Asset, AssetType, Sensor, Source, User
from flexmeasures.data import db
from flexmeasures.data.models.time_series import TimedBelief
from flexmeasures.data.utils import save_to_db
from flexmeasures.api.common.utils.validators import parse_duration
from flexmeasures.data.services.utils import get_or_create_model
from flexmeasures.utils.coding_utils import only_if_timer_due
from flexmeasures.utils.flexmeasures_inflection import capitalize
from flexmeasures.utils.time_utils import floored_server_now, server_now
from flexmeasures.utils.unit_utils import convert_units
from s2python.common import (
    ControlType,
    EnergyManagementRole,
    Handshake,
    HandshakeResponse,
    InstructionStatus,
    InstructionStatusUpdate,
    ReceptionStatus,
    ReceptionStatusValues,
    RevokableObjects,
    RevokeObject,
    SelectControlType,
    ResourceManagerDetails,
)
from s2python.frbc import (
    FRBCSystemDescription,
    FRBCFillLevelTargetProfile,
    FRBCStorageStatus,
    FRBCActuatorStatus,
    FRBCInstruction,
    FRBCInstructionStatusUpdate,
)
from s2python.message import S2Message
from s2python.s2_parser import S2Parser
from s2python.s2_validation_error import S2ValidationError
from s2python.version import S2_VERSION
from timely_beliefs import BeliefsDataFrame

# Set up logging
logging.basicConfig(level=logging.INFO)
logger = logging.getLogger("S2FlaskWSServerSync")


class FRBCDeviceData:
    """Class to store FRBC device data received from Resource Manager."""

    def __init__(self):
        self.system_description: Optional[FRBCSystemDescription] = None
        self.fill_level_target_profile: Optional[FRBCFillLevelTargetProfile] = None
        self.storage_status: Optional[FRBCStorageStatus] = None
        self.actuator_statuses: Dict[str, FRBCActuatorStatus] = (
            {}
        )  # Changed to dict by actuator_id
        self.resource_id: Optional[str] = None
        self.instructions: Optional[List[FRBCInstruction]] = []

    def is_complete(self) -> bool:
        """Check if we have received all necessary data to generate instructions."""
        # Check basic required data
        if self.system_description is None or self.fill_level_target_profile is None or self.storage_status is None:
            return False

        # Check that we have actuator status for ALL actuators in system description
        if self.system_description.actuators:
            required_actuator_ids = {
                str(actuator.id) for actuator in self.system_description.actuators
            }
            received_actuator_ids = set(self.actuator_statuses.keys())
            return required_actuator_ids.issubset(received_actuator_ids)

        return True


class ConnectionState:
    """Class to track the state of each WebSocket connection for rate limiting."""

    def __init__(self):
        self.last_compute_time: Optional[datetime] = None
        self.resource_id: Optional[str] = None
        self.last_operation_mode: Optional[uuid.UUID] = None
        self.sent_instructions: List[FRBCInstruction] = (
            []
        )  # Store sent instructions for revocation
        self.instruction_statuses: Dict[uuid.UUID, InstructionStatus] = (
            {}
        )  # Track status of each instruction by instruction_id

    def can_compute(self, replanning_frequency: timedelta) -> bool:
        """Check if enough time has passed since the last compute call."""
        if self.last_compute_time is None:
            return True
        return datetime.now(timezone.utc) - self.last_compute_time >= replanning_frequency

    def update_compute_time(self) -> None:
        """Update the last compute time to now."""
        self.last_compute_time = datetime.now(timezone.utc)
    
    def update_instruction_status(self, instruction_id: uuid.UUID, status: InstructionStatus) -> None:
        """Update the status of an instruction."""
        self.instruction_statuses[instruction_id] = status


class MessageHandlersSync:
    """Class to manage sync message handlers for different message types."""

    handlers: Dict[Type[S2Message], Callable]

    def __init__(self) -> None:
        self.handlers = {}

    def handle_message(
        self,
        server: "S2FlaskWSServerSync",
        msg: S2Message,
        websocket: Sock,
    ) -> None:
        """Handle the S2 message using the registered handler."""
        handler = self.handlers.get(type(msg))
        if handler is not None:
            try:
                handler(server, msg, websocket)
            except Exception:
                message_id = getattr(msg, "message_id", "N/A")
                logger.error(
                    "While processing message %s an unrecoverable error occurred.",
                    message_id,
                )
                logger.debug("Error: %s", traceback.format_exc())
                server.respond_with_reception_status(
                    subject_message_id=getattr(
                        msg,
                        "message_id",
                        uuid.UUID("00000000-0000-0000-0000-000000000000"),
                    ),
                    status=ReceptionStatusValues.PERMANENT_ERROR,
                    diagnostic_label=f"While processing message {message_id} an unrecoverable error occurred.",
                    websocket=websocket,
                )
                raise
        else:
            logger.warning(
                f"Ignoring message of type {type(msg)}; no handler is registered",
            )

    def register_handler(self, msg_type: Type[S2Message], handler: Callable[..., Any]) -> None:
        self.handlers[msg_type] = handler


class S2FlaskWSServerSync:
    """Flask-based WebSocket server implementation for S2 protocol (sync mode only)."""

    def __init__(
        self,
        role: EnergyManagementRole = EnergyManagementRole.CEM,
        ws_path: str = "/s2",
        app: Optional[Flask] = None,
        sock: Optional[Sock] = None,
    ) -> None:
        self.role = role
        self.ws_path = ws_path
        self.app = app if app else Flask(__name__)
        self.sock = sock if sock else Sock(self.app)
        self._handlers = MessageHandlersSync()
        self.s2_parser = S2Parser()
        self._connections: Dict[str, Sock] = {}
        self._device_data: Dict[str, FRBCDeviceData] = {}  # Store device data by resource_id
        self._websocket_to_resource: Dict[Sock, str] = {}  # Map websocket to resource_id
        self._connection_states: Dict[Sock, ConnectionState] = {}  # Track connection state for rate limiting
        self._register_default_handlers()
        self.sock.route(self.ws_path)(self._ws_handler)
        self.s2_scheduler = None
        self.account: Account | None = None
        self.user: User | None = None
        self.data_source_id: int | None = None
        self._assets: Dict[str, Asset] = {}

        self._minimum_measurement_period: timedelta = timedelta(minutes=5)
        self._timers: dict[str, datetime] = dict()

    def _is_timer_due(self, name: str) -> bool:
        now = datetime.now()
        due_time = self._timers.get(name, now - self._minimum_measurement_period)
        if due_time <= now:
            # Get total seconds of the period
            period_seconds = self._minimum_measurement_period.total_seconds()

            # Seconds since start of the hour
            seconds_since_hour = now.minute * 60 + now.second + now.microsecond / 1e6

            # Ceil to next multiple of period_seconds
            next_tick_seconds = (
                math.ceil(seconds_since_hour / period_seconds) * period_seconds
            )

            # Compute next due datetime
            next_due = now.replace(minute=0, second=0, microsecond=0) + timedelta(
                seconds=next_tick_seconds
            )
            self._timers[name] = next_due
            return True
        else:
            self.app.logger.debug(
                f"Timer for {name} is not due until {self._timers[name]}"
            )
            return False

    def _register_default_handlers(self) -> None:
        self._handlers.register_handler(Handshake, self.handle_handshake)
        self._handlers.register_handler(ReceptionStatus, self.handle_reception_status)
<<<<<<< HEAD
        self._handlers.register_handler(ResourceManagerDetails, self.handle_ResourceManagerDetails)
=======
        self._handlers.register_handler(
            ResourceManagerDetails, self.handle_ResourceManagerDetails
        )
        self._handlers.register_handler(
            InstructionStatusUpdate, self.handle_instruction_status_update
        )
>>>>>>> f5414c8f
        # Register FRBC message handlers
        self._handlers.register_handler(FRBCSystemDescription, self.handle_frbc_system_description)
        self._handlers.register_handler(FRBCFillLevelTargetProfile, self.handle_frbc_fill_level_target_profile)
        self._handlers.register_handler(FRBCStorageStatus, self.handle_frbc_storage_status)
        self._handlers.register_handler(FRBCActuatorStatus, self.handle_frbc_actuator_status)
        self._handlers.register_handler(FRBCInstructionStatusUpdate, self.handle_frbc_instruction_status_update)

    def _ws_handler(self, ws: Sock) -> None:
        try:
            self.app.logger.info("🔌 New WebSocket connection received")
            self._handle_websocket_connection(ws)
        except Exception as e:
            self.app.logger.error("❌ WebSocket handler error: %s", e)

    def _handle_websocket_connection(self, websocket: Sock) -> None:
        client_id = str(uuid.uuid4())
<<<<<<< HEAD
        self.app.logger.info(f"🔌 Client {client_id} connected")
=======
        self.app.logger.info(f"🔗 Client connected: {client_id[:8]}...")
>>>>>>> f5414c8f
        self._connections[client_id] = websocket
        # Initialize connection state for rate limiting
        self._connection_states[websocket] = ConnectionState()
        try:
            while True:
                message = websocket.receive()
                s2_msg = None
                try:
                    s2_msg = self.s2_parser.parse_as_any_message(message)
<<<<<<< HEAD
                    self.app.logger.info(f"📨 Received {s2_msg.message_type} from client {client_id}")

                    # Don't log verbose messages
                    verbose_message_types = ["FRBC.UsageForecast"]
=======
                    
                    # Log with appropriate emoji based on message type
                    msg_emoji = {
                        "Handshake": "🤝",
                        "FRBC.SystemDescription": "📋",
                        "FRBC.FillLevelTargetProfile": "🎯",
                        "FRBC.StorageStatus": "🔋",
                        "FRBC.ActuatorStatus": "⚙️",
                        "InstructionStatusUpdate": "📊",
                        "ResourceManagerDetails": "📝",
                    }.get(s2_msg.message_type, "📥")
                    
                    self.app.logger.info(f"{msg_emoji} {s2_msg.message_type}")

                    # Don't log verbose message content
                    verbose_message_types = ["FRBC.UsageForecast", "FRBC.ActuatorStatus"]
>>>>>>> f5414c8f
                    if s2_msg.message_type not in verbose_message_types:
                        self.app.logger.debug(s2_msg.to_json())
                except json.JSONDecodeError:
                    self.app.logger.warning(f"❌ Invalid JSON from client {client_id}")
                    self.respond_with_reception_status(
                        subject_message_id=uuid.UUID("00000000-0000-0000-0000-000000000000"),
                        status=ReceptionStatusValues.INVALID_DATA,
                        diagnostic_label="Not valid json.",
                        websocket=websocket,
                    )
                    continue
                except S2ValidationError as e:
                    self.app.logger.warning(f"❌ S2 validation error from client {client_id}: {str(e)}")
                    try:
                        json_msg = json.loads(message)
                        message_id = json_msg.get("message_id")
                        if message_id:
                            self.respond_with_reception_status(
                                subject_message_id=message_id,
                                status=ReceptionStatusValues.INVALID_MESSAGE,
                                diagnostic_label=str(e),
                                websocket=websocket,
                            )
                        else:
                            self.respond_with_reception_status(
                                subject_message_id=uuid.UUID("00000000-0000-0000-0000-000000000000"),
                                status=ReceptionStatusValues.INVALID_DATA,
                                diagnostic_label="Message appears valid json but could not find a message_id field.",
                                websocket=websocket,
                            )
                    except json.JSONDecodeError:
                        self.respond_with_reception_status(
                            subject_message_id=uuid.UUID("00000000-0000-0000-0000-000000000000"),
                            status=ReceptionStatusValues.INVALID_DATA,
                            diagnostic_label="Not valid json.",
                            websocket=websocket,
                        )
                    continue

                # Handle valid message
                try:
                    if not isinstance(s2_msg, ReceptionStatus):
                        self.respond_with_reception_status(
                            subject_message_id=s2_msg.message_id,
                            status=ReceptionStatusValues.OK,
                            diagnostic_label="Message received.",
                            websocket=websocket,
                        )
                    self._handlers.handle_message(self, s2_msg, websocket)
<<<<<<< HEAD
=======

                    # Finalize transaction
                    try:
                        db.session.commit()
                    except Exception as exc:
                        self.app.logger.warning(f"⚠️ DB commit failed: {str(exc)}")
                except json.JSONDecodeError:
                    self.respond_with_reception_status(
                        subject_message_id=uuid.UUID(
                            "00000000-0000-0000-0000-000000000000"
                        ),
                        status=ReceptionStatusValues.INVALID_DATA,
                        diagnostic_label="Not valid json.",
                        websocket=websocket,
                    )
                except S2ValidationError as e:
                    json_msg = json.loads(message)
                    message_id = json_msg.get("message_id")
                    if message_id:
                        self.respond_with_reception_status(
                            subject_message_id=message_id,
                            status=ReceptionStatusValues.INVALID_MESSAGE,
                            diagnostic_label=str(e),
                            websocket=websocket,
                        )
                    else:
                        self.respond_with_reception_status(
                            subject_message_id=uuid.UUID(
                                "00000000-0000-0000-0000-000000000000"
                            ),
                            status=ReceptionStatusValues.INVALID_DATA,
                            diagnostic_label="Message appears valid json but could not find a message_id field.",
                            websocket=websocket,
                        )
>>>>>>> f5414c8f
                except Exception as e:
                    self.app.logger.error(f"💥 Error processing message from client {client_id}: {str(e)}")
                    raise
        except ConnectionClosed:
<<<<<<< HEAD
            self.app.logger.info(f"🔌 Client {client_id} disconnected")
=======
            self.app.logger.info(f"🔌 Connection closed: {client_id[:8]}...")
>>>>>>> f5414c8f
        finally:
            if client_id in self._connections:
                del self._connections[client_id]
            # Clean up websocket to resource mapping and device states
            if websocket in self._websocket_to_resource:
                resource_id = self._websocket_to_resource[websocket]
                del self._websocket_to_resource[websocket]
                self.app.logger.debug(f"🧹 Cleaned up resource mapping for {resource_id}")

                # Clean up device data
                if resource_id in self._device_data:
                    del self._device_data[resource_id]
                    self.app.logger.debug(f"🧹 Cleaned up device data for {resource_id}")

                # Clean up device state from scheduler if available
                if (
                    hasattr(self, "s2_scheduler")
                    and self.s2_scheduler is not None
                    and hasattr(self.s2_scheduler, "remove_device_state")
                ):
                    self.s2_scheduler.remove_device_state(resource_id)
                    self.app.logger.debug(f"🧹 Cleaned up scheduler state for {resource_id}")

            # Clean up connection state
            if websocket in self._connection_states:
                del self._connection_states[websocket]
<<<<<<< HEAD
                self.app.logger.debug(f"🧹 Cleaned up connection state for {client_id}")
=======

            self.app.logger.info(f"🚪 Client disconnected: {client_id[:8]}...")
>>>>>>> f5414c8f

    def respond_with_reception_status(
        self,
        subject_message_id: uuid.UUID,
        status: ReceptionStatusValues,
        diagnostic_label: str,
        websocket: Sock,
    ) -> None:
        response = ReceptionStatus(
            subject_message_id=subject_message_id,
            status=status,
            diagnostic_label=diagnostic_label,
        )
<<<<<<< HEAD
        # Use emoji based on status
        status_emoji = (
            "✅"
            if status == ReceptionStatusValues.OK
            else "⚠️" if status == ReceptionStatusValues.INVALID_MESSAGE else "❌"
        )
        self.app.logger.debug(f"{status_emoji} ReceptionStatus: {status.value} for message {subject_message_id}")
        try:
            websocket.send(response.to_json())
        except ConnectionClosed:
            self.app.logger.warning("🔌 Connection closed while sending reception status")
=======
        status_emoji = "✅" if status == ReceptionStatusValues.OK else "❌"
        self.app.logger.debug(f"{status_emoji} ReceptionStatus: {status}")
        try:
            websocket.send(response.to_json())
        except ConnectionClosed:
            self.app.logger.warning("⚠️ Connection closed during response")
>>>>>>> f5414c8f

    def _send_and_forget(self, s2_msg: S2Message, websocket: Sock) -> None:
        try:
            websocket.send(s2_msg.to_json())
        except ConnectionClosed:
<<<<<<< HEAD
            self.app.logger.warning("🔌 Connection closed while sending message")

    def _revoke_previous_instructions(self, connection_state: ConnectionState, websocket: Sock) -> None:
        """Revoke all previously sent instructions before sending new ones."""
        if not connection_state.sent_instructions:
            return

        self.app.logger.info(f"🗑️ Revoking {len(connection_state.sent_instructions)} previous instructions")
=======
            self.app.logger.warning("⚠️ Connection closed during send")

    def _revoke_previous_instructions(
        self, connection_state: ConnectionState, websocket: Sock
    ) -> None:
        """Revoke all previously sent instructions that are still ACCEPTED or NEW before sending new ones."""
        if not connection_state.sent_instructions:
            return

        # Filter instructions to only revoke those with ACCEPTED or NEW status
        # Instructions with other statuses have already been removed from memory
        instructions_to_revoke = [
            instr for instr in connection_state.sent_instructions
            if connection_state.instruction_statuses.get(
                instr.message_id, InstructionStatus.NEW
            ) in (InstructionStatus.NEW, InstructionStatus.ACCEPTED)
        ]

        if not instructions_to_revoke:
            self.app.logger.info("🔄 No instructions to revoke (all processed)")
            connection_state.sent_instructions.clear()
            return

        self.app.logger.info(
            f"🗑️ Revoking {len(instructions_to_revoke)}/{len(connection_state.sent_instructions)} instructions"
        )
>>>>>>> f5414c8f

        for instruction in instructions_to_revoke:
            revoke_msg = RevokeObject(
                message_id=uuid.uuid4(),
                object_type=RevokableObjects.FRBC_Instruction,
                object_id=instruction.message_id,
            )
            self._send_and_forget(revoke_msg, websocket)
<<<<<<< HEAD
            self.app.logger.debug(f"🗑️ Revoked instruction {instruction}")
=======
            status = connection_state.instruction_statuses.get(instruction.message_id, InstructionStatus.NEW)
            self.app.logger.debug(f"   🚫 Revoked {str(instruction.message_id)[:8]}... ({status.value})")
>>>>>>> f5414c8f

        # Clear the list of sent instructions after revoking
        connection_state.sent_instructions.clear()

    def _filter_instructions_by_operation_mode(self, instructions: list, connection_state: ConnectionState) -> list:
        """Filter instructions to only include those with different operation_mode than the previous instruction."""
        if not instructions:
            return instructions

        filtered = []
        last_operation_mode = connection_state.last_operation_mode
        skipped = 0

        for instruction in instructions:
            # Always include the first instruction if we haven't sent any before
            # or if the operation mode is different from the last sent instruction
            if last_operation_mode is None or instruction.operation_mode != last_operation_mode:
                filtered.append(instruction)
                last_operation_mode = instruction.operation_mode
            else:
                skipped += 1

        if skipped > 0:
            self.app.logger.info(f"🔽 Filtered: {len(instructions)} → {len(filtered)} instructions (skipped {skipped} duplicate modes)")
        
        return filtered

    def handle_handshake(self, _: "S2FlaskWSServerSync", message: S2Message, websocket: Sock) -> None:
        if not isinstance(message, Handshake):
            return
<<<<<<< HEAD
        self.app.logger.info("🤝 Received Handshake")
=======
>>>>>>> f5414c8f
        self.app.logger.debug(message.to_json())

        if S2_VERSION not in message.supported_protocol_versions:
            raise NotImplementedError(
                f"Server protocol {S2_VERSION} not supported by client"
            )

        handshake_response = HandshakeResponse(
            message_id=uuid.uuid4(),
            selected_protocol_version=S2_VERSION,
        )
        self._send_and_forget(handshake_response, websocket)
<<<<<<< HEAD
        self.app.logger.info(f"🤝 HandshakeResponse sent (protocol version: {S2_VERSION})")
        self.app.logger.debug(handshake_response)
        # If client is RM, send control type selection
        if hasattr(message, "role") and message.role == EnergyManagementRole.RM:
            self.app.logger.info("📤 Sending control type selection (FRBC)")
=======
        self.app.logger.info(f"🤝 Handshake complete (protocol {S2_VERSION})")
        
        # If client is RM, send control type selection
        if hasattr(message, "role") and message.role == EnergyManagementRole.RM:
>>>>>>> f5414c8f
            select_control_type = SelectControlType(
                message_id=uuid.uuid4(),
                control_type=ControlType.FILL_RATE_BASED_CONTROL,
            )
            self._send_and_forget(select_control_type, websocket)
<<<<<<< HEAD
            self.app.logger.debug(select_control_type)
=======
            self.app.logger.info("📤 SelectControlType: FRBC")
>>>>>>> f5414c8f

    def handle_reception_status(self, _: "S2FlaskWSServerSync", message: S2Message, websocket: Sock) -> None:
        if not isinstance(message, ReceptionStatus):
            return
        self.app.logger.debug(message.to_json())

    def handle_ResourceManagerDetails(self, _: "S2FlaskWSServerSync", message: S2Message, websocket: Sock) -> None:
        if not isinstance(message, ResourceManagerDetails):
            return
<<<<<<< HEAD
        resource_id = str(message.resource_id)
        self.app.logger.info(f"📋 Received ResourceManagerDetails for resource: {resource_id}")

=======
        
>>>>>>> f5414c8f
        # Store the resource_id from ResourceManagerDetails for device identification
        self._websocket_to_resource[websocket] = resource_id

        if resource_id not in self._device_data:
            self._device_data[resource_id] = FRBCDeviceData()
        self._device_data[resource_id].resource_id = resource_id
        
        self.app.logger.info(f"📝 RM registered: {resource_id[:8]}... ({message.name})")

    def handle_instruction_status_update(
        self, _: "S2FlaskWSServerSync", message: S2Message, websocket: Sock
    ) -> None:
        if not isinstance(message, InstructionStatusUpdate):
            return
        
        # Get the connection state and update instruction status
        connection_state = self._connection_states.get(websocket)
        if connection_state:
            connection_state.update_instruction_status(
                message.instruction_id, message.status_type
            )
            
            # Status emoji mapping
            status_emoji = {
                InstructionStatus.NEW: "🆕",
                InstructionStatus.ACCEPTED: "✅",
                InstructionStatus.REJECTED: "❌",
                InstructionStatus.STARTED: "▶️",
                InstructionStatus.SUCCEEDED: "🎉",
                InstructionStatus.ABORTED: "⛔",
                InstructionStatus.REVOKED: "🚫",
            }.get(message.status_type, "📊")
            
            instr_id_full = str(message.instruction_id)
            instr_id_short = instr_id_full[:8]
            self.app.logger.info(f"{status_emoji} Instruction {instr_id_short}... → {message.status_type.value}")
            self.app.logger.debug(f"   📋 Full instruction ID: {instr_id_full}")
            
            # If instruction is rejected, aborted, or revoked, remove it from sent_instructions
            if message.status_type not in (InstructionStatus.NEW, InstructionStatus.ACCEPTED):
                # Remove the instruction from sent_instructions list
                connection_state.sent_instructions = [
                    instr for instr in connection_state.sent_instructions
                    if instr.message_id != message.instruction_id
                ]
                self.app.logger.debug(f"   🗑️ Removed {instr_id_short}... from memory")

    def handle_frbc_system_description(self, _: "S2FlaskWSServerSync", message: S2Message, websocket: Sock) -> None:
        if not isinstance(message, FRBCSystemDescription):
            return
<<<<<<< HEAD
        resource_id = self._websocket_to_resource.get(websocket, "default_resource")
        self.app.logger.info(f"🔧 Received FRBCSystemDescription for {resource_id}")
        self.app.logger.debug(message.to_json())
=======
>>>>>>> f5414c8f

        # Get resource_id from websocket mapping
        self.ensure_resource_is_registered(resource_id=resource_id)

        self._device_data[resource_id].system_description = message
        n_actuators = len(message.actuators) if message.actuators else 0
        
        # Log details about actuators
        for actuator in message.actuators:
            n_modes = len(actuator.operation_modes) if actuator.operation_modes else 0
            n_transitions = len(actuator.transitions) if actuator.transitions else 0
            n_timers = len(actuator.timers) if actuator.timers else 0
            self.app.logger.debug(f"   ⚙️ Actuator {str(actuator.id)[:8]}...: {n_modes} modes, {n_transitions} transitions, {n_timers} timers")
            self.ensure_actuator_is_registered(
                actuator_id=str(actuator.id), resource_id=resource_id
            )
        
        # Log storage details
        if message.storage:
            self.app.logger.debug(f"   💾 Storage: {message.storage.fill_level_range.start_of_range}-{message.storage.fill_level_range.end_of_range} {message.storage.fill_level_label or '%'}")
        
        self.save_attribute(resource_id, **json.loads(message.to_json()))
        self.app.logger.info(f"📋 SystemDescription: {n_actuators} actuator(s)")
        self._check_and_generate_instructions(resource_id, websocket)

    def handle_frbc_fill_level_target_profile(
        self, _: "S2FlaskWSServerSync", message: S2Message, websocket: Sock
    ) -> None:
        if not isinstance(message, FRBCFillLevelTargetProfile):
            return
<<<<<<< HEAD
=======

>>>>>>> f5414c8f
        resource_id = self._websocket_to_resource.get(websocket, "default_resource")
        self.app.logger.info(f"🎯 Received FRBCFillLevelTargetProfile for {resource_id}")
        self.app.logger.debug(message.to_json())

        self.ensure_resource_is_registered(resource_id=resource_id)

        self._device_data[resource_id].fill_level_target_profile = message
        n_elements = len(message.elements) if message.elements else 0
        
        # Log target profile details
        if message.elements:
            try:
                # Duration objects have a value in milliseconds
                total_duration_ms = sum(int(elem.duration) for elem in message.elements)
                total_duration_min = total_duration_ms / 60000
                self.app.logger.debug(f"   🎯 Total duration: {total_duration_min:.0f} min, Start: {message.start_time.strftime('%H:%M:%S')}")
            except Exception as e:
                self.app.logger.debug(f"   🎯 Start: {message.start_time.strftime('%H:%M:%S')}")
            
        self.app.logger.info(f"🎯 TargetProfile: {n_elements} element(s)")
        self._check_and_generate_instructions(resource_id, websocket)

    def handle_frbc_storage_status(self, _: "S2FlaskWSServerSync", message: S2Message, websocket: Sock) -> None:
        if not isinstance(message, FRBCStorageStatus):
            return
<<<<<<< HEAD
=======

>>>>>>> f5414c8f
        resource_id = self._websocket_to_resource.get(websocket, "default_resource")
        self.app.logger.info(f"🔋 Received FRBCStorageStatus for {resource_id}")
        self.app.logger.debug(message.to_json())

        self.ensure_resource_is_registered(resource_id=resource_id)

        self._device_data[resource_id].storage_status = message
        self.save_event(
            sensor_name="fill level",
            event_value=message.present_fill_level,
            data_source=db.session.get(Source, self.data_source_id),
            resource_or_actuator_id=resource_id,
        )
        self.app.logger.info(f"🔋 StorageStatus: {message.present_fill_level:.1f}%")
        self._check_and_generate_instructions(resource_id, websocket)

    def handle_frbc_actuator_status(self, _: "S2FlaskWSServerSync", message: S2Message, websocket: Sock) -> None:
        if not isinstance(message, FRBCActuatorStatus):
            return
<<<<<<< HEAD
=======

>>>>>>> f5414c8f
        resource_id = self._websocket_to_resource.get(websocket, "default_resource")
        self.app.logger.info(f"⚙️ Received FRBCActuatorStatus for {resource_id} (actuator: {message.actuator_id})")
        self.app.logger.debug(message.to_json())

        self.ensure_resource_is_registered(resource_id=resource_id)

        # Store actuator status by actuator_id to support multiple actuators
        self._device_data[resource_id].actuator_statuses[
            str(message.actuator_id)
        ] = message
        self.app.logger.debug(f"⚙️ ActuatorStatus: factor={message.operation_mode_factor}")
        self._check_and_generate_instructions(resource_id, websocket)

    def handle_frbc_instruction_status_update(
        self, _: "S2FlaskWSServerSync", message: S2Message, websocket: Sock
    ) -> None:
        if not isinstance(message, FRBCInstructionStatusUpdate):
            return

        # Map status types to emojis for better visibility
        status_emojis = {
            "NEW": "🆕",
            "ACCEPTED": "✅",
            "STARTED": "▶️",
            "SUCCEEDED": "🎉",
            "ABORTED": "🛑",
            "REJECTED": "❌",
            "REVOKED": "🗑️",
        }

        status_type = str(message.status_type) if hasattr(message, "status_type") else "UNKNOWN"
        emoji = status_emojis.get(status_type, "📊")

        resource_id = self._websocket_to_resource.get(websocket, "unknown")
        self.app.logger.info(
            f"{emoji} Instruction Status Update from {resource_id}: "
            f"instruction_id={message.instruction_id}, status={status_type}"
        )
        self.app.logger.debug(message.to_json())

    def ensure_resource_is_registered(self, resource_id: str):
        try:
            asset_type = get_or_create_model(AssetType, name="S2 Resource")
            self._assets[resource_id] = get_or_create_model(
                model_class=Asset,
                name=resource_id,
                account_id=self.account.id,
                generic_asset_type=asset_type,
            )
        except Exception as exc:
            self.app.logger.warning(
                f"Resource could not be saved as an asset: {str(exc)}"
            )
        if resource_id not in self._device_data:
            self._device_data[resource_id] = FRBCDeviceData()

    def ensure_actuator_is_registered(self, actuator_id: str, resource_id: str):
        try:
            asset_type = get_or_create_model(AssetType, name="S2 Actuator")
            self._assets[actuator_id] = get_or_create_model(
                model_class=Asset,
                name=actuator_id,
                account_id=self.account.id,
                generic_asset_type=asset_type,
                parent_asset=self._assets[resource_id],
            )
        except Exception as exc:
            self.app.logger.warning(
                f"Actuator could not be saved as an asset: {str(exc)}"
            )

    def save_attribute(self, resource_id: str, **kwargs):
        asset = self._assets[resource_id]
        for k, v in kwargs.items():
            try:
                asset.attributes[k] = v
            except Exception as exc:
                self.app.logger.warning(
                    f"Failed to save {k}: {v} as an asset attribute of {asset}: {str(exc)}"
                )

    @only_if_timer_due("sensor_name", "resource_or_actuator_id")
    def save_event(
        self,
        sensor_name: str,
        resource_or_actuator_id: str,
        event_value: float | pd.Series,
        data_source: Source,
        event_resolution: timedelta | None = None,
        event_unit: str = "",
        sensor_unit: str = "",
    ):
        if event_resolution is None:
            event_resolution = timedelta(0)
        try:
            asset = self._assets[resource_or_actuator_id]
            sensor = get_or_create_model(
                model_class=Sensor,
                name=sensor_name,
                unit=sensor_unit,
                event_resolution=event_resolution,
                timezone=self.app.config["FLEXMEASURES_TIMEZONE"],
                generic_asset=asset,
            )
        except Exception as exc:
            self.app.logger.warning(
                f"{capitalize(sensor_name)} sensor could not be saved: {str(exc)}"
            )
            return
        try:
            event_value = convert_units(
                event_value,
                event_unit,
                sensor_unit,
                event_resolution=self.s2_scheduler.resolution,
            )
            if isinstance(event_value, float):
                belief = TimedBelief(
                    sensor=sensor,
                    source=data_source,
                    event_start=floored_server_now(self._minimum_measurement_period),
                    event_value=event_value,
                    belief_time=server_now(),
                    cumulative_probability=0.5,
                )
                bdf = BeliefsDataFrame(beliefs=[belief])
            elif isinstance(event_value, pd.Series):
                bdf = BeliefsDataFrame(
                    event_value,
                    sensor=sensor,
                    source=data_source,
                    belief_time=server_now(),
                    cumulative_probability=0.5,
                )
            else:
                logger.error(f"Cannot save event values of type {type(event_value)}.")
                return
            save_to_db(bdf)

        except Exception as exc:
            self.app.logger.warning(
                f"{capitalize(sensor_name)} could not be saved as sensor data: {str(exc)}"
            )

    def _check_and_generate_instructions(  # noqa: C901
        self, resource_id: str, websocket: Sock
    ) -> None:
        """Check if we have all required data and generate instructions if so."""
        device_data = self._device_data.get(resource_id)
        if device_data:
<<<<<<< HEAD
            # Debug log basic attributes
            for attr in (
                "system_description",
                "fill_level_target_profile",
                "storage_status",
            ):
                self.app.logger.debug(
                    f"  ✅ {attr}" if getattr(device_data, attr, None) is not None else f"  ⏳ {attr} (waiting...)"
                )

            # Debug log actuator statuses
            if (
                device_data.system_description
                and device_data.system_description.actuators
            ):
                required_actuators = {
                    str(a.id) for a in device_data.system_description.actuators
                }
=======
            # Build detailed status about what's missing
            missing_items = []
            
            if not device_data.system_description:
                missing_items.append("❌ SystemDescription")
            else:
                missing_items.append("✅ SystemDescription")
            
            if not device_data.fill_level_target_profile:
                missing_items.append("❌ FillLevelTargetProfile")
            else:
                missing_items.append("✅ FillLevelTargetProfile")
            
            if not device_data.storage_status:
                missing_items.append("❌ StorageStatus")
            else:
                missing_items.append("✅ StorageStatus")
            
            # Check actuator statuses in detail
            if device_data.system_description and device_data.system_description.actuators:
                required_actuators = {str(a.id) for a in device_data.system_description.actuators}
>>>>>>> f5414c8f
                received_actuators = set(device_data.actuator_statuses.keys())
                missing_actuators = required_actuators - received_actuators
                
                if missing_actuators:
<<<<<<< HEAD
                    self.app.logger.debug(f"  ⏳ actuator_status (waiting for: {missing_actuators})")
                else:
                    self.app.logger.debug(f"  ✅ actuator_status (all {len(required_actuators)} received)")
        if device_data is None or not device_data.is_complete():
            self.app.logger.debug(f"⏳ Waiting for more data from {resource_id} before scheduling")
=======
                    missing_items.append(f"❌ ActuatorStatus ({len(received_actuators)}/{len(required_actuators)} received)")
                    for missing_id in missing_actuators:
                        self.app.logger.debug(f"   ⏳ Missing actuator status for: {missing_id}")
                else:
                    missing_items.append(f"✅ ActuatorStatus (all {len(required_actuators)} received)")
            else:
                missing_items.append("❌ ActuatorStatus (no actuators defined)")
            
            # Log the status
            status_summary = " | ".join(missing_items)
            self.app.logger.debug(f"📊 Device readiness: {status_summary}")
            
        if device_data is None or not device_data.is_complete():
            # Log what's still missing
            if device_data is None:
                self.app.logger.info(f"⏳ No device data yet for {resource_id[:8]}...")
            else:
                missing = []
                if not device_data.system_description:
                    missing.append("SystemDescription")
                if not device_data.fill_level_target_profile:
                    missing.append("FillLevelTargetProfile")
                if not device_data.storage_status:
                    missing.append("StorageStatus")
                if device_data.system_description and device_data.system_description.actuators:
                    required = {str(a.id) for a in device_data.system_description.actuators}
                    received = set(device_data.actuator_statuses.keys())
                    if required - received:
                        missing.append("ActuatorStatus")
                
                self.app.logger.info(f"⏳ Waiting for: {', '.join(missing)}")
>>>>>>> f5414c8f
            return

        # Check rate limiting based on FLEXMEASURES_S2_REPLANNING_FREQUENCY
        connection_state = self._connection_states.get(websocket)
        if connection_state is None:
<<<<<<< HEAD
            self.app.logger.warning(f"⚠️ No connection state found for {resource_id}")
=======
            self.app.logger.warning(f"⚠️ No connection state for {resource_id[:8]}...")
>>>>>>> f5414c8f
            return

        # Parse replanning frequency from config
        replanning_freq_str = self.app.config.get("FLEXMEASURES_S2_REPLANNING_FREQUENCY", "PT5M")
        try:
            replanning_frequency = parse_duration(replanning_freq_str)
            if replanning_frequency is None:
                raise ValueError(f"Invalid duration format: {replanning_freq_str}")
            if not isinstance(replanning_frequency, timedelta):
                # Handle isodate.Duration objects by converting to timedelta
                # For simplicity, assume it's a basic duration that can be converted
                replanning_frequency = timedelta(seconds=replanning_frequency.total_seconds())
        except Exception as e:
            self.app.logger.error(f"❌ Error parsing FLEXMEASURES_S2_REPLANNING_FREQUENCY '{replanning_freq_str}': {e}")
            replanning_frequency = timedelta(minutes=5)  # Default to 5 minutes

        # Check if we can compute based on rate limiting
        if not connection_state.can_compute(replanning_frequency):
            time_since_last = datetime.now(timezone.utc) - connection_state.last_compute_time
            remaining_time = replanning_frequency - time_since_last
            self.app.logger.debug(
<<<<<<< HEAD
                f"⏱️ Rate limit: Last compute {time_since_last.total_seconds():.1f}s ago, "
                f"wait {remaining_time.total_seconds():.1f}s more"
            )
            return

        self.app.logger.info(f"🚀 All data received for {resource_id}, starting scheduler")
=======
                f"⏱️ Rate limit: wait {remaining_time.total_seconds():.0f}s (last: {time_since_last.total_seconds():.0f}s ago)"
            )
            return

        self.app.logger.info(f"🎯 Generating instructions for {resource_id[:8]}...")
>>>>>>> f5414c8f

        try:
            # Use the S2FlaskScheduler to create and store device state
            if hasattr(self, "s2_scheduler") and self.s2_scheduler is not None:
                # Create S2FrbcDeviceState from FRBC messages and store in scheduler
                self.s2_scheduler.frbc_device_data = device_data
                self.s2_scheduler.device_state = self.s2_scheduler.create_device_states_from_frbc_data(
                    # resource_id=resource_id,
                    # system_description=device_data.system_description,
                    # fill_level_target_profile=device_data.fill_level_target_profile,
                    # storage_status=device_data.storage_status,
                    # actuator_status=device_data.actuator_status,
                )

                # Update the compute time before calling the scheduler
                connection_state.update_compute_time()

                # Generate instructions using the scheduler (this may query the database for costs)
                schedule_results = self.s2_scheduler.compute()

                # Filter and send generated instructions
                frbc_instructions = [result for result in schedule_results if isinstance(result, FRBCInstruction)]
                filtered_instructions = self._filter_instructions_by_operation_mode(frbc_instructions, connection_state)

                # Revoke previous instructions before sending new ones
                self._revoke_previous_instructions(connection_state, websocket)

                # Log instruction summary before sending
                if filtered_instructions:
                    self.app.logger.info(f"📤 Sending {len(filtered_instructions)} instruction(s):")
                
                # Send new instructions and store them
                for idx, instruction in enumerate(filtered_instructions, 1):
                    self._send_and_forget(instruction, websocket)
<<<<<<< HEAD
                    self.app.logger.info(
                        f"📤 Sent FRBC instruction (mode: {instruction.operation_mode}, factor: {instruction.operation_mode_factor})"
                    )
                    self.app.logger.debug(f"   Full instruction: {instruction.to_json()}")
=======
                    
                    # Full IDs
                    instr_id_full = str(instruction.message_id)
                    mode_id_full = str(instruction.operation_mode)
                    actuator_id_full = str(instruction.actuator_id)
                    
                    # Short IDs for compact display
                    instr_id_short = instr_id_full[:8]
                    mode_id_short = mode_id_full[:8]
                    actuator_short = actuator_id_full[:8]
                    
                    exec_time = instruction.execution_time.strftime("%H:%M:%S") if hasattr(instruction.execution_time, 'strftime') else str(instruction.execution_time)
                    factor = instruction.operation_mode_factor
                    
                    # Log with short IDs for readability
                    self.app.logger.info(f"   {idx}. {instr_id_short}... | mode: {mode_id_short}... | factor: {factor:.2f} | actuator: {actuator_short}... | exec: {exec_time}")
                    
                    # Log full IDs at debug level
                    self.app.logger.debug(f"      📋 Full instruction ID: {instr_id_full}")
                    self.app.logger.debug(f"      🔧 Full operation mode ID: {mode_id_full}")
                    self.app.logger.debug(f"      ⚙️  Full actuator ID: {actuator_id_full}")
                    
>>>>>>> f5414c8f
                    # Update the last operation mode for this connection
                    connection_state.last_operation_mode = instruction.operation_mode

                # Store the sent instructions for future revocation
                connection_state.sent_instructions = filtered_instructions.copy()

<<<<<<< HEAD
                # Log filtering results
                if len(frbc_instructions) > len(filtered_instructions):
                    self.app.logger.info(
                        f"🔽 Filtered instructions: {len(frbc_instructions)} → {len(filtered_instructions)} "
                        f"(reduced by {len(frbc_instructions) - len(filtered_instructions)})"
                    )
                elif len(filtered_instructions) > 0:
                    self.app.logger.info(f"✅ Sent {len(filtered_instructions)} instruction(s)")

=======
>>>>>>> f5414c8f
                # Process non-instruction results
                try:
                    energy_data_count = 0
                    for result in schedule_results:
                        if isinstance(result, dict) and "device" in result:
                            energy_data_count += 1
                            device_short = str(result["device"])[:8]
                            if isinstance(result.get("data"), pd.Series):
                                n_values = len(result["data"])
                                self.app.logger.debug(f"   💾 Saving {n_values} energy values for device {device_short}... ({result.get('unit', '?')})")
                            self.save_event(
                                sensor_name="power",
                                resource_or_actuator_id=str(result["device"]),
                                event_value=result["data"],
                                data_source=self.s2_scheduler.data_source,
                                event_resolution=self.s2_scheduler.resolution,
                                event_unit=result["unit"],
                                sensor_unit="W",
                            )
                    if energy_data_count > 0:
                        self.app.logger.info(f"💾 Saved energy data for {energy_data_count} device(s)")
                except Exception as exc:
                    self.app.logger.warning(f"⚠️ Energy data save failed: {str(exc)}")
            else:
                # Scheduler not available - log warning and skip instruction generation
                self.app.logger.warning(f"⚠️ S2FlaskScheduler not available for {resource_id}")

        except Exception as e:
            self.app.logger.error(f"💥 Error generating instructions for {resource_id}: {e}")
            import traceback

            self.app.logger.debug(f"Traceback: {traceback.format_exc()}")
            # Continue processing other devices<|MERGE_RESOLUTION|>--- conflicted
+++ resolved
@@ -64,9 +64,7 @@
         self.system_description: Optional[FRBCSystemDescription] = None
         self.fill_level_target_profile: Optional[FRBCFillLevelTargetProfile] = None
         self.storage_status: Optional[FRBCStorageStatus] = None
-        self.actuator_statuses: Dict[str, FRBCActuatorStatus] = (
-            {}
-        )  # Changed to dict by actuator_id
+        self.actuator_statuses: Dict[str, FRBCActuatorStatus] = {}  # Changed to dict by actuator_id
         self.resource_id: Optional[str] = None
         self.instructions: Optional[List[FRBCInstruction]] = []
 
@@ -78,9 +76,7 @@
 
         # Check that we have actuator status for ALL actuators in system description
         if self.system_description.actuators:
-            required_actuator_ids = {
-                str(actuator.id) for actuator in self.system_description.actuators
-            }
+            required_actuator_ids = {str(actuator.id) for actuator in self.system_description.actuators}
             received_actuator_ids = set(self.actuator_statuses.keys())
             return required_actuator_ids.issubset(received_actuator_ids)
 
@@ -94,9 +90,7 @@
         self.last_compute_time: Optional[datetime] = None
         self.resource_id: Optional[str] = None
         self.last_operation_mode: Optional[uuid.UUID] = None
-        self.sent_instructions: List[FRBCInstruction] = (
-            []
-        )  # Store sent instructions for revocation
+        self.sent_instructions: List[FRBCInstruction] = []  # Store sent instructions for revocation
         self.instruction_statuses: Dict[uuid.UUID, InstructionStatus] = (
             {}
         )  # Track status of each instruction by instruction_id
@@ -110,7 +104,7 @@
     def update_compute_time(self) -> None:
         """Update the last compute time to now."""
         self.last_compute_time = datetime.now(timezone.utc)
-    
+
     def update_instruction_status(self, instruction_id: uuid.UUID, status: InstructionStatus) -> None:
         """Update the status of an instruction."""
         self.instruction_statuses[instruction_id] = status
@@ -204,35 +198,21 @@
             seconds_since_hour = now.minute * 60 + now.second + now.microsecond / 1e6
 
             # Ceil to next multiple of period_seconds
-            next_tick_seconds = (
-                math.ceil(seconds_since_hour / period_seconds) * period_seconds
-            )
+            next_tick_seconds = math.ceil(seconds_since_hour / period_seconds) * period_seconds
 
             # Compute next due datetime
-            next_due = now.replace(minute=0, second=0, microsecond=0) + timedelta(
-                seconds=next_tick_seconds
-            )
+            next_due = now.replace(minute=0, second=0, microsecond=0) + timedelta(seconds=next_tick_seconds)
             self._timers[name] = next_due
             return True
         else:
-            self.app.logger.debug(
-                f"Timer for {name} is not due until {self._timers[name]}"
-            )
+            self.app.logger.debug(f"Timer for {name} is not due until {self._timers[name]}")
             return False
 
     def _register_default_handlers(self) -> None:
         self._handlers.register_handler(Handshake, self.handle_handshake)
         self._handlers.register_handler(ReceptionStatus, self.handle_reception_status)
-<<<<<<< HEAD
         self._handlers.register_handler(ResourceManagerDetails, self.handle_ResourceManagerDetails)
-=======
-        self._handlers.register_handler(
-            ResourceManagerDetails, self.handle_ResourceManagerDetails
-        )
-        self._handlers.register_handler(
-            InstructionStatusUpdate, self.handle_instruction_status_update
-        )
->>>>>>> f5414c8f
+        self._handlers.register_handler(InstructionStatusUpdate, self.handle_instruction_status_update)
         # Register FRBC message handlers
         self._handlers.register_handler(FRBCSystemDescription, self.handle_frbc_system_description)
         self._handlers.register_handler(FRBCFillLevelTargetProfile, self.handle_frbc_fill_level_target_profile)
@@ -249,11 +229,7 @@
 
     def _handle_websocket_connection(self, websocket: Sock) -> None:
         client_id = str(uuid.uuid4())
-<<<<<<< HEAD
-        self.app.logger.info(f"🔌 Client {client_id} connected")
-=======
-        self.app.logger.info(f"🔗 Client connected: {client_id[:8]}...")
->>>>>>> f5414c8f
+        self.app.logger.info(f" Client connected: {client_id[:8]}...")
         self._connections[client_id] = websocket
         # Initialize connection state for rate limiting
         self._connection_states[websocket] = ConnectionState()
@@ -263,13 +239,7 @@
                 s2_msg = None
                 try:
                     s2_msg = self.s2_parser.parse_as_any_message(message)
-<<<<<<< HEAD
-                    self.app.logger.info(f"📨 Received {s2_msg.message_type} from client {client_id}")
-
-                    # Don't log verbose messages
-                    verbose_message_types = ["FRBC.UsageForecast"]
-=======
-                    
+
                     # Log with appropriate emoji based on message type
                     msg_emoji = {
                         "Handshake": "🤝",
@@ -280,12 +250,11 @@
                         "InstructionStatusUpdate": "📊",
                         "ResourceManagerDetails": "📝",
                     }.get(s2_msg.message_type, "📥")
-                    
+
                     self.app.logger.info(f"{msg_emoji} {s2_msg.message_type}")
 
                     # Don't log verbose message content
                     verbose_message_types = ["FRBC.UsageForecast", "FRBC.ActuatorStatus"]
->>>>>>> f5414c8f
                     if s2_msg.message_type not in verbose_message_types:
                         self.app.logger.debug(s2_msg.to_json())
                 except json.JSONDecodeError:
@@ -335,8 +304,6 @@
                             websocket=websocket,
                         )
                     self._handlers.handle_message(self, s2_msg, websocket)
-<<<<<<< HEAD
-=======
 
                     # Finalize transaction
                     try:
@@ -345,9 +312,7 @@
                         self.app.logger.warning(f"⚠️ DB commit failed: {str(exc)}")
                 except json.JSONDecodeError:
                     self.respond_with_reception_status(
-                        subject_message_id=uuid.UUID(
-                            "00000000-0000-0000-0000-000000000000"
-                        ),
+                        subject_message_id=uuid.UUID("00000000-0000-0000-0000-000000000000"),
                         status=ReceptionStatusValues.INVALID_DATA,
                         diagnostic_label="Not valid json.",
                         websocket=websocket,
@@ -364,23 +329,16 @@
                         )
                     else:
                         self.respond_with_reception_status(
-                            subject_message_id=uuid.UUID(
-                                "00000000-0000-0000-0000-000000000000"
-                            ),
+                            subject_message_id=uuid.UUID("00000000-0000-0000-0000-000000000000"),
                             status=ReceptionStatusValues.INVALID_DATA,
                             diagnostic_label="Message appears valid json but could not find a message_id field.",
                             websocket=websocket,
                         )
->>>>>>> f5414c8f
                 except Exception as e:
                     self.app.logger.error(f"💥 Error processing message from client {client_id}: {str(e)}")
                     raise
         except ConnectionClosed:
-<<<<<<< HEAD
-            self.app.logger.info(f"🔌 Client {client_id} disconnected")
-=======
             self.app.logger.info(f"🔌 Connection closed: {client_id[:8]}...")
->>>>>>> f5414c8f
         finally:
             if client_id in self._connections:
                 del self._connections[client_id]
@@ -407,12 +365,8 @@
             # Clean up connection state
             if websocket in self._connection_states:
                 del self._connection_states[websocket]
-<<<<<<< HEAD
-                self.app.logger.debug(f"🧹 Cleaned up connection state for {client_id}")
-=======
 
             self.app.logger.info(f"🚪 Client disconnected: {client_id[:8]}...")
->>>>>>> f5414c8f
 
     def respond_with_reception_status(
         self,
@@ -426,46 +380,20 @@
             status=status,
             diagnostic_label=diagnostic_label,
         )
-<<<<<<< HEAD
-        # Use emoji based on status
-        status_emoji = (
-            "✅"
-            if status == ReceptionStatusValues.OK
-            else "⚠️" if status == ReceptionStatusValues.INVALID_MESSAGE else "❌"
-        )
-        self.app.logger.debug(f"{status_emoji} ReceptionStatus: {status.value} for message {subject_message_id}")
-        try:
-            websocket.send(response.to_json())
-        except ConnectionClosed:
-            self.app.logger.warning("🔌 Connection closed while sending reception status")
-=======
         status_emoji = "✅" if status == ReceptionStatusValues.OK else "❌"
         self.app.logger.debug(f"{status_emoji} ReceptionStatus: {status}")
         try:
             websocket.send(response.to_json())
         except ConnectionClosed:
             self.app.logger.warning("⚠️ Connection closed during response")
->>>>>>> f5414c8f
 
     def _send_and_forget(self, s2_msg: S2Message, websocket: Sock) -> None:
         try:
             websocket.send(s2_msg.to_json())
         except ConnectionClosed:
-<<<<<<< HEAD
-            self.app.logger.warning("🔌 Connection closed while sending message")
+            self.app.logger.warning("⚠️ Connection closed during send")
 
     def _revoke_previous_instructions(self, connection_state: ConnectionState, websocket: Sock) -> None:
-        """Revoke all previously sent instructions before sending new ones."""
-        if not connection_state.sent_instructions:
-            return
-
-        self.app.logger.info(f"🗑️ Revoking {len(connection_state.sent_instructions)} previous instructions")
-=======
-            self.app.logger.warning("⚠️ Connection closed during send")
-
-    def _revoke_previous_instructions(
-        self, connection_state: ConnectionState, websocket: Sock
-    ) -> None:
         """Revoke all previously sent instructions that are still ACCEPTED or NEW before sending new ones."""
         if not connection_state.sent_instructions:
             return
@@ -473,10 +401,10 @@
         # Filter instructions to only revoke those with ACCEPTED or NEW status
         # Instructions with other statuses have already been removed from memory
         instructions_to_revoke = [
-            instr for instr in connection_state.sent_instructions
-            if connection_state.instruction_statuses.get(
-                instr.message_id, InstructionStatus.NEW
-            ) in (InstructionStatus.NEW, InstructionStatus.ACCEPTED)
+            instr
+            for instr in connection_state.sent_instructions
+            if connection_state.instruction_statuses.get(instr.message_id, InstructionStatus.NEW)
+            in (InstructionStatus.NEW, InstructionStatus.ACCEPTED)
         ]
 
         if not instructions_to_revoke:
@@ -487,7 +415,6 @@
         self.app.logger.info(
             f"🗑️ Revoking {len(instructions_to_revoke)}/{len(connection_state.sent_instructions)} instructions"
         )
->>>>>>> f5414c8f
 
         for instruction in instructions_to_revoke:
             revoke_msg = RevokeObject(
@@ -496,12 +423,8 @@
                 object_id=instruction.message_id,
             )
             self._send_and_forget(revoke_msg, websocket)
-<<<<<<< HEAD
-            self.app.logger.debug(f"🗑️ Revoked instruction {instruction}")
-=======
             status = connection_state.instruction_statuses.get(instruction.message_id, InstructionStatus.NEW)
             self.app.logger.debug(f"   🚫 Revoked {str(instruction.message_id)[:8]}... ({status.value})")
->>>>>>> f5414c8f
 
         # Clear the list of sent instructions after revoking
         connection_state.sent_instructions.clear()
@@ -525,51 +448,35 @@
                 skipped += 1
 
         if skipped > 0:
-            self.app.logger.info(f"🔽 Filtered: {len(instructions)} → {len(filtered)} instructions (skipped {skipped} duplicate modes)")
-        
+            self.app.logger.info(
+                f"🔽 Filtered: {len(instructions)} → {len(filtered)} instructions (skipped {skipped} duplicate modes)"
+            )
+
         return filtered
 
     def handle_handshake(self, _: "S2FlaskWSServerSync", message: S2Message, websocket: Sock) -> None:
         if not isinstance(message, Handshake):
             return
-<<<<<<< HEAD
-        self.app.logger.info("🤝 Received Handshake")
-=======
->>>>>>> f5414c8f
         self.app.logger.debug(message.to_json())
 
         if S2_VERSION not in message.supported_protocol_versions:
-            raise NotImplementedError(
-                f"Server protocol {S2_VERSION} not supported by client"
-            )
+            raise NotImplementedError(f"Server protocol {S2_VERSION} not supported by client")
 
         handshake_response = HandshakeResponse(
             message_id=uuid.uuid4(),
             selected_protocol_version=S2_VERSION,
         )
         self._send_and_forget(handshake_response, websocket)
-<<<<<<< HEAD
-        self.app.logger.info(f"🤝 HandshakeResponse sent (protocol version: {S2_VERSION})")
-        self.app.logger.debug(handshake_response)
+        self.app.logger.info(f"🤝 Handshake complete (protocol {S2_VERSION})")
+
         # If client is RM, send control type selection
         if hasattr(message, "role") and message.role == EnergyManagementRole.RM:
-            self.app.logger.info("📤 Sending control type selection (FRBC)")
-=======
-        self.app.logger.info(f"🤝 Handshake complete (protocol {S2_VERSION})")
-        
-        # If client is RM, send control type selection
-        if hasattr(message, "role") and message.role == EnergyManagementRole.RM:
->>>>>>> f5414c8f
             select_control_type = SelectControlType(
                 message_id=uuid.uuid4(),
                 control_type=ControlType.FILL_RATE_BASED_CONTROL,
             )
             self._send_and_forget(select_control_type, websocket)
-<<<<<<< HEAD
-            self.app.logger.debug(select_control_type)
-=======
             self.app.logger.info("📤 SelectControlType: FRBC")
->>>>>>> f5414c8f
 
     def handle_reception_status(self, _: "S2FlaskWSServerSync", message: S2Message, websocket: Sock) -> None:
         if not isinstance(message, ReceptionStatus):
@@ -579,35 +486,25 @@
     def handle_ResourceManagerDetails(self, _: "S2FlaskWSServerSync", message: S2Message, websocket: Sock) -> None:
         if not isinstance(message, ResourceManagerDetails):
             return
-<<<<<<< HEAD
-        resource_id = str(message.resource_id)
-        self.app.logger.info(f"📋 Received ResourceManagerDetails for resource: {resource_id}")
-
-=======
-        
->>>>>>> f5414c8f
+
         # Store the resource_id from ResourceManagerDetails for device identification
         self._websocket_to_resource[websocket] = resource_id
 
         if resource_id not in self._device_data:
             self._device_data[resource_id] = FRBCDeviceData()
         self._device_data[resource_id].resource_id = resource_id
-        
+
         self.app.logger.info(f"📝 RM registered: {resource_id[:8]}... ({message.name})")
 
-    def handle_instruction_status_update(
-        self, _: "S2FlaskWSServerSync", message: S2Message, websocket: Sock
-    ) -> None:
+    def handle_instruction_status_update(self, _: "S2FlaskWSServerSync", message: S2Message, websocket: Sock) -> None:
         if not isinstance(message, InstructionStatusUpdate):
             return
-        
+
         # Get the connection state and update instruction status
         connection_state = self._connection_states.get(websocket)
         if connection_state:
-            connection_state.update_instruction_status(
-                message.instruction_id, message.status_type
-            )
-            
+            connection_state.update_instruction_status(message.instruction_id, message.status_type)
+
             # Status emoji mapping
             status_emoji = {
                 InstructionStatus.NEW: "🆕",
@@ -618,51 +515,46 @@
                 InstructionStatus.ABORTED: "⛔",
                 InstructionStatus.REVOKED: "🚫",
             }.get(message.status_type, "📊")
-            
+
             instr_id_full = str(message.instruction_id)
             instr_id_short = instr_id_full[:8]
             self.app.logger.info(f"{status_emoji} Instruction {instr_id_short}... → {message.status_type.value}")
             self.app.logger.debug(f"   📋 Full instruction ID: {instr_id_full}")
-            
+
             # If instruction is rejected, aborted, or revoked, remove it from sent_instructions
             if message.status_type not in (InstructionStatus.NEW, InstructionStatus.ACCEPTED):
                 # Remove the instruction from sent_instructions list
                 connection_state.sent_instructions = [
-                    instr for instr in connection_state.sent_instructions
-                    if instr.message_id != message.instruction_id
+                    instr for instr in connection_state.sent_instructions if instr.message_id != message.instruction_id
                 ]
                 self.app.logger.debug(f"   🗑️ Removed {instr_id_short}... from memory")
 
     def handle_frbc_system_description(self, _: "S2FlaskWSServerSync", message: S2Message, websocket: Sock) -> None:
         if not isinstance(message, FRBCSystemDescription):
             return
-<<<<<<< HEAD
-        resource_id = self._websocket_to_resource.get(websocket, "default_resource")
-        self.app.logger.info(f"🔧 Received FRBCSystemDescription for {resource_id}")
-        self.app.logger.debug(message.to_json())
-=======
->>>>>>> f5414c8f
 
         # Get resource_id from websocket mapping
         self.ensure_resource_is_registered(resource_id=resource_id)
 
         self._device_data[resource_id].system_description = message
         n_actuators = len(message.actuators) if message.actuators else 0
-        
+
         # Log details about actuators
         for actuator in message.actuators:
             n_modes = len(actuator.operation_modes) if actuator.operation_modes else 0
             n_transitions = len(actuator.transitions) if actuator.transitions else 0
             n_timers = len(actuator.timers) if actuator.timers else 0
-            self.app.logger.debug(f"   ⚙️ Actuator {str(actuator.id)[:8]}...: {n_modes} modes, {n_transitions} transitions, {n_timers} timers")
-            self.ensure_actuator_is_registered(
-                actuator_id=str(actuator.id), resource_id=resource_id
-            )
-        
+            self.app.logger.debug(
+                f"   ⚙️ Actuator {str(actuator.id)[:8]}...: {n_modes} modes, {n_transitions} transitions, {n_timers} timers"
+            )
+            self.ensure_actuator_is_registered(actuator_id=str(actuator.id), resource_id=resource_id)
+
         # Log storage details
         if message.storage:
-            self.app.logger.debug(f"   💾 Storage: {message.storage.fill_level_range.start_of_range}-{message.storage.fill_level_range.end_of_range} {message.storage.fill_level_label or '%'}")
-        
+            self.app.logger.debug(
+                f"   💾 Storage: {message.storage.fill_level_range.start_of_range}-{message.storage.fill_level_range.end_of_range} {message.storage.fill_level_label or '%'}"
+            )
+
         self.save_attribute(resource_id, **json.loads(message.to_json()))
         self.app.logger.info(f"📋 SystemDescription: {n_actuators} actuator(s)")
         self._check_and_generate_instructions(resource_id, websocket)
@@ -672,10 +564,6 @@
     ) -> None:
         if not isinstance(message, FRBCFillLevelTargetProfile):
             return
-<<<<<<< HEAD
-=======
-
->>>>>>> f5414c8f
         resource_id = self._websocket_to_resource.get(websocket, "default_resource")
         self.app.logger.info(f"🎯 Received FRBCFillLevelTargetProfile for {resource_id}")
         self.app.logger.debug(message.to_json())
@@ -684,27 +572,25 @@
 
         self._device_data[resource_id].fill_level_target_profile = message
         n_elements = len(message.elements) if message.elements else 0
-        
+
         # Log target profile details
         if message.elements:
             try:
                 # Duration objects have a value in milliseconds
                 total_duration_ms = sum(int(elem.duration) for elem in message.elements)
                 total_duration_min = total_duration_ms / 60000
-                self.app.logger.debug(f"   🎯 Total duration: {total_duration_min:.0f} min, Start: {message.start_time.strftime('%H:%M:%S')}")
+                self.app.logger.debug(
+                    f"   🎯 Total duration: {total_duration_min:.0f} min, Start: {message.start_time.strftime('%H:%M:%S')}"
+                )
             except Exception as e:
                 self.app.logger.debug(f"   🎯 Start: {message.start_time.strftime('%H:%M:%S')}")
-            
+
         self.app.logger.info(f"🎯 TargetProfile: {n_elements} element(s)")
         self._check_and_generate_instructions(resource_id, websocket)
 
     def handle_frbc_storage_status(self, _: "S2FlaskWSServerSync", message: S2Message, websocket: Sock) -> None:
         if not isinstance(message, FRBCStorageStatus):
             return
-<<<<<<< HEAD
-=======
-
->>>>>>> f5414c8f
         resource_id = self._websocket_to_resource.get(websocket, "default_resource")
         self.app.logger.info(f"🔋 Received FRBCStorageStatus for {resource_id}")
         self.app.logger.debug(message.to_json())
@@ -724,10 +610,6 @@
     def handle_frbc_actuator_status(self, _: "S2FlaskWSServerSync", message: S2Message, websocket: Sock) -> None:
         if not isinstance(message, FRBCActuatorStatus):
             return
-<<<<<<< HEAD
-=======
-
->>>>>>> f5414c8f
         resource_id = self._websocket_to_resource.get(websocket, "default_resource")
         self.app.logger.info(f"⚙️ Received FRBCActuatorStatus for {resource_id} (actuator: {message.actuator_id})")
         self.app.logger.debug(message.to_json())
@@ -735,9 +617,7 @@
         self.ensure_resource_is_registered(resource_id=resource_id)
 
         # Store actuator status by actuator_id to support multiple actuators
-        self._device_data[resource_id].actuator_statuses[
-            str(message.actuator_id)
-        ] = message
+        self._device_data[resource_id].actuator_statuses[str(message.actuator_id)] = message
         self.app.logger.debug(f"⚙️ ActuatorStatus: factor={message.operation_mode_factor}")
         self._check_and_generate_instructions(resource_id, websocket)
 
@@ -778,9 +658,7 @@
                 generic_asset_type=asset_type,
             )
         except Exception as exc:
-            self.app.logger.warning(
-                f"Resource could not be saved as an asset: {str(exc)}"
-            )
+            self.app.logger.warning(f"Resource could not be saved as an asset: {str(exc)}")
         if resource_id not in self._device_data:
             self._device_data[resource_id] = FRBCDeviceData()
 
@@ -795,9 +673,7 @@
                 parent_asset=self._assets[resource_id],
             )
         except Exception as exc:
-            self.app.logger.warning(
-                f"Actuator could not be saved as an asset: {str(exc)}"
-            )
+            self.app.logger.warning(f"Actuator could not be saved as an asset: {str(exc)}")
 
     def save_attribute(self, resource_id: str, **kwargs):
         asset = self._assets[resource_id]
@@ -805,9 +681,7 @@
             try:
                 asset.attributes[k] = v
             except Exception as exc:
-                self.app.logger.warning(
-                    f"Failed to save {k}: {v} as an asset attribute of {asset}: {str(exc)}"
-                )
+                self.app.logger.warning(f"Failed to save {k}: {v} as an asset attribute of {asset}: {str(exc)}")
 
     @only_if_timer_due("sensor_name", "resource_or_actuator_id")
     def save_event(
@@ -833,9 +707,7 @@
                 generic_asset=asset,
             )
         except Exception as exc:
-            self.app.logger.warning(
-                f"{capitalize(sensor_name)} sensor could not be saved: {str(exc)}"
-            )
+            self.app.logger.warning(f"{capitalize(sensor_name)} sensor could not be saved: {str(exc)}")
             return
         try:
             event_value = convert_units(
@@ -868,81 +740,51 @@
             save_to_db(bdf)
 
         except Exception as exc:
-            self.app.logger.warning(
-                f"{capitalize(sensor_name)} could not be saved as sensor data: {str(exc)}"
-            )
-
-    def _check_and_generate_instructions(  # noqa: C901
-        self, resource_id: str, websocket: Sock
-    ) -> None:
+            self.app.logger.warning(f"{capitalize(sensor_name)} could not be saved as sensor data: {str(exc)}")
+
+    def _check_and_generate_instructions(self, resource_id: str, websocket: Sock) -> None:  # noqa: C901
         """Check if we have all required data and generate instructions if so."""
         device_data = self._device_data.get(resource_id)
         if device_data:
-<<<<<<< HEAD
-            # Debug log basic attributes
-            for attr in (
-                "system_description",
-                "fill_level_target_profile",
-                "storage_status",
-            ):
-                self.app.logger.debug(
-                    f"  ✅ {attr}" if getattr(device_data, attr, None) is not None else f"  ⏳ {attr} (waiting...)"
-                )
-
-            # Debug log actuator statuses
-            if (
-                device_data.system_description
-                and device_data.system_description.actuators
-            ):
-                required_actuators = {
-                    str(a.id) for a in device_data.system_description.actuators
-                }
-=======
             # Build detailed status about what's missing
             missing_items = []
-            
+
             if not device_data.system_description:
                 missing_items.append("❌ SystemDescription")
             else:
                 missing_items.append("✅ SystemDescription")
-            
+
             if not device_data.fill_level_target_profile:
                 missing_items.append("❌ FillLevelTargetProfile")
             else:
                 missing_items.append("✅ FillLevelTargetProfile")
-            
+
             if not device_data.storage_status:
                 missing_items.append("❌ StorageStatus")
             else:
                 missing_items.append("✅ StorageStatus")
-            
+
             # Check actuator statuses in detail
             if device_data.system_description and device_data.system_description.actuators:
                 required_actuators = {str(a.id) for a in device_data.system_description.actuators}
->>>>>>> f5414c8f
                 received_actuators = set(device_data.actuator_statuses.keys())
                 missing_actuators = required_actuators - received_actuators
-                
+
                 if missing_actuators:
-<<<<<<< HEAD
-                    self.app.logger.debug(f"  ⏳ actuator_status (waiting for: {missing_actuators})")
-                else:
-                    self.app.logger.debug(f"  ✅ actuator_status (all {len(required_actuators)} received)")
-        if device_data is None or not device_data.is_complete():
-            self.app.logger.debug(f"⏳ Waiting for more data from {resource_id} before scheduling")
-=======
-                    missing_items.append(f"❌ ActuatorStatus ({len(received_actuators)}/{len(required_actuators)} received)")
+                    missing_items.append(
+                        f"❌ ActuatorStatus ({len(received_actuators)}/{len(required_actuators)} received)"
+                    )
                     for missing_id in missing_actuators:
                         self.app.logger.debug(f"   ⏳ Missing actuator status for: {missing_id}")
                 else:
                     missing_items.append(f"✅ ActuatorStatus (all {len(required_actuators)} received)")
             else:
                 missing_items.append("❌ ActuatorStatus (no actuators defined)")
-            
+
             # Log the status
             status_summary = " | ".join(missing_items)
             self.app.logger.debug(f"📊 Device readiness: {status_summary}")
-            
+
         if device_data is None or not device_data.is_complete():
             # Log what's still missing
             if device_data is None:
@@ -960,19 +802,14 @@
                     received = set(device_data.actuator_statuses.keys())
                     if required - received:
                         missing.append("ActuatorStatus")
-                
+
                 self.app.logger.info(f"⏳ Waiting for: {', '.join(missing)}")
->>>>>>> f5414c8f
             return
 
         # Check rate limiting based on FLEXMEASURES_S2_REPLANNING_FREQUENCY
         connection_state = self._connection_states.get(websocket)
         if connection_state is None:
-<<<<<<< HEAD
-            self.app.logger.warning(f"⚠️ No connection state found for {resource_id}")
-=======
             self.app.logger.warning(f"⚠️ No connection state for {resource_id[:8]}...")
->>>>>>> f5414c8f
             return
 
         # Parse replanning frequency from config
@@ -994,20 +831,11 @@
             time_since_last = datetime.now(timezone.utc) - connection_state.last_compute_time
             remaining_time = replanning_frequency - time_since_last
             self.app.logger.debug(
-<<<<<<< HEAD
-                f"⏱️ Rate limit: Last compute {time_since_last.total_seconds():.1f}s ago, "
-                f"wait {remaining_time.total_seconds():.1f}s more"
-            )
-            return
-
-        self.app.logger.info(f"🚀 All data received for {resource_id}, starting scheduler")
-=======
                 f"⏱️ Rate limit: wait {remaining_time.total_seconds():.0f}s (last: {time_since_last.total_seconds():.0f}s ago)"
             )
             return
 
         self.app.logger.info(f"🎯 Generating instructions for {resource_id[:8]}...")
->>>>>>> f5414c8f
 
         try:
             # Use the S2FlaskScheduler to create and store device state
@@ -1038,57 +866,58 @@
                 # Log instruction summary before sending
                 if filtered_instructions:
                     self.app.logger.info(f"📤 Sending {len(filtered_instructions)} instruction(s):")
-                
+
                 # Send new instructions and store them
+                current_time = datetime.now(timezone.utc)
                 for idx, instruction in enumerate(filtered_instructions, 1):
                     self._send_and_forget(instruction, websocket)
-<<<<<<< HEAD
-                    self.app.logger.info(
-                        f"📤 Sent FRBC instruction (mode: {instruction.operation_mode}, factor: {instruction.operation_mode_factor})"
-                    )
-                    self.app.logger.debug(f"   Full instruction: {instruction.to_json()}")
-=======
-                    
+
                     # Full IDs
                     instr_id_full = str(instruction.message_id)
                     mode_id_full = str(instruction.operation_mode)
                     actuator_id_full = str(instruction.actuator_id)
-                    
+
                     # Short IDs for compact display
                     instr_id_short = instr_id_full[:8]
                     mode_id_short = mode_id_full[:8]
                     actuator_short = actuator_id_full[:8]
-                    
-                    exec_time = instruction.execution_time.strftime("%H:%M:%S") if hasattr(instruction.execution_time, 'strftime') else str(instruction.execution_time)
+
+                    exec_time = (
+                        instruction.execution_time.strftime("%H:%M:%S")
+                        if hasattr(instruction.execution_time, "strftime")
+                        else str(instruction.execution_time)
+                    )
                     factor = instruction.operation_mode_factor
-                    
+
+                    # Validate that execution time is in the future
+                    if hasattr(instruction.execution_time, "tzinfo"):
+                        exec_datetime = instruction.execution_time
+                        time_until_exec = (exec_datetime - current_time).total_seconds()
+                        if time_until_exec < 0:
+                            self.app.logger.warning(
+                                f"   ⚠️ Instruction {instr_id_short}... has execution time {time_until_exec:.0f}s in the PAST!"
+                            )
+                        elif time_until_exec < 60:
+                            self.app.logger.warning(
+                                f"   ⚠️ Instruction {instr_id_short}... executes in only {time_until_exec:.0f}s (might be too soon)"
+                            )
+
                     # Log with short IDs for readability
-                    self.app.logger.info(f"   {idx}. {instr_id_short}... | mode: {mode_id_short}... | factor: {factor:.2f} | actuator: {actuator_short}... | exec: {exec_time}")
-                    
+                    self.app.logger.info(
+                        f"   {idx}. {instr_id_short}... | mode: {mode_id_short}... | factor: {factor:.2f} | actuator: {actuator_short}... | exec: {exec_time}"
+                    )
+
                     # Log full IDs at debug level
                     self.app.logger.debug(f"      📋 Full instruction ID: {instr_id_full}")
                     self.app.logger.debug(f"      🔧 Full operation mode ID: {mode_id_full}")
                     self.app.logger.debug(f"      ⚙️  Full actuator ID: {actuator_id_full}")
-                    
->>>>>>> f5414c8f
+
                     # Update the last operation mode for this connection
                     connection_state.last_operation_mode = instruction.operation_mode
 
                 # Store the sent instructions for future revocation
                 connection_state.sent_instructions = filtered_instructions.copy()
 
-<<<<<<< HEAD
-                # Log filtering results
-                if len(frbc_instructions) > len(filtered_instructions):
-                    self.app.logger.info(
-                        f"🔽 Filtered instructions: {len(frbc_instructions)} → {len(filtered_instructions)} "
-                        f"(reduced by {len(frbc_instructions) - len(filtered_instructions)})"
-                    )
-                elif len(filtered_instructions) > 0:
-                    self.app.logger.info(f"✅ Sent {len(filtered_instructions)} instruction(s)")
-
-=======
->>>>>>> f5414c8f
                 # Process non-instruction results
                 try:
                     energy_data_count = 0
@@ -1098,7 +927,9 @@
                             device_short = str(result["device"])[:8]
                             if isinstance(result.get("data"), pd.Series):
                                 n_values = len(result["data"])
-                                self.app.logger.debug(f"   💾 Saving {n_values} energy values for device {device_short}... ({result.get('unit', '?')})")
+                                self.app.logger.debug(
+                                    f"   💾 Saving {n_values} energy values for device {device_short}... ({result.get('unit', '?')})"
+                                )
                             self.save_event(
                                 sensor_name="power",
                                 resource_or_actuator_id=str(result["device"]),
