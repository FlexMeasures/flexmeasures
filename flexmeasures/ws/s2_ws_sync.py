"""
Flask implementation of the S2 protocol WebSocket server (sync mode only).
"""

import json
import logging
import math
import traceback
import uuid
from datetime import datetime, timedelta, timezone
from typing import Any, Callable, Dict, Optional, Type, List

from flask import Flask
from flask_sock import ConnectionClosed, Sock

from flexmeasures import Account, Asset, AssetType, Sensor, User
from flexmeasures.data import db
from flexmeasures.data.models.time_series import TimedBelief
from flexmeasures.data.utils import save_to_db
from flexmeasures.api.common.utils.validators import parse_duration
from flexmeasures.data.services.utils import get_or_create_model
from flexmeasures.data.services.data_sources import get_or_create_source
from flexmeasures.utils.coding_utils import only_if_timer_due
from flexmeasures.utils.flexmeasures_inflection import capitalize
from flexmeasures.utils.time_utils import floored_server_now
from s2python.common import (
    ControlType,
    EnergyManagementRole,
    Handshake,
    HandshakeResponse,
    ReceptionStatus,
    ReceptionStatusValues,
    RevokableObjects,
    RevokeObject,
    SelectControlType,
    ResourceManagerDetails,
)
from s2python.frbc import (
    FRBCSystemDescription,
    FRBCFillLevelTargetProfile,
    FRBCStorageStatus,
    FRBCActuatorStatus,
    FRBCInstruction,
    FRBCInstructionStatusUpdate,
)
from s2python.message import S2Message
from s2python.s2_parser import S2Parser
from s2python.s2_validation_error import S2ValidationError
from s2python.version import S2_VERSION
from timely_beliefs import BeliefsDataFrame

# Set up logging
logging.basicConfig(level=logging.INFO)
logger = logging.getLogger("S2FlaskWSServerSync")


class FRBCDeviceData:
    """Class to store FRBC device data received from Resource Manager."""

    def __init__(self):
        self.system_description: Optional[FRBCSystemDescription] = None
        self.fill_level_target_profile: Optional[FRBCFillLevelTargetProfile] = None
        self.storage_status: Optional[FRBCStorageStatus] = None
        self.actuator_statuses: Dict[str, FRBCActuatorStatus] = (
            {}
        )  # Changed to dict by actuator_id
        self.resource_id: Optional[str] = None
        self.instructions: Optional[List[FRBCInstruction]] = []

    def is_complete(self) -> bool:
        """Check if we have received all necessary data to generate instructions."""
        # Check basic required data
        if self.system_description is None or self.fill_level_target_profile is None or self.storage_status is None:
            return False

        # Check that we have actuator status for ALL actuators in system description
        if self.system_description.actuators:
            required_actuator_ids = {
                str(actuator.id) for actuator in self.system_description.actuators
            }
            received_actuator_ids = set(self.actuator_statuses.keys())
            return required_actuator_ids.issubset(received_actuator_ids)

        return True


class ConnectionState:
    """Class to track the state of each WebSocket connection for rate limiting."""

    def __init__(self):
        self.last_compute_time: Optional[datetime] = None
        self.resource_id: Optional[str] = None
        self.last_operation_mode: Optional[uuid.UUID] = None
        self.sent_instructions: List[FRBCInstruction] = (
            []
        )  # Store sent instructions for revocation

    def can_compute(self, replanning_frequency: timedelta) -> bool:
        """Check if enough time has passed since the last compute call."""
        if self.last_compute_time is None:
            return True
        return datetime.now(timezone.utc) - self.last_compute_time >= replanning_frequency

    def update_compute_time(self) -> None:
        """Update the last compute time to now."""
        self.last_compute_time = datetime.now(timezone.utc)


class MessageHandlersSync:
    """Class to manage sync message handlers for different message types."""

    handlers: Dict[Type[S2Message], Callable]

    def __init__(self) -> None:
        self.handlers = {}

    def handle_message(
        self,
        server: "S2FlaskWSServerSync",
        msg: S2Message,
        websocket: Sock,
    ) -> None:
        """Handle the S2 message using the registered handler."""
        handler = self.handlers.get(type(msg))
        if handler is not None:
            try:
                handler(server, msg, websocket)
            except Exception:
                message_id = getattr(msg, "message_id", "N/A")
                logger.error(
                    "While processing message %s an unrecoverable error occurred.",
                    message_id,
                )
                logger.debug("Error: %s", traceback.format_exc())
                server.respond_with_reception_status(
                    subject_message_id=getattr(
                        msg,
                        "message_id",
                        uuid.UUID("00000000-0000-0000-0000-000000000000"),
                    ),
                    status=ReceptionStatusValues.PERMANENT_ERROR,
                    diagnostic_label=f"While processing message {message_id} an unrecoverable error occurred.",
                    websocket=websocket,
                )
                raise
        else:
            logger.warning(
                f"Ignoring message of type {type(msg)}; no handler is registered",
            )

    def register_handler(self, msg_type: Type[S2Message], handler: Callable[..., Any]) -> None:
        self.handlers[msg_type] = handler


class S2FlaskWSServerSync:
    """Flask-based WebSocket server implementation for S2 protocol (sync mode only)."""

    def __init__(
        self,
        role: EnergyManagementRole = EnergyManagementRole.CEM,
        ws_path: str = "/s2",
        app: Optional[Flask] = None,
        sock: Optional[Sock] = None,
    ) -> None:
        self.role = role
        self.ws_path = ws_path
        self.app = app if app else Flask(__name__)
        self.sock = sock if sock else Sock(self.app)
        self._handlers = MessageHandlersSync()
        self.s2_parser = S2Parser()
        self._connections: Dict[str, Sock] = {}
        self._device_data: Dict[str, FRBCDeviceData] = {}  # Store device data by resource_id
        self._websocket_to_resource: Dict[Sock, str] = {}  # Map websocket to resource_id
        self._connection_states: Dict[Sock, ConnectionState] = {}  # Track connection state for rate limiting
        self._register_default_handlers()
        self.sock.route(self.ws_path)(self._ws_handler)
        self.s2_scheduler = None
        self.account: Account | None = None
        self.user: User | None = None
        self._assets: Dict[str, Asset] = {}

        self._minimum_measurement_period: timedelta = timedelta(minutes=5)
        self._timers: dict[str, datetime] = dict()

    def _is_timer_due(self, name: str) -> bool:
        now = datetime.now()
        due_time = self._timers.get(name, now - self._minimum_measurement_period)
        if due_time <= now:
            # Get total seconds of the period
            period_seconds = self._minimum_measurement_period.total_seconds()

            # Seconds since start of the hour
            seconds_since_hour = now.minute * 60 + now.second + now.microsecond / 1e6

            # Ceil to next multiple of period_seconds
            next_tick_seconds = (
                math.ceil(seconds_since_hour / period_seconds) * period_seconds
            )

            # Compute next due datetime
            next_due = now.replace(minute=0, second=0, microsecond=0) + timedelta(
                seconds=next_tick_seconds
            )
            self._timers[name] = next_due
            return True
        else:
            self.app.logger.debug(
                f"Timer for {name} is not due until {self._timers[name]}"
            )
            return False

    def _register_default_handlers(self) -> None:
        self._handlers.register_handler(Handshake, self.handle_handshake)
        self._handlers.register_handler(ReceptionStatus, self.handle_reception_status)
        self._handlers.register_handler(ResourceManagerDetails, self.handle_ResourceManagerDetails)
        # Register FRBC message handlers
        self._handlers.register_handler(FRBCSystemDescription, self.handle_frbc_system_description)
        self._handlers.register_handler(FRBCFillLevelTargetProfile, self.handle_frbc_fill_level_target_profile)
        self._handlers.register_handler(FRBCStorageStatus, self.handle_frbc_storage_status)
        self._handlers.register_handler(FRBCActuatorStatus, self.handle_frbc_actuator_status)
        self._handlers.register_handler(FRBCInstructionStatusUpdate, self.handle_frbc_instruction_status_update)

    def _ws_handler(self, ws: Sock) -> None:
        try:
            self.app.logger.info("Received connection from client")
            self._handle_websocket_connection(ws)
        except Exception as e:
            self.app.logger.error("Error in websocket handler: %s", e)

    def _handle_websocket_connection(self, websocket: Sock) -> None:
        client_id = str(uuid.uuid4())
        self.app.logger.info(f"🔌 Client {client_id} connected")
        self._connections[client_id] = websocket
        # Initialize connection state for rate limiting
        self._connection_states[websocket] = ConnectionState()
        try:
            while True:
                message = websocket.receive()
                s2_msg = None
                try:
                    s2_msg = self.s2_parser.parse_as_any_message(message)
<<<<<<< HEAD
                    self.app.logger.info(f"📨 Received {s2_msg.message_type} from client {client_id}")
=======
                    self.app.logger.info(
                        f"Received {s2_msg.message_type} message from client"
                    )
>>>>>>> 2f28c1c7

                    # Don't log verbose messages
                    verbose_message_types = ["FRBC.UsageForecast"]
                    if s2_msg.message_type not in verbose_message_types:
                        self.app.logger.debug(s2_msg.to_json())
                except json.JSONDecodeError:
                    self.app.logger.warning(f"❌ Invalid JSON from client {client_id}")
                    self.respond_with_reception_status(
                        subject_message_id=uuid.UUID("00000000-0000-0000-0000-000000000000"),
                        status=ReceptionStatusValues.INVALID_DATA,
                        diagnostic_label="Not valid json.",
                        websocket=websocket,
                    )
                    continue
                except S2ValidationError as e:
                    self.app.logger.warning(f"❌ S2 validation error from client {client_id}: {str(e)}")
                    try:
                        json_msg = json.loads(message)
                        message_id = json_msg.get("message_id")
                        if message_id:
                            self.respond_with_reception_status(
                                subject_message_id=message_id,
                                status=ReceptionStatusValues.INVALID_MESSAGE,
                                diagnostic_label=str(e),
                                websocket=websocket,
                            )
                        else:
                            self.respond_with_reception_status(
                                subject_message_id=uuid.UUID("00000000-0000-0000-0000-000000000000"),
                                status=ReceptionStatusValues.INVALID_DATA,
                                diagnostic_label="Message appears valid json but could not find a message_id field.",
                                websocket=websocket,
                            )
                    except json.JSONDecodeError:
                        self.respond_with_reception_status(
                            subject_message_id=uuid.UUID("00000000-0000-0000-0000-000000000000"),
                            status=ReceptionStatusValues.INVALID_DATA,
                            diagnostic_label="Not valid json.",
                            websocket=websocket,
                        )
                    continue

                # Handle valid message
                try:
                    if not isinstance(s2_msg, ReceptionStatus):
                        self.respond_with_reception_status(
                            subject_message_id=s2_msg.message_id,
                            status=ReceptionStatusValues.OK,
                            diagnostic_label="Message received.",
                            websocket=websocket,
                        )
                    self._handlers.handle_message(self, s2_msg, websocket)
<<<<<<< HEAD
=======

                    # Finalize transaction
                    try:
                        db.session.commit()
                    except Exception as exc:
                        self.app.logger.warning(
                            f"Session could not be committed to database: {str(exc)}"
                        )
                except json.JSONDecodeError:
                    self.respond_with_reception_status(
                        subject_message_id=uuid.UUID(
                            "00000000-0000-0000-0000-000000000000"
                        ),
                        status=ReceptionStatusValues.INVALID_DATA,
                        diagnostic_label="Not valid json.",
                        websocket=websocket,
                    )
                except S2ValidationError as e:
                    json_msg = json.loads(message)
                    message_id = json_msg.get("message_id")
                    if message_id:
                        self.respond_with_reception_status(
                            subject_message_id=message_id,
                            status=ReceptionStatusValues.INVALID_MESSAGE,
                            diagnostic_label=str(e),
                            websocket=websocket,
                        )
                    else:
                        self.respond_with_reception_status(
                            subject_message_id=uuid.UUID(
                                "00000000-0000-0000-0000-000000000000"
                            ),
                            status=ReceptionStatusValues.INVALID_DATA,
                            diagnostic_label="Message appears valid json but could not find a message_id field.",
                            websocket=websocket,
                        )
>>>>>>> 2f28c1c7
                except Exception as e:
                    self.app.logger.error(f"💥 Error processing message from client {client_id}: {str(e)}")
                    raise
        except ConnectionClosed:
            self.app.logger.info(f"🔌 Client {client_id} disconnected")
        finally:
            if client_id in self._connections:
                del self._connections[client_id]
            # Clean up websocket to resource mapping and device states
            if websocket in self._websocket_to_resource:
                resource_id = self._websocket_to_resource[websocket]
                del self._websocket_to_resource[websocket]
                self.app.logger.debug(f"🧹 Cleaned up resource mapping for {resource_id}")

                # Clean up device data
                if resource_id in self._device_data:
                    del self._device_data[resource_id]
                    self.app.logger.debug(f"🧹 Cleaned up device data for {resource_id}")

                # Clean up device state from scheduler if available
                if (
                    hasattr(self, "s2_scheduler")
                    and self.s2_scheduler is not None
                    and hasattr(self.s2_scheduler, "remove_device_state")
                ):
                    self.s2_scheduler.remove_device_state(resource_id)
                    self.app.logger.debug(f"🧹 Cleaned up scheduler state for {resource_id}")

            # Clean up connection state
            if websocket in self._connection_states:
                del self._connection_states[websocket]
                self.app.logger.debug(f"🧹 Cleaned up connection state for {client_id}")

    def respond_with_reception_status(
        self,
        subject_message_id: uuid.UUID,
        status: ReceptionStatusValues,
        diagnostic_label: str,
        websocket: Sock,
    ) -> None:
        response = ReceptionStatus(
            subject_message_id=subject_message_id,
            status=status,
            diagnostic_label=diagnostic_label,
        )
        # Use emoji based on status
        status_emoji = (
            "✅"
            if status == ReceptionStatusValues.OK
            else "⚠️" if status == ReceptionStatusValues.INVALID_MESSAGE else "❌"
        )
        self.app.logger.debug(f"{status_emoji} ReceptionStatus: {status.value} for message {subject_message_id}")
        try:
            websocket.send(response.to_json())
        except ConnectionClosed:
            self.app.logger.warning("🔌 Connection closed while sending reception status")

    def _send_and_forget(self, s2_msg: S2Message, websocket: Sock) -> None:
        try:
            websocket.send(s2_msg.to_json())
        except ConnectionClosed:
            self.app.logger.warning("🔌 Connection closed while sending message")

    def _revoke_previous_instructions(self, connection_state: ConnectionState, websocket: Sock) -> None:
        """Revoke all previously sent instructions before sending new ones."""
        if not connection_state.sent_instructions:
            return

        self.app.logger.info(f"🗑️ Revoking {len(connection_state.sent_instructions)} previous instructions")

        for instruction in connection_state.sent_instructions:
            revoke_msg = RevokeObject(
                message_id=uuid.uuid4(),
                object_type=RevokableObjects.FRBC_Instruction,
                object_id=instruction.message_id,
            )
            self._send_and_forget(revoke_msg, websocket)
            self.app.logger.debug(f"🗑️ Revoked instruction {instruction}")

        # Clear the list of sent instructions after revoking
        connection_state.sent_instructions.clear()

    def _filter_instructions_by_operation_mode(self, instructions: list, connection_state: ConnectionState) -> list:
        """Filter instructions to only include those with different operation_mode than the previous instruction."""
        if not instructions:
            return instructions

        filtered = []
        last_operation_mode = connection_state.last_operation_mode

        for instruction in instructions:
            # Always include the first instruction if we haven't sent any before
            # or if the operation mode is different from the last sent instruction
            if last_operation_mode is None or instruction.operation_mode != last_operation_mode:
                filtered.append(instruction)
                last_operation_mode = instruction.operation_mode

        return filtered

    def handle_handshake(self, _: "S2FlaskWSServerSync", message: S2Message, websocket: Sock) -> None:
        if not isinstance(message, Handshake):
            return
        self.app.logger.info("🤝 Received Handshake")
        self.app.logger.debug(message.to_json())

        if S2_VERSION not in message.supported_protocol_versions:
            raise NotImplementedError(
                f"Server supported protocol {S2_VERSION} not supported by client. Client supports: message.supported_protocol_versions"
            )

        handshake_response = HandshakeResponse(
            message_id=uuid.uuid4(),
            selected_protocol_version=S2_VERSION,
        )
        self._send_and_forget(handshake_response, websocket)
        self.app.logger.info(f"🤝 HandshakeResponse sent (protocol version: {S2_VERSION})")
        self.app.logger.debug(handshake_response)
        # If client is RM, send control type selection
        if hasattr(message, "role") and message.role == EnergyManagementRole.RM:
            self.app.logger.info("📤 Sending control type selection (FRBC)")
            select_control_type = SelectControlType(
                message_id=uuid.uuid4(),
                control_type=ControlType.FILL_RATE_BASED_CONTROL,
            )
            self._send_and_forget(select_control_type, websocket)
            self.app.logger.debug(select_control_type)

    def handle_reception_status(self, _: "S2FlaskWSServerSync", message: S2Message, websocket: Sock) -> None:
        if not isinstance(message, ReceptionStatus):
            return
        self.app.logger.debug(message.to_json())

    def handle_ResourceManagerDetails(self, _: "S2FlaskWSServerSync", message: S2Message, websocket: Sock) -> None:
        if not isinstance(message, ResourceManagerDetails):
            return
        resource_id = str(message.resource_id)
        self.app.logger.info(f"📋 Received ResourceManagerDetails for resource: {resource_id}")

        # Store the resource_id from ResourceManagerDetails for device identification
        self._websocket_to_resource[websocket] = resource_id

        if resource_id not in self._device_data:
            self._device_data[resource_id] = FRBCDeviceData()
        self._device_data[resource_id].resource_id = resource_id

    def handle_frbc_system_description(self, _: "S2FlaskWSServerSync", message: S2Message, websocket: Sock) -> None:
        if not isinstance(message, FRBCSystemDescription):
            return
        resource_id = self._websocket_to_resource.get(websocket, "default_resource")
        self.app.logger.info(f"🔧 Received FRBCSystemDescription for {resource_id}")
        self.app.logger.debug(message.to_json())

        # Get resource_id from websocket mapping
        self.ensure_resource_is_registered(resource_id=resource_id)

        self._device_data[resource_id].system_description = message
        for actuator in message.actuators:
            self.ensure_actuator_is_registered(
                actuator_id=str(actuator.id), resource_id=resource_id
            )
        self._check_and_generate_instructions(resource_id, websocket)

    def handle_frbc_fill_level_target_profile(
        self, _: "S2FlaskWSServerSync", message: S2Message, websocket: Sock
    ) -> None:
        if not isinstance(message, FRBCFillLevelTargetProfile):
            return
        resource_id = self._websocket_to_resource.get(websocket, "default_resource")
        self.app.logger.info(f"🎯 Received FRBCFillLevelTargetProfile for {resource_id}")
        self.app.logger.debug(message.to_json())

        self.ensure_resource_is_registered(resource_id=resource_id)

        self._device_data[resource_id].fill_level_target_profile = message
        self._check_and_generate_instructions(resource_id, websocket)

    def handle_frbc_storage_status(self, _: "S2FlaskWSServerSync", message: S2Message, websocket: Sock) -> None:
        if not isinstance(message, FRBCStorageStatus):
            return
        resource_id = self._websocket_to_resource.get(websocket, "default_resource")
        self.app.logger.info(f"🔋 Received FRBCStorageStatus for {resource_id}")
        self.app.logger.debug(message.to_json())

        self.ensure_resource_is_registered(resource_id=resource_id)

        self._device_data[resource_id].storage_status = message
        self.save_event(
            sensor_name="fill level",
            event_value=message.present_fill_level,
            resource_id=resource_id,
        )
        self._check_and_generate_instructions(resource_id, websocket)

    def handle_frbc_actuator_status(self, _: "S2FlaskWSServerSync", message: S2Message, websocket: Sock) -> None:
        if not isinstance(message, FRBCActuatorStatus):
            return
        resource_id = self._websocket_to_resource.get(websocket, "default_resource")
        self.app.logger.info(f"⚙️ Received FRBCActuatorStatus for {resource_id} (actuator: {message.actuator_id})")
        self.app.logger.debug(message.to_json())

        self.ensure_resource_is_registered(resource_id=resource_id)

        # Store actuator status by actuator_id to support multiple actuators
        self._device_data[resource_id].actuator_statuses[
            str(message.actuator_id)
        ] = message
        self._check_and_generate_instructions(resource_id, websocket)

    def handle_frbc_instruction_status_update(
        self, _: "S2FlaskWSServerSync", message: S2Message, websocket: Sock
    ) -> None:
        if not isinstance(message, FRBCInstructionStatusUpdate):
            return

        # Map status types to emojis for better visibility
        status_emojis = {
            "NEW": "🆕",
            "ACCEPTED": "✅",
            "STARTED": "▶️",
            "SUCCEEDED": "🎉",
            "ABORTED": "🛑",
            "REJECTED": "❌",
            "REVOKED": "🗑️",
        }

        status_type = str(message.status_type) if hasattr(message, "status_type") else "UNKNOWN"
        emoji = status_emojis.get(status_type, "📊")

        resource_id = self._websocket_to_resource.get(websocket, "unknown")
        self.app.logger.info(
            f"{emoji} Instruction Status Update from {resource_id}: "
            f"instruction_id={message.instruction_id}, status={status_type}"
        )
        self.app.logger.debug(message.to_json())

    def ensure_resource_is_registered(self, resource_id: str):
        try:
            asset_type = get_or_create_model(AssetType, name="S2 Resource")
            self._assets[resource_id] = get_or_create_model(
                model_class=Asset,
                name=resource_id,
                account_id=self.account.id,
                generic_asset_type=asset_type,
            )
        except Exception as exc:
            self.app.logger.warning(
                f"Resource could not be saved as an asset: {str(exc)}"
            )
        if resource_id not in self._device_data:
            self._device_data[resource_id] = FRBCDeviceData()

<<<<<<< HEAD
    def _check_and_generate_instructions(self, resource_id: str, websocket: Sock) -> None:  # noqa: C901
=======
    def ensure_actuator_is_registered(self, actuator_id: str, resource_id: str):
        try:
            asset_type = get_or_create_model(AssetType, name="S2 Actuator")
            self._assets[actuator_id] = get_or_create_model(
                model_class=Asset,
                name=actuator_id,
                account_id=self.account.id,
                generic_asset_type=asset_type,
                parent_asset=self._assets[resource_id],
            )
        except Exception as exc:
            self.app.logger.warning(
                f"Actuator could not be saved as an asset: {str(exc)}"
            )

    @only_if_timer_due("sensor_name", "resource_id")
    def save_event(self, sensor_name: str, resource_id: str, event_value: float):
        try:
            asset = self._assets[resource_id]
            sensor = get_or_create_model(
                model_class=Sensor,
                name=sensor_name,
                unit="",
                event_resolution=timedelta(0),
                generic_asset=asset,
            )
        except Exception as exc:
            self.app.logger.warning(
                f"{capitalize(sensor_name)} sensor could not be saved: {str(exc)}"
            )
        try:
            data_source = get_or_create_source(self.user)
            belief = TimedBelief(
                sensor=sensor,
                source=data_source,
                event_start=floored_server_now(self._minimum_measurement_period),
                event_value=event_value,
                belief_horizon=timedelta(0),
                cumulative_probability=0.5,
            )
            bdf = BeliefsDataFrame(beliefs=[belief])
            save_to_db(bdf)

        except Exception as exc:
            self.app.logger.warning(
                f"{capitalize(sensor_name)} could not be saved as sensor data: {str(exc)}"
            )

    def _check_and_generate_instructions(  # noqa: C901
        self, resource_id: str, websocket: Sock
    ) -> None:
>>>>>>> 2f28c1c7
        """Check if we have all required data and generate instructions if so."""
        device_data = self._device_data.get(resource_id)
        if device_data:
            # Debug log basic attributes
            for attr in (
                "system_description",
                "fill_level_target_profile",
                "storage_status",
            ):
                self.app.logger.debug(
                    f"  ✅ {attr}" if getattr(device_data, attr, None) is not None else f"  ⏳ {attr} (waiting...)"
                )

            # Debug log actuator statuses
            if (
                device_data.system_description
                and device_data.system_description.actuators
            ):
                required_actuators = {
                    str(a.id) for a in device_data.system_description.actuators
                }
                received_actuators = set(device_data.actuator_statuses.keys())
                missing_actuators = required_actuators - received_actuators

                if missing_actuators:
<<<<<<< HEAD
                    self.app.logger.debug(f"  ⏳ actuator_status (waiting for: {missing_actuators})")
                else:
                    self.app.logger.debug(f"  ✅ actuator_status (all {len(required_actuators)} received)")
=======
                    self.app.logger.debug(
                        f"❌ actuator_status? Hold on.. Missing: {missing_actuators}"
                    )
                else:
                    self.app.logger.debug(
                        f"✅ actuator_status? Go flight! All {len(required_actuators)} actuators received"
                    )
>>>>>>> 2f28c1c7
        if device_data is None or not device_data.is_complete():
            self.app.logger.debug(f"⏳ Waiting for more data from {resource_id} before scheduling")
            return

        # Check rate limiting based on FLEXMEASURES_S2_REPLANNING_FREQUENCY
        connection_state = self._connection_states.get(websocket)
        if connection_state is None:
            self.app.logger.warning(f"⚠️ No connection state found for {resource_id}")
            return

        # Parse replanning frequency from config
        replanning_freq_str = self.app.config.get("FLEXMEASURES_S2_REPLANNING_FREQUENCY", "PT5M")
        try:
            replanning_frequency = parse_duration(replanning_freq_str)
            if replanning_frequency is None:
                raise ValueError(f"Invalid duration format: {replanning_freq_str}")
            if not isinstance(replanning_frequency, timedelta):
                # Handle isodate.Duration objects by converting to timedelta
                # For simplicity, assume it's a basic duration that can be converted
                replanning_frequency = timedelta(seconds=replanning_frequency.total_seconds())
        except Exception as e:
            self.app.logger.error(f"❌ Error parsing FLEXMEASURES_S2_REPLANNING_FREQUENCY '{replanning_freq_str}': {e}")
            replanning_frequency = timedelta(minutes=5)  # Default to 5 minutes

        # Check if we can compute based on rate limiting
        if not connection_state.can_compute(replanning_frequency):
            time_since_last = datetime.now(timezone.utc) - connection_state.last_compute_time
            remaining_time = replanning_frequency - time_since_last
            self.app.logger.debug(
                f"⏱️ Rate limit: Last compute {time_since_last.total_seconds():.1f}s ago, "
                f"wait {remaining_time.total_seconds():.1f}s more"
            )
            return

        self.app.logger.info(f"🚀 All data received for {resource_id}, starting scheduler")

        try:
            # Use the S2FlaskScheduler to create and store device state
            if hasattr(self, "s2_scheduler") and self.s2_scheduler is not None:
                # Create S2FrbcDeviceState from FRBC messages and store in scheduler
                self.s2_scheduler.frbc_device_data = device_data
                self.s2_scheduler.device_state = self.s2_scheduler.create_device_states_from_frbc_data(
                    # resource_id=resource_id,
                    # system_description=device_data.system_description,
                    # fill_level_target_profile=device_data.fill_level_target_profile,
                    # storage_status=device_data.storage_status,
                    # actuator_status=device_data.actuator_status,
                )

                # Update the compute time before calling the scheduler
                connection_state.update_compute_time()

                # Generate instructions using the scheduler
                schedule_results = self.s2_scheduler.compute()

                # Filter and send generated instructions
                frbc_instructions = [result for result in schedule_results if isinstance(result, FRBCInstruction)]
                filtered_instructions = self._filter_instructions_by_operation_mode(frbc_instructions, connection_state)

                # Revoke previous instructions before sending new ones
                self._revoke_previous_instructions(connection_state, websocket)

                # Send new instructions and store them
                for instruction in filtered_instructions:
                    self._send_and_forget(instruction, websocket)
                    self.app.logger.info(
                        f"📤 Sent FRBC instruction (mode: {instruction.operation_mode}, factor: {instruction.operation_mode_factor})"
                    )
                    self.app.logger.debug(f"   Full instruction: {instruction.to_json()}")
                    # Update the last operation mode for this connection
                    connection_state.last_operation_mode = instruction.operation_mode

                # Store the sent instructions for future revocation
                connection_state.sent_instructions = filtered_instructions.copy()

                # Log filtering results
                if len(frbc_instructions) > len(filtered_instructions):
                    self.app.logger.info(
                        f"🔽 Filtered instructions: {len(frbc_instructions)} → {len(filtered_instructions)} "
                        f"(reduced by {len(frbc_instructions) - len(filtered_instructions)})"
                    )
                elif len(filtered_instructions) > 0:
                    self.app.logger.info(f"✅ Sent {len(filtered_instructions)} instruction(s)")

                # Process non-instruction results
                for result in schedule_results:
                    if isinstance(result, dict) and "sensor" in result:
                        # TODO: save result["data"] to sensor if needed for FlexMeasures
                        pass
            else:
                # Scheduler not available - log warning and skip instruction generation
                self.app.logger.warning(f"⚠️ S2FlaskScheduler not available for {resource_id}")

        except Exception as e:
            self.app.logger.error(f"💥 Error generating instructions for {resource_id}: {e}")
            import traceback

            self.app.logger.debug(f"Traceback: {traceback.format_exc()}")
            # Continue processing other devices<|MERGE_RESOLUTION|>--- conflicted
+++ resolved
@@ -239,13 +239,7 @@
                 s2_msg = None
                 try:
                     s2_msg = self.s2_parser.parse_as_any_message(message)
-<<<<<<< HEAD
                     self.app.logger.info(f"📨 Received {s2_msg.message_type} from client {client_id}")
-=======
-                    self.app.logger.info(
-                        f"Received {s2_msg.message_type} message from client"
-                    )
->>>>>>> 2f28c1c7
 
                     # Don't log verbose messages
                     verbose_message_types = ["FRBC.UsageForecast"]
@@ -298,45 +292,6 @@
                             websocket=websocket,
                         )
                     self._handlers.handle_message(self, s2_msg, websocket)
-<<<<<<< HEAD
-=======
-
-                    # Finalize transaction
-                    try:
-                        db.session.commit()
-                    except Exception as exc:
-                        self.app.logger.warning(
-                            f"Session could not be committed to database: {str(exc)}"
-                        )
-                except json.JSONDecodeError:
-                    self.respond_with_reception_status(
-                        subject_message_id=uuid.UUID(
-                            "00000000-0000-0000-0000-000000000000"
-                        ),
-                        status=ReceptionStatusValues.INVALID_DATA,
-                        diagnostic_label="Not valid json.",
-                        websocket=websocket,
-                    )
-                except S2ValidationError as e:
-                    json_msg = json.loads(message)
-                    message_id = json_msg.get("message_id")
-                    if message_id:
-                        self.respond_with_reception_status(
-                            subject_message_id=message_id,
-                            status=ReceptionStatusValues.INVALID_MESSAGE,
-                            diagnostic_label=str(e),
-                            websocket=websocket,
-                        )
-                    else:
-                        self.respond_with_reception_status(
-                            subject_message_id=uuid.UUID(
-                                "00000000-0000-0000-0000-000000000000"
-                            ),
-                            status=ReceptionStatusValues.INVALID_DATA,
-                            diagnostic_label="Message appears valid json but could not find a message_id field.",
-                            websocket=websocket,
-                        )
->>>>>>> 2f28c1c7
                 except Exception as e:
                     self.app.logger.error(f"💥 Error processing message from client {client_id}: {str(e)}")
                     raise
@@ -588,9 +543,6 @@
         if resource_id not in self._device_data:
             self._device_data[resource_id] = FRBCDeviceData()
 
-<<<<<<< HEAD
-    def _check_and_generate_instructions(self, resource_id: str, websocket: Sock) -> None:  # noqa: C901
-=======
     def ensure_actuator_is_registered(self, actuator_id: str, resource_id: str):
         try:
             asset_type = get_or_create_model(AssetType, name="S2 Actuator")
@@ -642,7 +594,6 @@
     def _check_and_generate_instructions(  # noqa: C901
         self, resource_id: str, websocket: Sock
     ) -> None:
->>>>>>> 2f28c1c7
         """Check if we have all required data and generate instructions if so."""
         device_data = self._device_data.get(resource_id)
         if device_data:
@@ -668,19 +619,9 @@
                 missing_actuators = required_actuators - received_actuators
 
                 if missing_actuators:
-<<<<<<< HEAD
                     self.app.logger.debug(f"  ⏳ actuator_status (waiting for: {missing_actuators})")
                 else:
                     self.app.logger.debug(f"  ✅ actuator_status (all {len(required_actuators)} received)")
-=======
-                    self.app.logger.debug(
-                        f"❌ actuator_status? Hold on.. Missing: {missing_actuators}"
-                    )
-                else:
-                    self.app.logger.debug(
-                        f"✅ actuator_status? Go flight! All {len(required_actuators)} actuators received"
-                    )
->>>>>>> 2f28c1c7
         if device_data is None or not device_data.is_complete():
             self.app.logger.debug(f"⏳ Waiting for more data from {resource_id} before scheduling")
             return
