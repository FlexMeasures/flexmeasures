--- conflicted
+++ resolved
@@ -111,22 +111,8 @@
     depending on the FLEXMEASURES_ROOT_VIEW setting.
     """
     default_root_view = root_view = "/dashboard"
-<<<<<<< HEAD
     configs = current_app.config.get("FLEXMEASURES_ROOT_VIEW", [])
     root_view = find_first_applicable_config_entry(configs, "FLEXMEASURES_ROOT_VIEW")
-    if not root_view.startswith("/"):
-        root_view = f"/{root_view}"
-=======
-    root_view_configs = current_app.config.get("FLEXMEASURES_ROOT_VIEW", [])
-    if isinstance(root_view_configs, str):
-        root_view_configs = [root_view_configs]  # ignore: type
-    for root_view_config in root_view_configs:
-        root_view = parse_config_entry_by_account_roles(
-            root_view_config, "FLEXMEASURES_ROOT_VIEW"
-        )
-        if root_view is not None:
-            break
->>>>>>> b493b041
     if root_view in ("", "/", None):
         root_view = default_root_view
     if not root_view.startswith("/"):
