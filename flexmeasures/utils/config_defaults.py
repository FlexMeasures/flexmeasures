--- conflicted
+++ resolved
@@ -117,11 +117,8 @@
     FLEXMEASURES_PLANNING_TTL: timedelta = timedelta(
         days=7
     )  # Time to live for UDI event ids of successful scheduling jobs. Set a negative timedelta to persist forever.
-<<<<<<< HEAD
     FLEXMEASURES_DEFAULT_DATASOURCE: str = "FlexMeasures"
-=======
     FLEXMEASURES_JOB_CACHE_TTL: int = 3600  # Time to live for the job caching keys in seconds. Set a negative timedelta to persist forever.
->>>>>>> cf743125
     FLEXMEASURES_TASK_CHECK_AUTH_TOKEN: Optional[str] = None
     FLEXMEASURES_REDIS_URL: str = "localhost"
     FLEXMEASURES_REDIS_PORT: int = 6379
