--- conflicted
+++ resolved
@@ -41,7 +41,6 @@
         "no-reply@example.com",
     )  # tuple of name and email address
     MAIL_PASSWORD: Optional[str] = None
-    MAIL_MONITORING_RECIPIENTS = None
 
     SECURITY_REGISTERABLE = False
     SECURITY_LOGIN_USER_TEMPLATE = "admin/login_user.html"
@@ -77,14 +76,12 @@
     )
 
     SENTRY_DSN: Optional[str] = None
-<<<<<<< HEAD
-=======
     # Place additional Sentry config here.
     # traces_sample_rate is for performance monitoring across all transactions,
     # you probably want to adjust this.
     FLEXMEASURES_SENTRY_CONFIG: dict = dict(traces_sample_rate=0.33)
->>>>>>> 24cd1efa
-
+    MAIL_MONITORING_RECIPIENTS = None
+    
     FLEXMEASURES_PLATFORM_NAME: str = "FlexMeasures"
     FLEXMEASURES_MODE: str = ""
     FLEXMEASURES_TIMEZONE: str = "Asia/Seoul"
