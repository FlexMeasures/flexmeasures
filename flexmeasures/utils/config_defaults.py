--- conflicted
+++ resolved
@@ -111,26 +111,14 @@
     FLEXMEASURES_LP_SOLVER: str = "appsi_highs"
     FLEXMEASURES_JOB_TTL: timedelta = timedelta(days=1)
     FLEXMEASURES_PLANNING_HORIZON: timedelta = timedelta(days=2)
-<<<<<<< HEAD
     # smallest number divisible by 1-10, which yields pleasant-looking durations for common sensor resolutions
     FLEXMEASURES_MAX_PLANNING_HORIZON: timedelta | int | None = 2520
-=======
-    FLEXMEASURES_MAX_PLANNING_HORIZON: timedelta | int | None = (
-        2520  # smallest number divisible by 1-10, which yields pleasant-looking durations for common sensor resolutions
-    )
->>>>>>> bf6ff0d9
     FLEXMEASURES_PLANNING_TTL: timedelta = timedelta(
         days=7
     )  # Time to live for UDI event ids of successful scheduling jobs. Set a negative timedelta to persist forever.
     FLEXMEASURES_DEFAULT_DATASOURCE: str = "FlexMeasures"
-<<<<<<< HEAD
     # Time to live for the job caching keys in seconds. Set a negative timedelta to persist forever.
     FLEXMEASURES_JOB_CACHE_TTL: int = 3600
-=======
-    FLEXMEASURES_JOB_CACHE_TTL: int = (
-        3600  # Time to live for the job caching keys in seconds. Set a negative timedelta to persist forever.
-    )
->>>>>>> bf6ff0d9
     FLEXMEASURES_TASK_CHECK_AUTH_TOKEN: str | None = None
     FLEXMEASURES_REDIS_URL: str = "localhost"
     FLEXMEASURES_REDIS_PORT: int = 6379
@@ -149,21 +137,11 @@
     FLEXMEASURES_FALLBACK_REDIRECT: bool = False
 
     # Custom sunset switches
-<<<<<<< HEAD
     # if True, sunset endpoints return 410 (Gone) responses; if False, they return 404 (Not Found) responses or will work as before, depending on whether the current FlexMeasures version still contains the endpoint logic
     FLEXMEASURES_API_SUNSET_ACTIVE: bool = False
     FLEXMEASURES_API_SUNSET_DATE: str | None = None  # e.g. 2023-05-01
     # e.g. https://flexmeasures.readthedocs.io/en/latest/api/introduction.html#deprecation-and-sunset
     FLEXMEASURES_API_SUNSET_LINK: str | None = None
-=======
-    FLEXMEASURES_API_SUNSET_ACTIVE: bool = (
-        False  # if True, sunset endpoints return 410 (Gone) responses; if False, they return 404 (Not Found) responses or will work as before, depending on whether the current FlexMeasures version still contains the endpoint logic
-    )
-    FLEXMEASURES_API_SUNSET_DATE: str | None = None  # e.g. 2023-05-01
-    FLEXMEASURES_API_SUNSET_LINK: str | None = (
-        None  # e.g. https://flexmeasures.readthedocs.io/en/latest/api/introduction.html#deprecation-and-sunset
-    )
->>>>>>> bf6ff0d9
 
     # if True, all requests are forced to be via HTTPS.
     FLEXMEASURES_FORCE_HTTPS: bool = False
