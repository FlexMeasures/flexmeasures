--- conflicted
+++ resolved
@@ -2,10 +2,6 @@
 from flask_security.utils import verify_password
 from flask_json import as_json
 from flask_login import current_user
-<<<<<<< HEAD
-from psycopg2.errors import UniqueViolation
-=======
->>>>>>> d788d9d2
 from sqlalchemy.exc import IntegrityError
 
 from flexmeasures import __version__ as flexmeasures_version
@@ -14,9 +10,8 @@
 from flexmeasures.api.common.utils.args_parsing import (
     validation_error_handler,
 )
-from flexmeasures.api.common.responses import invalid_replacement, invalid_sender
+from flexmeasures.api.common.responses import invalid_sender
 from flexmeasures.data.schemas.utils import FMValidationError
-from flexmeasures.utils.error_utils import error_handling_router
 
 # The api blueprint. It is registered with the Flask app (see app.py)
 flexmeasures_api = Blueprint("flexmeasures_api", __name__)
@@ -122,19 +117,4 @@
     v1_2_register_at(app)
     v1_3_register_at(app)
     v2_0_register_at(app)
-    dev_register_at(app)
-
-
-def catch_timed_belief_replacements(error: IntegrityError):
-    """Catch IntegrityErrors due to a UniqueViolation on the TimedBelief primary key.
-
-    Return a more informative message.
-    """
-    if isinstance(error.orig, UniqueViolation) and "timed_belief_pkey" in str(
-        error.orig
-    ):
-        # Some beliefs represented replacements, which was forbidden
-        return invalid_replacement()
-
-    # Forward to our generic error handler
-    return error_handling_router(error)+    dev_register_at(app)