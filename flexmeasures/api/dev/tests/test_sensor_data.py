from flask import url_for
import pytest

from flexmeasures.api.tests.utils import get_auth_token
from flexmeasures.api.dev.tests.utils import make_sensor_data_request_for_gas_sensor


@pytest.mark.parametrize("use_auth", [False, True])
def test_post_sensor_data_bad_auth(client, setup_api_test_data, use_auth):
    """
    Attempt to post sensor data with insufficient or missing auth.
    """
    # the case without auth: authentication will fail
    headers = {"content-type": "application/json"}
    if use_auth:
        # in this case, we successfully authenticate,
        # but fail authorization (no admin or MDC role)
        headers["Authorization"] = get_auth_token(
            client, "test_dummy_user_3@seita.nl", "testtest"
        )

    post_data_response = client.post(
        url_for("post_sensor_data"),
        headers=headers,
    )
    print("Server responded with:\n%s" % post_data_response.data)
    if use_auth:
        assert post_data_response.status_code == 403
    else:
        assert post_data_response.status_code == 401


@pytest.mark.parametrize(
    "request_field, new_value, error_field, error_text",
    [
        ("start", "2021-06-07T00:00:00", "start", "Not a valid aware datetime"),
        (
            "duration",
            "PT30M",
            "_schema",
            "Resolution of 0:05:00 is incompatible",
        ),  # downsampling not supported
        ("sensor", "ea1.2021-01.io.flexmeasures:fm1.666", "sensor", "doesn't exist"),
        ("unit", "m", "_schema", "Required unit"),
        ("type", "GetSensorDataRequest", "type", "Must be one of"),
    ],
)
def test_post_invalid_sensor_data(
    client, setup_api_test_data, request_field, new_value, error_field, error_text
):
    post_data = make_sensor_data_request_for_gas_sensor()
    post_data[request_field] = new_value
    # this guy is allowed to post sensorData
    auth_token = get_auth_token(client, "test_prosumer_user@seita.nl", "testtest")
    response = client.post(
        url_for("post_sensor_data"),
        json=post_data,
        headers={"Authorization": auth_token},
    )
    print(response.json)
    assert response.status_code == 422
    assert error_text in response.json["message"]["json"][error_field][0]


def test_post_sensor_data_twice(client, setup_api_test_data):
    auth_token = get_auth_token(client, "test_prosumer_user@seita.nl", "testtest")
<<<<<<< HEAD
    post_data = make_sensor_data_request()
=======
    post_data = make_sensor_data_request_for_gas_sensor()
>>>>>>> d788d9d2

    # Check that 1st time posting the data succeeds
    response = client.post(
        url_for("post_sensor_data"),
        json=post_data,
        headers={"Authorization": auth_token},
    )
    assert response.status_code == 200

    # Check that 2nd time posting the same data succeeds informatively
    response = client.post(
        url_for("post_sensor_data"),
        json=post_data,
        headers={"Authorization": auth_token},
    )
    print(response.json)
    assert response.status_code == 200
    assert "data has already been received" in response.json["message"]

    # Check that replacing data fails informatively
    post_data["values"][0] = 100
    response = client.post(
        url_for("post_sensor_data"),
        json=post_data,
        headers={"Authorization": auth_token},
    )
    print(response.json)
    assert response.status_code == 403
    assert "data represents a replacement" in response.json["message"]<|MERGE_RESOLUTION|>--- conflicted
+++ resolved
@@ -64,11 +64,7 @@
 
 def test_post_sensor_data_twice(client, setup_api_test_data):
     auth_token = get_auth_token(client, "test_prosumer_user@seita.nl", "testtest")
-<<<<<<< HEAD
-    post_data = make_sensor_data_request()
-=======
     post_data = make_sensor_data_request_for_gas_sensor()
->>>>>>> d788d9d2
 
     # Check that 1st time posting the data succeeds
     response = client.post(
