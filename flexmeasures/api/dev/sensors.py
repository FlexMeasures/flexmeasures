import json
import warnings

from flask_classful import FlaskView, route
from flask_security import current_user
from marshmallow import fields
from webargs.flaskparser import use_kwargs
from werkzeug.exceptions import abort
from sqlalchemy import select

from flexmeasures.data import db
from flexmeasures.auth.policy import ADMIN_ROLE, ADMIN_READER_ROLE
from flexmeasures.auth.decorators import permission_required_for_context
from flexmeasures.data.schemas import (
    AssetIdField,
    AwareDateTimeField,
    DurationField,
    SensorIdField,
)
from flexmeasures.data.models.generic_assets import GenericAsset
from flexmeasures.data.models.time_series import Sensor
from flexmeasures.data.services.annotations import prepare_annotations_for_chart
from flexmeasures.ui.utils.view_utils import set_session_variables


class SensorAPI(FlaskView):
    """
    This view exposes sensor attributes through API endpoints under development.
    These endpoints are not yet part of our official API, but support the FlexMeasures UI.
    """

    route_base = "/sensor"

    @route("/<id>/chart/")
    @use_kwargs(
        {"sensor": SensorIdField(data_key="id")},
        location="path",
    )
    @use_kwargs(
        {
            "event_starts_after": AwareDateTimeField(format="iso", required=False),
            "event_ends_before": AwareDateTimeField(format="iso", required=False),
            "beliefs_after": AwareDateTimeField(format="iso", required=False),
            "beliefs_before": AwareDateTimeField(format="iso", required=False),
            "include_data": fields.Boolean(required=False),
            "include_sensor_annotations": fields.Boolean(required=False),
            "include_asset_annotations": fields.Boolean(required=False),
            "include_account_annotations": fields.Boolean(required=False),
            "dataset_name": fields.Str(required=False),
            "chart_type": fields.Str(required=False),
            "height": fields.Str(required=False),
            "width": fields.Str(required=False),
        },
        location="query",
    )
    @permission_required_for_context("read", ctx_arg_name="sensor")
    def get_chart(self, id: int, sensor: Sensor, **kwargs):
        """GET from /sensor/<id>/chart

        .. :quickref: Chart; Download a chart with time series

        **Optional fields**

        - "event_starts_after" (see the `timely-beliefs documentation <https://github.com/SeitaBV/timely-beliefs/blob/main/timely_beliefs/docs/timing.md/#events-and-sensors>`_)
        - "event_ends_before" (see the `timely-beliefs documentation <https://github.com/SeitaBV/timely-beliefs/blob/main/timely_beliefs/docs/timing.md/#events-and-sensors>`_)
        - "beliefs_after" (see the `timely-beliefs documentation <https://github.com/SeitaBV/timely-beliefs/blob/main/timely_beliefs/docs/timing.md/#events-and-sensors>`_)
        - "beliefs_before" (see the `timely-beliefs documentation <https://github.com/SeitaBV/timely-beliefs/blob/main/timely_beliefs/docs/timing.md/#events-and-sensors>`_)
        - "include_data" (if true, chart specs include the data; if false, use the `GET /api/dev/sensor/(id)/chart_data/ <../api/dev.html#get--api-dev-sensor-(id)-chart_data->`_ endpoint to fetch data)
        - "chart_type" (currently 'bar_chart' and 'daily_heatmap' are supported types)
        - "width" (an integer number of pixels; without it, the chart will be scaled to the full width of the container (hint: use ``<div style="width: 100%;">`` to set a div width to 100%)
        - "height" (an integer number of pixels; without it, FlexMeasures sets a default, currently 300)
        """
        # Store selected time range and chart type as session variables, for a consistent UX across UI page loads
        set_session_variables("event_starts_after", "event_ends_before", "chart_type")
        return json.dumps(sensor.chart(**kwargs))

    @route("/<id>/chart_data/")
    @use_kwargs(
        {"sensor": SensorIdField(data_key="id")},
        location="path",
    )
    @use_kwargs(
        {
            "event_starts_after": AwareDateTimeField(format="iso", required=False),
            "event_ends_before": AwareDateTimeField(format="iso", required=False),
            "beliefs_after": AwareDateTimeField(format="iso", required=False),
            "beliefs_before": AwareDateTimeField(format="iso", required=False),
            "resolution": DurationField(required=False),
            "most_recent_beliefs_only": fields.Boolean(required=False, default=True),
        },
        location="query",
    )
    @permission_required_for_context("read", ctx_arg_name="sensor")
    def get_chart_data(self, id: int, sensor: Sensor, **kwargs):
        """GET from /sensor/<id>/chart_data

        .. :quickref: Chart; Download time series for use in charts

        Data for use in charts (in case you have the chart specs already).

        **Optional fields**

        - "event_starts_after" (see the `timely-beliefs documentation <https://github.com/SeitaBV/timely-beliefs/blob/main/timely_beliefs/docs/timing.md/#events-and-sensors>`_)
        - "event_ends_before" (see the `timely-beliefs documentation <https://github.com/SeitaBV/timely-beliefs/blob/main/timely_beliefs/docs/timing.md/#events-and-sensors>`_)
        - "beliefs_after" (see the `timely-beliefs documentation <https://github.com/SeitaBV/timely-beliefs/blob/main/timely_beliefs/docs/timing.md/#events-and-sensors>`_)
        - "beliefs_before" (see the `timely-beliefs documentation <https://github.com/SeitaBV/timely-beliefs/blob/main/timely_beliefs/docs/timing.md/#events-and-sensors>`_)
        - "resolution" (see :ref:`resolutions`)
        - "most_recent_beliefs_only" (if true, returns the most recent belief for each event; if false, returns each belief for each event; defaults to true)
        """
        return sensor.search_beliefs(as_json=True, **kwargs)

    @route("/<id>/chart_annotations/")
    @use_kwargs(
        {"sensor": SensorIdField(data_key="id")},
        location="path",
    )
    @use_kwargs(
        {
            "event_starts_after": AwareDateTimeField(format="iso", required=False),
            "event_ends_before": AwareDateTimeField(format="iso", required=False),
            "beliefs_after": AwareDateTimeField(format="iso", required=False),
            "beliefs_before": AwareDateTimeField(format="iso", required=False),
        },
        location="query",
    )
    @permission_required_for_context("read", ctx_arg_name="sensor")
    def get_chart_annotations(self, id: int, sensor: Sensor, **kwargs):
        """GET from /sensor/<id>/chart_annotations

        .. :quickref: Chart; Download annotations for use in charts

        Annotations for use in charts (in case you have the chart specs already).
        """
        event_starts_after = kwargs.get("event_starts_after", None)
        event_ends_before = kwargs.get("event_ends_before", None)
        df = sensor.generic_asset.search_annotations(
            annotations_after=event_starts_after,
            annotations_before=event_ends_before,
            as_frame=True,
        )

        # Wrap and stack annotations
        df = prepare_annotations_for_chart(df)

        # Return JSON records
        df = df.reset_index()
        df["source"] = df["source"].astype(str)
        return df.to_json(orient="records")

    @route("/<id>/")
    @use_kwargs(
        {"sensor": SensorIdField(data_key="id")},
        location="path",
    )
    @permission_required_for_context("read", ctx_arg_name="sensor")
    def get(self, id: int, sensor: Sensor):
        """GET from /sensor/<id>

        .. :quickref: Chart; Download sensor attributes for use in charts
        """
        attributes = ["name", "timezone", "timerange"]
        return {attr: getattr(sensor, attr) for attr in attributes}


class AssetAPI(FlaskView):
    """
    This view exposes asset attributes through API endpoints under development.
    These endpoints are not yet part of our official API, but support the FlexMeasures UI.
    """

    route_base = "/asset"

    @route("/<id>/")
    @use_kwargs(
        {"asset": AssetIdField(data_key="id")},
        location="path",
    )
    @permission_required_for_context("read", ctx_arg_name="asset")
    def get(self, id: int, asset: GenericAsset):
        """GET from /asset/<id>

        .. :quickref: Chart; Download asset attributes for use in charts
        """
        attributes = ["name", "timezone", "timerange_of_sensors_to_show"]
        return {attr: getattr(asset, attr) for attr in attributes}


def get_sensor_or_abort(id: int) -> Sensor:
    """
    Util function to help the GET requests. Will be obsolete..
    """
    warnings.warn(
        "Util function will be deprecated. Switch to using SensorIdField to suppress this warning.",
        FutureWarning,
    )
<<<<<<< HEAD
    sensor = db.session.execute(
        select(Sensor).filter(Sensor.id == id)
    ).scalar_one_or_none()
=======
    sensor = db.session.get(Sensor, id)
>>>>>>> 071a4de2
    if sensor is None:
        raise abort(404, f"Sensor {id} not found")
    if not (
        current_user.has_role(ADMIN_ROLE)
        or current_user.has_role(ADMIN_READER_ROLE)
        or sensor.generic_asset.owner is None  # public
        or sensor.generic_asset.owner == current_user.account  # private but authorized
    ):
        raise abort(403)
    return sensor<|MERGE_RESOLUTION|>--- conflicted
+++ resolved
@@ -193,13 +193,7 @@
         "Util function will be deprecated. Switch to using SensorIdField to suppress this warning.",
         FutureWarning,
     )
-<<<<<<< HEAD
-    sensor = db.session.execute(
-        select(Sensor).filter(Sensor.id == id)
-    ).scalar_one_or_none()
-=======
     sensor = db.session.get(Sensor, id)
->>>>>>> 071a4de2
     if sensor is None:
         raise abort(404, f"Sensor {id} not found")
     if not (
