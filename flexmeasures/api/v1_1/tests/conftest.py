from typing import List
import pytest
from datetime import timedelta

import isodate
from flask_security import SQLAlchemySessionUserDatastore
from flask_security.utils import hash_password

from flexmeasures.data.models.assets import Power
from flexmeasures.data.models.data_sources import DataSource
from flexmeasures.data.services.users import create_user


@pytest.fixture(scope="module")
def setup_api_test_data(db, setup_roles_users, add_market_prices):
    """
    Set up data for API v1.1 tests.
    """
    print("Setting up data for API v1.1 tests on %s" % db.engine)

    from flexmeasures.data.models.user import User, Role
    from flexmeasures.data.models.assets import Asset, AssetType

    user_datastore = SQLAlchemySessionUserDatastore(db.session, User, Role)

    # Create a user without proper registration as a data source
    user = user_datastore.create_user(
        username="test user with improper registration",
        email="test_improper_user@seita.nl",
        password=hash_password("testtest"),
    )
    role = user_datastore.find_role("Prosumer")
    user_datastore.add_role_to_user(user, role)

    # Create a test user without a USEF role
    create_user(
        username="test user without roles",
        email="test_user@seita.nl",
        password=hash_password("testtest"),
    )

    # Create 3 test assets for the test_prosumer user
    test_prosumer = setup_roles_users["Test Prosumer"]
    test_asset_type = AssetType(name="test-type")
    db.session.add(test_asset_type)
    asset_names = ["CS 1", "CS 2", "CS 3"]
    assets: List[Asset] = []
    for asset_name in asset_names:
        asset = Asset(
            name=asset_name,
            asset_type_name="test-type",
            event_resolution=timedelta(minutes=15),
            capacity_in_mw=1,
            latitude=100,
            longitude=100,
            unit="MW",
        )
        asset.owner = test_prosumer
        assets.append(asset)
        db.session.add(asset)

    # Add power forecasts to the assets
    cs_1 = Asset.query.filter(Asset.name == "CS 1").one_or_none()
    cs_2 = Asset.query.filter(Asset.name == "CS 2").one_or_none()
    cs_3 = Asset.query.filter(Asset.name == "CS 3").one_or_none()
    data_source = DataSource.query.filter(
        DataSource.user == test_prosumer
    ).one_or_none()
    power_forecasts = []
    for i in range(6):
        p_1 = Power(
            datetime=isodate.parse_datetime("2015-01-01T00:00:00Z")
            + timedelta(minutes=15 * i),
            horizon=timedelta(hours=6),
            value=(300 + i) * -1,
            asset_id=cs_1.id,
            data_source_id=data_source.id,
        )
        p_2 = Power(
            datetime=isodate.parse_datetime("2015-01-01T00:00:00Z")
            + timedelta(minutes=15 * i),
            horizon=timedelta(hours=6),
            value=(300 - i) * -1,
            asset_id=cs_2.id,
            data_source_id=data_source.id,
        )
        p_3 = Power(
            datetime=isodate.parse_datetime("2015-01-01T00:00:00Z")
            + timedelta(minutes=15 * i),
            horizon=timedelta(hours=6),
            value=(0 + i) * -1,
            asset_id=cs_3.id,
            data_source_id=data_source.id,
        )
        power_forecasts.append(p_1)
        power_forecasts.append(p_2)
        power_forecasts.append(p_3)
    db.session.bulk_save_objects(power_forecasts)

<<<<<<< HEAD
    print("Done setting up data for API v1.1 tests")
=======
    add_weather_sensors(db)

    print("Done setting up data for API v1.1 tests")


@pytest.fixture(scope="function")
def setup_fresh_api_v1_1_test_data(
    fresh_db, setup_roles_users_fresh_db, setup_markets_fresh_db
):
    return fresh_db


def add_weather_sensors(db):
    """ Create 2 weather sensors """

    from flexmeasures.data.models.weather import WeatherSensor, WeatherSensorType

    test_sensor_type = WeatherSensorType(name="wind_speed")
    db.session.add(test_sensor_type)
    sensor = WeatherSensor(
        name="wind_speed_sensor",
        weather_sensor_type_name="wind_speed",
        event_resolution=timedelta(minutes=5),
        latitude=33.4843866,
        longitude=126,
        unit="m/s",
    )
    db.session.add(sensor)

    test_sensor_type = WeatherSensorType(name="temperature")
    db.session.add(test_sensor_type)
    sensor = WeatherSensor(
        name="temperature_sensor",
        weather_sensor_type_name="temperature",
        event_resolution=timedelta(minutes=5),
        latitude=33.4843866,
        longitude=126,
        unit="°C",
    )
    db.session.add(sensor)
>>>>>>> 8e94505a
<|MERGE_RESOLUTION|>--- conflicted
+++ resolved
@@ -97,11 +97,6 @@
         power_forecasts.append(p_3)
     db.session.bulk_save_objects(power_forecasts)
 
-<<<<<<< HEAD
-    print("Done setting up data for API v1.1 tests")
-=======
-    add_weather_sensors(db)
-
     print("Done setting up data for API v1.1 tests")
 
 
@@ -109,35 +104,4 @@
 def setup_fresh_api_v1_1_test_data(
     fresh_db, setup_roles_users_fresh_db, setup_markets_fresh_db
 ):
-    return fresh_db
-
-
-def add_weather_sensors(db):
-    """ Create 2 weather sensors """
-
-    from flexmeasures.data.models.weather import WeatherSensor, WeatherSensorType
-
-    test_sensor_type = WeatherSensorType(name="wind_speed")
-    db.session.add(test_sensor_type)
-    sensor = WeatherSensor(
-        name="wind_speed_sensor",
-        weather_sensor_type_name="wind_speed",
-        event_resolution=timedelta(minutes=5),
-        latitude=33.4843866,
-        longitude=126,
-        unit="m/s",
-    )
-    db.session.add(sensor)
-
-    test_sensor_type = WeatherSensorType(name="temperature")
-    db.session.add(test_sensor_type)
-    sensor = WeatherSensor(
-        name="temperature_sensor",
-        weather_sensor_type_name="temperature",
-        event_resolution=timedelta(minutes=5),
-        latitude=33.4843866,
-        longitude=126,
-        unit="°C",
-    )
-    db.session.add(sensor)
->>>>>>> 8e94505a
+    return fresh_db