"""Useful test messages"""
<<<<<<< HEAD
from typing import Optional, Dict, Any, Union
=======
from typing import Optional, Dict, List, Any
>>>>>>> 8e94505a
from datetime import timedelta
from isodate import duration_isoformat, parse_duration, parse_datetime

import pandas as pd
from numpy import tile
from rq.job import Job
from flask import current_app

from flexmeasures.api.common.schemas.sensors import SensorField
from flexmeasures.data.models.markets import Market, Price


def message_for_get_prognosis(
    invalid_horizon=False,
    rolling_horizon=False,
    with_prior=False,
    no_data=False,
    no_resolution=False,
    single_connection=False,
    timezone_alternative=False,
) -> dict:
    message = {
        "type": "GetPrognosisRequest",
        "start": "2015-01-01T00:00:00Z",
        "duration": "PT1H30M",
        "horizon": "PT6H",
        "resolution": "PT15M",
        "connections": ["CS 1", "CS 2", "CS 3"],
        "unit": "MW",
    }
    if invalid_horizon:
        message["horizon"] = "T6H"
    elif rolling_horizon:
        message[
            "horizon"
        ] = "R/PT6H"  # with or without R/ shouldn't matter: both are interpreted as rolling horizons
    if with_prior:
        message["prior"] = ("2015-03-01T00:00:00Z",)
    if no_data:
        message["start"] = ("2010-01-01T00:00:00Z",)
    if no_resolution:
        message.pop("resolution", None)
    if single_connection:
        message["connection"] = message["connections"][0]
        message.pop("connections", None)
    if timezone_alternative:
        message["start"] = ("2015-01-01T00:00:00+00:00",)
    return message


def message_for_post_price_data(
    tile_n: int = 1,
    compress_n: int = 1,
    duration: Optional[Union[timedelta, str]] = None,
    invalid_unit: bool = False,
) -> dict:
    """
    The default message has 24 hourly values.

    :param tile_n:       Tile the price profile back to back to obtain price data for n days (default = 1).
    :param compress_n:   Compress the price profile to obtain price data with a coarser resolution (default = 1),
                         e.g. compress=4 leads to a resolution of 4 hours.
    :param duration:     timedelta or iso8601 string
                         Set a duration explicitly to obtain price data with a coarser or finer resolution
                         (the default is equal to 24 hours * tile_n),
                         e.g. (assuming tile_n=1) duration=timedelta(hours=6) leads to a resolution of 15 minutes,
                         and duration=timedelta(hours=48) leads to a resolution of 2 hours.
    :param invalid_unit: Choose an invalid unit for the test market (epex_da).
    """
    message = {
        "type": "PostPriceDataRequest",
        "market": "ea1.2018-06.localhost:epex_da",
        "values": tile(
            [
                52.37,
                51.14,
                49.09,
                48.35,
                48.47,
                49.98,
                58.7,
                67.76,
                69.21,
                70.26,
                70.46,
                70,
                70.7,
                70.41,
                70,
                64.53,
                65.92,
                69.72,
                70.51,
                75.49,
                70.35,
                70.01,
                66.98,
                58.61,
            ],
            tile_n,
        ).tolist(),
        "start": "2021-01-06T00:00:00+01:00",
        "duration": duration_isoformat(timedelta(hours=24 * tile_n)),
        "horizon": duration_isoformat(timedelta(hours=11 + 24 * tile_n)),
        "unit": "EUR/MWh",
    }
    if duration is not None:
        message["duration"] = (
            duration_isoformat(duration)
            if isinstance(duration, timedelta)
            else duration
        )
    if compress_n > 1:
        message["values"] = message["values"][::compress_n]
    if invalid_unit:
        message["unit"] = "KRW/kWh"  # That is, an invalid unit for EPEX SPOT.
    return message


def message_for_post_weather_data(
    invalid_unit: bool = False, temperature: bool = False, as_forecasts: bool = True
) -> dict:
    message: Dict[str, Any] = {
        "type": "PostWeatherDataRequest",
        "groups": [
            {
                "sensor": "ea1.2018-06.localhost:wind_speed:33.4843866:126",
                "values": [20.04, 20.23, 20.41, 20.51, 20.55, 20.57],
            }
        ],
        "start": "2015-01-01T15:00:00+09:00",
        "duration": "PT30M",
        "horizon": "PT3H",
        "unit": "m/s",
    }
    if temperature:
        message["groups"][0][
            "sensor"
        ] = "ea1.2018-06.localhost:temperature:33.4843866:126"
        if not invalid_unit:
            message["unit"] = "°C"  # Right unit for temperature
    elif invalid_unit:
        message["unit"] = "°C"  # Wrong unit for wind speed
    if not as_forecasts:
        message["horizon"] = "PT0H"  # weather measurements
    return message


def verify_prices_in_db(post_message, values, db, swapped_sign: bool = False):
    """util method to verify that price data ended up in the database"""
    start = parse_datetime(post_message["start"])
    end = start + parse_duration(post_message["duration"])
    horizon = parse_duration(post_message["horizon"])
    market = SensorField("market", "fm0").deserialize(post_message["market"])
    resolution = market.event_resolution
    query = (
        db.session.query(Price.value, Price.horizon)
        .filter((Price.datetime > start - resolution) & (Price.datetime < end))
        .filter(Price.horizon == horizon - (end - (Price.datetime + resolution)))
        .join(Market)
        .filter(Market.name == market.name)
    )
    df = pd.DataFrame(
        query.all(), columns=[col["name"] for col in query.column_descriptions]
    )
    if swapped_sign:
        df["value"] = -df["value"]
    assert df.value.tolist() == values


def get_forecasting_jobs(timed_value_type: str) -> List[Job]:
    return [
        job
        for job in current_app.queues["forecasting"].jobs
        if job.kwargs["timed_value_type"] == timed_value_type
    ]<|MERGE_RESOLUTION|>--- conflicted
+++ resolved
@@ -1,9 +1,5 @@
 """Useful test messages"""
-<<<<<<< HEAD
-from typing import Optional, Dict, Any, Union
-=======
-from typing import Optional, Dict, List, Any
->>>>>>> 8e94505a
+from typing import Optional, Dict, Any, List, Union
 from datetime import timedelta
 from isodate import duration_isoformat, parse_duration, parse_datetime
 
