from typing import Tuple, Union
from datetime import timedelta

from flask import current_app
from flask_json import as_json
from flask_security import current_user

from flexmeasures.utils.entity_address_utils import (
    parse_entity_address,
    EntityAddressException,
)
from flexmeasures.api.common.responses import (
    invalid_domain,
    invalid_unit,
    unrecognized_market,
<<<<<<< HEAD
    ResponseTuple,
=======
    invalid_horizon,
>>>>>>> 8e94505a
)
from flexmeasures.api.common.utils.api_utils import (
    save_to_db,
)
from flexmeasures.api.common.utils.validators import (
    type_accepted,
    units_accepted,
    unit_required,
    assets_required,
    optional_user_sources_accepted,
    post_data_checked_for_required_resolution,
    get_data_downsampling_allowed,
    optional_horizon_accepted,
    optional_prior_accepted,
    period_required,
    values_required,
    valid_sensor_units,
)
from flexmeasures.api.v1.implementations import (
    collect_connection_and_value_groups,
    create_connection_and_value_groups,
)
from flexmeasures.api.common.utils.api_utils import get_weather_sensor_by
from flexmeasures.data.models.data_sources import get_or_create_source
from flexmeasures.data.models.markets import Market, Price
from flexmeasures.data.models.weather import Weather
from flexmeasures.data.services.resources import get_assets
from flexmeasures.data.services.forecasting import create_forecasting_jobs


@as_json
def get_connection_response():

    # Look up Asset objects
    user_assets = get_assets()

    # Return entity addresses of assets
    message = dict(connections=[asset.entity_address for asset in user_assets])
    if current_app.config.get("FLEXMEASURES_MODE", "") == "play":
        message["names"] = [asset.name for asset in user_assets]
    else:
        message["names"] = [asset.display_name for asset in user_assets]

    return message


@type_accepted("PostPriceDataRequest")
@units_accepted("price", "EUR/MWh", "KRW/kWh")
@assets_required("market")
@optional_horizon_accepted(infer_missing=True, accept_repeating_interval=True)
@values_required
@period_required
@post_data_checked_for_required_resolution("market", "fm0")
def post_price_data_response(
    unit,
    generic_asset_name_groups,
    horizon,
    rolling,
    value_groups,
    start,
    duration,
    resolution,
):

    current_app.logger.info("POSTING PRICE DATA")

    data_source = get_or_create_source(current_user)
    prices = []
    forecasting_jobs = []
    for market_group, value_group in zip(generic_asset_name_groups, value_groups):
        for market in market_group:

            # Parse the entity address
            try:
                ea = parse_entity_address(market, entity_type="market", fm_scheme="fm0")
            except EntityAddressException as eae:
                return invalid_domain(str(eae))
            market_name = ea["market_name"]

            # Look for the Market object
            market = Market.query.filter(Market.name == market_name).one_or_none()
            if market is None:
                return unrecognized_market(market_name)
            elif unit != market.unit:
                return invalid_unit("%s prices" % market.display_name, [market.unit])

            # Create new Price objects
            for j, value in enumerate(value_group):
                dt = start + j * duration / len(value_group)
                if rolling:
                    h = horizon
                else:  # Deduct the difference in end times of the individual timeslot and the timeseries duration
                    h = horizon - (
                        (start + duration) - (dt + duration / len(value_group))
                    )
                p = Price(
                    datetime=dt,
                    value=value,
                    horizon=h,
                    market_id=market.id,
                    data_source_id=data_source.id,
                )
                prices.append(p)

            # Make forecasts, but not in play mode. Price forecasts (horizon>0) can still lead to other price forecasts,
            # by the way, due to things like day-ahead markets.
            if current_app.config.get("FLEXMEASURES_MODE", "") != "play":
                # Forecast 24 and 48 hours ahead for at most the last 24 hours of posted price data
                forecasting_jobs = create_forecasting_jobs(
                    "Price",
                    market.id,
                    max(start, start + duration - timedelta(hours=24)),
                    start + duration,
                    resolution=duration / len(value_group),
                    horizons=[timedelta(hours=24), timedelta(hours=48)],
                    enqueue=False,  # will enqueue later, only if we successfully saved prices
                )

    return save_to_db(prices, forecasting_jobs)


@type_accepted("PostWeatherDataRequest")
@unit_required
@assets_required("sensor")
@optional_horizon_accepted(infer_missing=True, accept_repeating_interval=True)
@values_required
@period_required
@post_data_checked_for_required_resolution("weather_sensor", "fm0")
def post_weather_data_response(  # noqa: C901
    unit,
    generic_asset_name_groups,
    horizon,
    rolling,
    value_groups,
    start,
    duration,
    resolution,
):

    current_app.logger.info("POSTING WEATHER DATA")

    data_source = get_or_create_source(current_user)
    weather_measurements = []
    forecasting_jobs = []
    for sensor_group, value_group in zip(generic_asset_name_groups, value_groups):
        for sensor in sensor_group:

            # Parse the entity address
            try:
                ea = parse_entity_address(
                    sensor, entity_type="weather_sensor", fm_scheme="fm0"
                )
            except EntityAddressException as eae:
                return invalid_domain(str(eae))
            weather_sensor_type_name = ea["weather_sensor_type_name"]
            latitude = ea["latitude"]
            longitude = ea["longitude"]

            # Check whether the unit is valid for this sensor type (e.g. no m/s allowed for temperature data)
            accepted_units = valid_sensor_units(weather_sensor_type_name)
            if unit not in accepted_units:
                return invalid_unit(weather_sensor_type_name, accepted_units)

            weather_sensor = get_weather_sensor_by(
                weather_sensor_type_name, latitude, longitude
            )
            if type(weather_sensor) == ResponseTuple:
                # Error message telling the user about the nearest weather sensor they can post to
                return weather_sensor

            # Create new Weather objects
            for j, value in enumerate(value_group):
                dt = start + j * duration / len(value_group)
                if rolling:
                    h = horizon
                else:  # Deduct the difference in end times of the individual timeslot and the timeseries duration
                    h = horizon - (
                        (start + duration) - (dt + duration / len(value_group))
                    )
                w = Weather(
                    datetime=dt,
                    value=value,
                    horizon=h,
                    sensor_id=weather_sensor.id,
                    data_source_id=data_source.id,
                )
                weather_measurements.append(w)

            # make forecasts, but only if the sent-in values are not forecasts themselves (and also not in play)
            if current_app.config.get(
                "FLEXMEASURES_MODE", ""
            ) != "play" and horizon <= timedelta(
                hours=0
            ):  # Todo: replace 0 hours with whatever the moment of switching from ex-ante to ex-post is for this generic asset
                forecasting_jobs.extend(
                    create_forecasting_jobs(
                        "Weather",
                        weather_sensor.id,
                        start,
                        start + duration,
                        resolution=duration / len(value_group),
                        enqueue=False,  # will enqueue later, only if we successfully saved weather measurements
                    )
                )

    return save_to_db(weather_measurements, forecasting_jobs)


@type_accepted("GetPrognosisRequest")
@units_accepted("power", "MW")
@assets_required("connection")
@optional_user_sources_accepted()
@optional_horizon_accepted(infer_missing=False, accept_repeating_interval=True)
@optional_prior_accepted(infer_missing=False)
@period_required
@get_data_downsampling_allowed("connection", "fm0")
@as_json
def get_prognosis_response(
    unit,
    resolution,
    generic_asset_name_groups,
    horizon,
    prior,
    start,
    duration,
    user_source_ids,
) -> Union[dict, Tuple[dict, int]]:

    # Any prognosis made at least <horizon> before the fact
    belief_horizon_window = (horizon, None)

    # Any prognosis made at least before <prior>
    belief_time_window = (None, prior)

    # Check the user's intention first, fall back to schedules, then forecasts, then other data from script
    source_types = ["user", "scheduling script", "forecasting script", "script"]

    return collect_connection_and_value_groups(
        unit,
        resolution,
        belief_horizon_window,
        belief_time_window,
        start,
        duration,
        generic_asset_name_groups,
        user_source_ids,
        source_types,
    )


@type_accepted("PostPrognosisRequest")
@units_accepted("power", "MW")
@assets_required("connection")
@values_required
@optional_horizon_accepted(
    ex_post=False, infer_missing=False, accept_repeating_interval=True
)
@period_required
@post_data_checked_for_required_resolution("connection", "fm0")
@as_json
def post_prognosis_response(
    unit,
    generic_asset_name_groups,
    value_groups,
    horizon,
    rolling,
    start,
    duration,
    resolution,
) -> Union[dict, Tuple[dict, int]]:
    """
    Store the new power values for each asset.
    """

    if horizon is None:
        # API versions before v2.0 cannot handle a missing horizon, because there is no prior
        extra_info = "Please specify the horizon field using an ISO 8601 duration (such as 'PT24H')."
        return invalid_horizon(extra_info)

    return create_connection_and_value_groups(
        unit, generic_asset_name_groups, value_groups, horizon, rolling, start, duration
    )<|MERGE_RESOLUTION|>--- conflicted
+++ resolved
@@ -13,11 +13,8 @@
     invalid_domain,
     invalid_unit,
     unrecognized_market,
-<<<<<<< HEAD
     ResponseTuple,
-=======
     invalid_horizon,
->>>>>>> 8e94505a
 )
 from flexmeasures.api.common.utils.api_utils import (
     save_to_db,
