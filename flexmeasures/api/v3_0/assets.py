--- conflicted
+++ resolved
@@ -1,11 +1,7 @@
 from __future__ import annotations
-<<<<<<< HEAD
-
+import json
 from datetime import datetime, timedelta
 from http import HTTPStatus
-=======
->>>>>>> e8e2eea3
-import json
 from humanize import naturaldelta
 
 from flask import current_app, request
@@ -13,15 +9,11 @@
 from flask_login import current_user
 from flask_security import auth_required
 from flask_json import as_json
-<<<<<<< HEAD
+from flask_sqlalchemy.pagination import SelectPagination
+
 from marshmallow import fields, ValidationError
-=======
-from flask_sqlalchemy.pagination import SelectPagination
-
-from marshmallow import fields
 import marshmallow.validate as validate
 
->>>>>>> e8e2eea3
 from webargs.flaskparser import use_kwargs, use_args
 from sqlalchemy import select, delete, func, or_
 
@@ -34,28 +26,22 @@
 from flexmeasures.data.models.user import Account
 from flexmeasures.data.models.audit_log import AssetAuditLog
 from flexmeasures.data.models.generic_assets import GenericAsset
-<<<<<<< HEAD
+from flexmeasures.data.queries.generic_assets import query_assets_by_search_terms
+from flexmeasures.data.schemas import AwareDateTimeField
 from flexmeasures.data.schemas.generic_assets import (
     GenericAssetSchema as AssetSchema,
     GenericAssetIdField as AssetIdField,
 )
 from flexmeasures.data.schemas.scheduling import AssetTriggerSchema
-from flexmeasures.data.schemas.times import AwareDateTimeField
 from flexmeasures.data.services.scheduling import (
     create_sequential_scheduling_job,
 )
-=======
-from flexmeasures.data.queries.generic_assets import query_assets_by_search_terms
-from flexmeasures.data.schemas import AwareDateTimeField
-from flexmeasures.data.schemas.generic_assets import GenericAssetSchema as AssetSchema
-from flexmeasures.api.common.schemas.generic_assets import AssetIdField
-from flexmeasures.api.common.schemas.search import SearchFilterField
->>>>>>> e8e2eea3
-from flexmeasures.api.common.schemas.users import AccountIdField
 from flexmeasures.api.common.responses import (
     invalid_flex_config,
     request_processed,
 )
+from flexmeasures.api.common.schemas.search import SearchFilterField
+from flexmeasures.api.common.schemas.users import AccountIdField
 from flexmeasures.utils.coding_utils import flatten_unique
 from flexmeasures.ui.utils.view_utils import clear_session, set_session_variables
 from flexmeasures.auth.policy import check_access
@@ -664,9 +650,255 @@
 
         Data for use in charts (in case you have the chart specs already).
         """
-<<<<<<< HEAD
-        sensors = flatten_unique(asset.sensors_to_show)
+        sensors = flatten_unique(asset.validate_sensors_to_show())
         return asset.search_beliefs(sensors=sensors, as_json=True, **kwargs)
+
+    @route("/<id>/auditlog")
+    @use_kwargs(
+        {"asset": AssetIdField(data_key="id")},
+        location="path",
+    )
+    @permission_required_for_context("read", ctx_arg_name="asset")
+    @use_kwargs(
+        {
+            "page": fields.Int(
+                required=False, validate=validate.Range(min=1), load_default=1
+            ),
+            "per_page": fields.Int(
+                required=False, validate=validate.Range(min=1), load_default=10
+            ),
+            "filter": SearchFilterField(required=False, load_default=None),
+            "sort_by": fields.Str(
+                required=False,
+                load_default=None,
+                validate=validate.OneOf(["event_datetime"]),
+            ),
+            "sort_dir": fields.Str(
+                required=False,
+                load_default=None,
+                validate=validate.OneOf(["asc", "desc"]),
+            ),
+        },
+        location="query",
+    )
+    @as_json
+    def auditlog(
+        self,
+        id: int,
+        asset: GenericAsset,
+        page: int | None = None,
+        per_page: int | None = None,
+        filter: list[str] | None = None,
+        sort_by: str | None = None,
+        sort_dir: str | None = None,
+    ):
+        """API endpoint to get history of asset related actions.
+
+        The endpoint is paginated and supports search filters.
+
+            - If the `page` parameter is not provided, all audit logs are returned paginated by `per_page` (default is 10).
+            - If a `page` parameter is provided, the response will be paginated, showing a specific number of assets per page as defined by `per_page` (default is 10).
+            - If a search 'filter' is provided, the response will filter out audit logs where each search term is either present in the event or active user name.
+              The response schema for pagination is inspired by https://datatables.net/manual/server-side
+
+
+        **Example response**
+
+        .. sourcecode:: json
+            {
+                "data" : [
+                    {
+                        'event': 'Asset test asset deleted',
+                        'event_datetime': '2021-01-01T00:00:00',
+                        'active_user_name': 'Test user',
+                    }
+                ],
+                "num-records" : 1,
+                "filtered-records" : 1
+            }
+
+        :reqheader Authorization: The authentication token
+        :reqheader Content-Type: application/json
+        :resheader Content-Type: application/json
+        :status 200: PROCESSED
+        :status 400: INVALID_REQUEST, REQUIRED_INFO_MISSING, UNEXPECTED_PARAMS
+        :status 401: UNAUTHORIZED
+        :status 403: INVALID_SENDER
+        :status 422: UNPROCESSABLE_ENTITY
+        """
+        query_statement = AssetAuditLog.affected_asset_id == asset.id
+        query = select(AssetAuditLog).filter(query_statement)
+
+        if filter:
+            search_terms = filter[0].split(" ")
+            query = query.filter(
+                or_(
+                    *[AssetAuditLog.event.ilike(f"%{term}%") for term in search_terms],
+                    *[
+                        AssetAuditLog.active_user_name.ilike(f"%{term}%")
+                        for term in search_terms
+                    ],
+                )
+            )
+
+        if sort_by is not None and sort_dir is not None:
+            valid_sort_columns = {"event_datetime": AssetAuditLog.event_datetime}
+
+            query = query.order_by(
+                valid_sort_columns[sort_by].asc()
+                if sort_dir == "asc"
+                else valid_sort_columns[sort_by].desc()
+            )
+
+        select_pagination: SelectPagination = db.paginate(
+            query, per_page=per_page, page=page
+        )
+
+        num_records = db.session.scalar(
+            select(func.count(AssetAuditLog.id)).where(query_statement)
+        )
+
+        audit_logs_response: list = [
+            {
+                "event": audit_log.event,
+                "event_datetime": naturalized_datetime_str(audit_log.event_datetime),
+                "active_user_name": audit_log.active_user_name,
+                "active_user_id": audit_log.active_user_id,
+            }
+            for audit_log in select_pagination.items
+        ]
+
+        response = {
+            "data": audit_logs_response,
+            "num-records": num_records,
+            "filtered-records": select_pagination.total,
+        }
+
+        return response, 200
+
+    @route("/<id>/jobs", methods=["GET"])
+    @use_kwargs(
+        {"asset": AssetIdField(data_key="id")},
+        location="path",
+    )
+    @permission_required_for_context("read", ctx_arg_name="asset")
+    @as_json
+    def get_jobs(self, id: int, asset: GenericAsset):
+        """API endpoint to get the jobs of an asset.
+        This endpoint returns all jobs of an asset.
+        The response will be a list of jobs.
+        **Example response**
+        .. sourcecode:: json
+            {
+                "jobs": [
+                    {
+                        "job_id": 1,
+                        "queue": "scheduling",
+                        "asset_or_sensor_type": "asset",
+                        "asset_id": 1,
+                        "status": "finished",
+                        "err": None,
+                        "enqueued_at": "2023-10-01T00:00:00",
+                        "metadata_hash": "abc123",
+                    }
+                ],
+                "redis_connection_err": null
+            }
+
+        :reqheader Authorization: The authentication token
+        :reqheader Content-Type: application/json
+        :resheader Content-Type: application/json
+        :status 200: PROCESSED
+        :status 400: INVALID_REQUEST, REQUIRED_INFO_MISSING, UNEXPECTED_PARAMS
+        :status 401: UNAUTHORIZED
+        :status 403: INVALID_SENDER
+        :status 422: UNPROCESSABLE_ENTITY
+        """
+        redis_connection_err = None
+        all_jobs_data = list()
+        try:
+            jobs_data = build_asset_jobs_data(asset)
+        except NoRedisConfigured as e:
+            redis_connection_err = e.args[0]
+        else:
+            all_jobs_data = jobs_data
+
+        return {
+            "jobs": all_jobs_data,
+            "redis_connection_err": redis_connection_err,
+        }, 200
+
+    @route("/default_asset_view", methods=["POST"])
+    @as_json
+    @use_kwargs(
+        {
+            "default_asset_view": fields.Str(
+                required=True,
+                validate=validate.OneOf(
+                    [
+                        "Audit Log",
+                        "Context",
+                        "Graphs",
+                        "Properties",
+                        "Status",
+                    ]
+                ),
+            ),
+            "use_as_default": fields.Bool(required=False, load_default=True),
+        },
+        location="json",
+    )
+    def update_default_asset_view(self, **kwargs):
+        """Update the default asset view for the current user session.
+
+        .. :quickref: Asset; Update the default asset view
+
+        **Example request**
+
+        .. sourcecode:: json
+
+            {
+                "default_asset_view": "Graphs",
+                "use_as_default": true
+            }
+
+        **Example response**
+
+        .. sourcecode:: json
+            {
+                "message": "Default asset view updated successfully."
+            }
+
+        This endpoint sets the default asset view for the current user session if use_as_default is true.
+        If use_as_default is false, it clears the session variable for the default asset view.
+
+        :reqheader Authorization: The authentication token
+        :reqheader Content-Type: application/json
+        :resheader Content-Type: application/json
+        :status 200: PROCESSED
+        :status 400: INVALID_REQUEST, REQUIRED_INFO_MISSING, UNEXPECTED_PARAMS
+        :status 401: UNAUTHORIZED
+        :status 403: INVALID_SENDER
+        :status 422: UNPROCESSABLE_ENTITY
+        """
+        # Update the request.values
+        request_values = request.values.copy()
+        request_values.update(kwargs)
+        request.values = request_values
+
+        use_as_default = kwargs.get("use_as_default", True)
+        if use_as_default:
+            # Set the default asset view for the current user session
+            set_session_variables(
+                "default_asset_view",
+            )
+        else:
+            # Remove the default asset view from the session
+            clear_session(keys_to_clear=["default_asset_view"])
+
+        return {
+            "message": "Default asset view updated successfully.",
+        }, 200
 
     @route("/<id>/schedules/trigger", methods=["POST"])
     @use_args(AssetTriggerSchema(), location="args_and_json", as_kwargs=True)
@@ -788,251 +1020,27 @@
                     "site-production-capacity": "80kW",
                     "site-consumption-capacity": {"sensor": 32}
                 }
-=======
-        sensors = flatten_unique(asset.validate_sensors_to_show())
-        return asset.search_beliefs(sensors=sensors, as_json=True, **kwargs)
-
-    @route("/<id>/auditlog")
-    @use_kwargs(
-        {"asset": AssetIdField(data_key="id")},
-        location="path",
-    )
-    @permission_required_for_context("read", ctx_arg_name="asset")
-    @use_kwargs(
-        {
-            "page": fields.Int(
-                required=False, validate=validate.Range(min=1), load_default=1
-            ),
-            "per_page": fields.Int(
-                required=False, validate=validate.Range(min=1), load_default=10
-            ),
-            "filter": SearchFilterField(required=False, load_default=None),
-            "sort_by": fields.Str(
-                required=False,
-                load_default=None,
-                validate=validate.OneOf(["event_datetime"]),
-            ),
-            "sort_dir": fields.Str(
-                required=False,
-                load_default=None,
-                validate=validate.OneOf(["asc", "desc"]),
-            ),
-        },
-        location="query",
-    )
-    @as_json
-    def auditlog(
-        self,
-        id: int,
-        asset: GenericAsset,
-        page: int | None = None,
-        per_page: int | None = None,
-        filter: list[str] | None = None,
-        sort_by: str | None = None,
-        sort_dir: str | None = None,
-    ):
-        """API endpoint to get history of asset related actions.
-
-        The endpoint is paginated and supports search filters.
-
-            - If the `page` parameter is not provided, all audit logs are returned paginated by `per_page` (default is 10).
-            - If a `page` parameter is provided, the response will be paginated, showing a specific number of assets per page as defined by `per_page` (default is 10).
-            - If a search 'filter' is provided, the response will filter out audit logs where each search term is either present in the event or active user name.
-              The response schema for pagination is inspired by https://datatables.net/manual/server-side
-
+            }
 
         **Example response**
 
+        This message indicates that the scheduling request has been processed without any error.
+        A scheduling job has been created with some Universally Unique Identifier (UUID),
+        which will be picked up by a worker.
+        The given UUID may be used to obtain the resulting schedule: see /assets/<id>/schedules/<uuid>.
+
         .. sourcecode:: json
-            {
-                "data" : [
-                    {
-                        'event': 'Asset test asset deleted',
-                        'event_datetime': '2021-01-01T00:00:00',
-                        'active_user_name': 'Test user',
-                    }
-                ],
-                "num-records" : 1,
-                "filtered-records" : 1
+
+            {
+                "status": "PROCESSED",
+                "schedule": "364bfd06-c1fa-430b-8d25-8f5a547651fb",
+                "message": "Request has been processed."
             }
 
         :reqheader Authorization: The authentication token
         :reqheader Content-Type: application/json
         :resheader Content-Type: application/json
         :status 200: PROCESSED
-        :status 400: INVALID_REQUEST, REQUIRED_INFO_MISSING, UNEXPECTED_PARAMS
-        :status 401: UNAUTHORIZED
-        :status 403: INVALID_SENDER
-        :status 422: UNPROCESSABLE_ENTITY
-        """
-        query_statement = AssetAuditLog.affected_asset_id == asset.id
-        query = select(AssetAuditLog).filter(query_statement)
-
-        if filter:
-            search_terms = filter[0].split(" ")
-            query = query.filter(
-                or_(
-                    *[AssetAuditLog.event.ilike(f"%{term}%") for term in search_terms],
-                    *[
-                        AssetAuditLog.active_user_name.ilike(f"%{term}%")
-                        for term in search_terms
-                    ],
-                )
-            )
-
-        if sort_by is not None and sort_dir is not None:
-            valid_sort_columns = {"event_datetime": AssetAuditLog.event_datetime}
-
-            query = query.order_by(
-                valid_sort_columns[sort_by].asc()
-                if sort_dir == "asc"
-                else valid_sort_columns[sort_by].desc()
-            )
-
-        select_pagination: SelectPagination = db.paginate(
-            query, per_page=per_page, page=page
-        )
-
-        num_records = db.session.scalar(
-            select(func.count(AssetAuditLog.id)).where(query_statement)
-        )
-
-        audit_logs_response: list = [
-            {
-                "event": audit_log.event,
-                "event_datetime": naturalized_datetime_str(audit_log.event_datetime),
-                "active_user_name": audit_log.active_user_name,
-                "active_user_id": audit_log.active_user_id,
-            }
-            for audit_log in select_pagination.items
-        ]
-
-        response = {
-            "data": audit_logs_response,
-            "num-records": num_records,
-            "filtered-records": select_pagination.total,
-        }
-
-        return response, 200
-
-    @route("/<id>/jobs", methods=["GET"])
-    @use_kwargs(
-        {"asset": AssetIdField(data_key="id")},
-        location="path",
-    )
-    @permission_required_for_context("read", ctx_arg_name="asset")
-    @as_json
-    def get_jobs(self, id: int, asset: GenericAsset):
-        """API endpoint to get the jobs of an asset.
-        This endpoint returns all jobs of an asset.
-        The response will be a list of jobs.
-        **Example response**
-        .. sourcecode:: json
-            {
-                "jobs": [
-                    {
-                        "job_id": 1,
-                        "queue": "scheduling",
-                        "asset_or_sensor_type": "asset",
-                        "asset_id": 1,
-                        "status": "finished",
-                        "err": None,
-                        "enqueued_at": "2023-10-01T00:00:00",
-                        "metadata_hash": "abc123",
-                    }
-                ],
-                "redis_connection_err": null
-            }
-
-        :reqheader Authorization: The authentication token
-        :reqheader Content-Type: application/json
-        :resheader Content-Type: application/json
-        :status 200: PROCESSED
-        :status 400: INVALID_REQUEST, REQUIRED_INFO_MISSING, UNEXPECTED_PARAMS
-        :status 401: UNAUTHORIZED
-        :status 403: INVALID_SENDER
-        :status 422: UNPROCESSABLE_ENTITY
-        """
-        redis_connection_err = None
-        all_jobs_data = list()
-        try:
-            jobs_data = build_asset_jobs_data(asset)
-        except NoRedisConfigured as e:
-            redis_connection_err = e.args[0]
-        else:
-            all_jobs_data = jobs_data
-
-        return {
-            "jobs": all_jobs_data,
-            "redis_connection_err": redis_connection_err,
-        }, 200
-
-    @route("/default_asset_view", methods=["POST"])
-    @as_json
-    @use_kwargs(
-        {
-            "default_asset_view": fields.Str(
-                required=True,
-                validate=validate.OneOf(
-                    [
-                        "Audit Log",
-                        "Context",
-                        "Graphs",
-                        "Properties",
-                        "Status",
-                    ]
-                ),
-            ),
-            "use_as_default": fields.Bool(required=False, load_default=True),
-        },
-        location="json",
-    )
-    def update_default_asset_view(self, **kwargs):
-        """Update the default asset view for the current user session.
-
-        .. :quickref: Asset; Update the default asset view
-
-        **Example request**
-
-        .. sourcecode:: json
-
-            {
-                "default_asset_view": "Graphs",
-                "use_as_default": true
->>>>>>> e8e2eea3
-            }
-
-        **Example response**
-
-<<<<<<< HEAD
-        This message indicates that the scheduling request has been processed without any error.
-        A scheduling job has been created with some Universally Unique Identifier (UUID),
-        which will be picked up by a worker.
-        The given UUID may be used to obtain the resulting schedule: see /assets/<id>/schedules/<uuid>.
-
-        .. sourcecode:: json
-
-            {
-                "status": "PROCESSED",
-                "schedule": "364bfd06-c1fa-430b-8d25-8f5a547651fb",
-                "message": "Request has been processed."
-            }
-
-=======
-        .. sourcecode:: json
-            {
-                "message": "Default asset view updated successfully."
-            }
-
-        This endpoint sets the default asset view for the current user session if use_as_default is true.
-        If use_as_default is false, it clears the session variable for the default asset view.
-
->>>>>>> e8e2eea3
-        :reqheader Authorization: The authentication token
-        :reqheader Content-Type: application/json
-        :resheader Content-Type: application/json
-        :status 200: PROCESSED
-<<<<<<< HEAD
         :status 400: INVALID_DATA
         :status 401: UNAUTHORIZED
         :status 403: INVALID_SENDER
@@ -1060,29 +1068,4 @@
         # todo: make a 'done job' and pass that job's ID here
         response = dict(schedule=jobs[-1].id)
         d, s = request_processed()
-        return dict(**response, **d), s
-=======
-        :status 400: INVALID_REQUEST, REQUIRED_INFO_MISSING, UNEXPECTED_PARAMS
-        :status 401: UNAUTHORIZED
-        :status 403: INVALID_SENDER
-        :status 422: UNPROCESSABLE_ENTITY
-        """
-        # Update the request.values
-        request_values = request.values.copy()
-        request_values.update(kwargs)
-        request.values = request_values
-
-        use_as_default = kwargs.get("use_as_default", True)
-        if use_as_default:
-            # Set the default asset view for the current user session
-            set_session_variables(
-                "default_asset_view",
-            )
-        else:
-            # Remove the default asset view from the session
-            clear_session(keys_to_clear=["default_asset_view"])
-
-        return {
-            "message": "Default asset view updated successfully.",
-        }, 200
->>>>>>> e8e2eea3
+        return dict(**response, **d), s