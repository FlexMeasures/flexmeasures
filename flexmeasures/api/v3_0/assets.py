--- conflicted
+++ resolved
@@ -240,8 +240,6 @@
         :status 403: INVALID_SENDER
         :status 422: UNPROCESSABLE_ENTITY
         """
-<<<<<<< HEAD
-
         audit_log_data = list()
         for k, v in asset_data.items():
             if getattr(db_asset, k) == v:
@@ -259,10 +257,8 @@
             )
         audit_log_event = f"Updated asset '{db_asset.name}': {db_asset.id} fields: {'; '.join(audit_log_data)}"
         AssetAuditLog.add_record(db_asset, audit_log_event)
-=======
         inflexible_sensor_ids = asset_data.pop("inflexible_device_sensor_ids", [])
         db_asset.set_inflexible_sensors(inflexible_sensor_ids)
->>>>>>> 18a26fb5
 
         for k, v in asset_data.items():
             setattr(db_asset, k, v)
