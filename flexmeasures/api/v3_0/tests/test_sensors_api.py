--- conflicted
+++ resolved
@@ -3,11 +3,7 @@
 import pytest
 
 from flask import url_for
-<<<<<<< HEAD
-from sqlalchemy import select
-=======
 from sqlalchemy import select, func
->>>>>>> 071a4de2
 
 from flexmeasures.data.models.time_series import TimedBelief
 from flexmeasures import Sensor
@@ -34,13 +30,7 @@
     assert response.json["unit"] == "m³/h"
     assert response.json["timezone"] == "UTC"
     assert response.json["event_resolution"] == "PT10M"
-<<<<<<< HEAD
-    asset = db.session.execute(
-        select(GenericAsset).filter_by(id=response.json["generic_asset_id"])
-    ).scalar_one_or_none()
-=======
     asset = db.session.get(GenericAsset, response.json["generic_asset_id"])
->>>>>>> 071a4de2
     assert asset.name == "incineration line"
 
 
@@ -195,21 +185,10 @@
 @pytest.mark.parametrize("requesting_user", ["test_admin_user@seita.nl"], indirect=True)
 def test_delete_a_sensor(client, setup_api_test_data, requesting_user, db):
     existing_sensor_id = setup_api_test_data["some temperature sensor"].id
-<<<<<<< HEAD
-    sensor_data = (
-        db.session.execute(
-            select(TimedBelief).filter(TimedBelief.sensor_id == existing_sensor_id)
-        )
-        .scalars()
-        .all()
-    )
-    sensor_count = len(db.session.execute(select(Sensor)).scalars().all())
-=======
     sensor_data = db.session.scalars(
         select(TimedBelief).filter(TimedBelief.sensor_id == existing_sensor_id)
     ).all()
     sensor_count = db.session.scalar(select(func.count()).select_from(Sensor))
->>>>>>> 071a4de2
 
     assert isinstance(sensor_data[0].event_value, float)
 
@@ -217,21 +196,6 @@
         url_for("SensorAPI:delete", id=existing_sensor_id),
     )
     assert delete_sensor_response.status_code == 204
-<<<<<<< HEAD
-    deleted_sensor = db.session.execute(
-        select(Sensor).filter_by(id=existing_sensor_id)
-    ).scalar_one_or_none()
-    assert deleted_sensor is None
-    assert (
-        db.session.execute(
-            select(TimedBelief).filter(TimedBelief.sensor_id == existing_sensor_id)
-        )
-        .scalars()
-        .all()
-        == []
-    )
-    assert len(db.session.execute(select(Sensor)).scalars().all()) == sensor_count - 1
-=======
     deleted_sensor = db.session.get(Sensor, existing_sensor_id)
     assert deleted_sensor is None
     assert (
@@ -242,5 +206,4 @@
     )
     assert (
         db.session.scalar(select(func.count()).select_from(Sensor)) == sensor_count - 1
-    )
->>>>>>> 071a4de2
+    )