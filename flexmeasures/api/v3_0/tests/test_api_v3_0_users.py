from flask import url_for
from flask_login import current_user, logout_user
from sqlalchemy import select
import pytest

from flexmeasures.data.models.audit_log import AuditLog
from flexmeasures.data.services.users import find_user_by_email
from flexmeasures.api.tests.utils import UserContext


@pytest.mark.parametrize(
    "requesting_user", ["test_prosumer_user_2@seita.nl", None], indirect=True
)
def test_get_users_bad_auth(requesting_user, client, setup_api_test_data):
    """
    Attempt to get users with insufficient or missing auth.
    """
    # the case without auth: authentication will fail
    query = {}
    if requesting_user:
        # in this case, we successfully authenticate,
        # but fail authorization (non-admin accessing another account)
        query = {"account_id": 2}

    get_users_response = client.get(url_for("UserAPI:index"), query_string=query)
    print("Server responded with:\n%s" % get_users_response.data)
    if requesting_user:
        assert get_users_response.status_code == 403
    else:
        assert get_users_response.status_code == 401


@pytest.mark.parametrize(
    "requesting_user, include_inactive, sort_by, sort_dir, expected_name_of_first_user",
    [
        ("test_prosumer_user_2@seita.nl", False, None, None, None),
        (
            "test_prosumer_user_2@seita.nl",
            True,
            "username",
            "asc",
            "inactive test admin",
        ),
        (
            "test_prosumer_user_2@seita.nl",
            True,
            "username",
            "desc",
            "Test Prosumer User 2",
        ),
    ],
    indirect=["requesting_user"],
)
def test_get_users_inactive(
    requesting_user,
    client,
    setup_api_test_data,
    setup_inactive_user,
    include_inactive,
    sort_by,
    sort_dir,
    expected_name_of_first_user,
):
    query = {}
    if include_inactive in (True, False):
        query["include_inactive"] = include_inactive

    if sort_by:
        query["sort_by"] = sort_by

    if sort_dir:
        query["sort_dir"] = sort_dir

    get_users_response = client.get(
        url_for("UserAPI:index"),
        query_string=query,
    )
    print("Server responded with:\n%s" % get_users_response.json)
    assert get_users_response.status_code == 200
    assert isinstance(get_users_response.json, list)
    if include_inactive is False:
        assert len(get_users_response.json) == 3
    else:
        users = get_users_response.json
        assert len(users) == 5

        if sort_by:
            assert users[0]["username"] == expected_name_of_first_user


@pytest.mark.parametrize(
    "requesting_user, status_code",
    [
        (None, 401),  # no auth is not allowed
        ("test_prosumer_user_2@seita.nl", 200),  # gets themselves
        ("test_prosumer_user@seita.nl", 200),  # gets from same account
        ("test_dummy_user_3@seita.nl", 403),  # gets from other account
        ("test_admin_user@seita.nl", 200),  # admin can do this from another account
    ],
    indirect=["requesting_user"],
)
def test_get_one_user(client, setup_api_test_data, requesting_user, status_code):
    test_user2_id = find_user_by_email("test_prosumer_user_2@seita.nl").id

    get_user_response = client.get(url_for("UserAPI:get", id=test_user2_id))
    print("Server responded with:\n%s" % get_user_response.data)
    assert get_user_response.status_code == status_code
    if status_code == 200:
        assert get_user_response.json["username"] == "Test Prosumer User 2"


@pytest.mark.parametrize(
    "requesting_user, status_code",
    [
        (None, 401),  # no auth is not allowed
        ("test_prosumer_user@seita.nl", 200),  # gets themselves
        (
            "test_prosumer_user_2@seita.nl",
            200,
        ),  # account-admin can view his account users
        (
            "test_dummy_account_admin@seita.nl",
            403,
        ),  # account-admin cannot view other account users
        (
            "test_prosumer_user_3@seita.nl",
            403,
        ),  # plain user cant view his account users
        ("test_dummy_user_3@seita.nl", 403),  # plain user cant view other account users
        ("test_admin_user@seita.nl", 200),  # admin can do this from another account
        (
            "test_admin_reader_user@seita.nl",
            200,
        ),  # admin reader can do this from another account
    ],
    indirect=["requesting_user"],
)
def test_get_one_user_audit_log(
    client, setup_api_test_data, requesting_user, status_code
):
    requesting_user_id = find_user_by_email("test_prosumer_user@seita.nl").id

    get_user_response = client.get(url_for("UserAPI:auditlog", id=requesting_user_id))
    print("Server responded with:\n%s" % get_user_response.data)
    assert get_user_response.status_code == status_code
    if status_code == 200:
        assert get_user_response.json[0] is not None


@pytest.mark.parametrize(
    "requesting_user, status_code",
    [
        # Consultant users can see the audit log of all users in the client accounts.
        ("test_consultant@seita.nl", 200),
        # Has no consultant role.
        ("test_consultancy_user_without_consultant_access@seita.nl", 403),
    ],
    indirect=["requesting_user"],
)
def test_get_one_user_audit_log_consultant(
    client, setup_api_test_data, requesting_user, status_code
):
    """Check correctness of consultant account audit log access rules"""
    requesting_user_id = find_user_by_email("test_consultant_client@seita.nl").id

    get_user_response = client.get(url_for("UserAPI:auditlog", id=requesting_user_id))
    print("Server responded with:\n%s" % get_user_response.data)
    assert get_user_response.status_code == status_code
    if status_code == 200:
        assert get_user_response.json[0] is not None


@pytest.mark.parametrize(
    "requesting_user, requested_user, status_code",
    [
        (
            "test_prosumer_user_2@seita.nl",
            "test_admin_user@seita.nl",
            403,
        ),  # without being the user themselves or an admin, the user cannot be edited
        (None, "test_prosumer_user_2@seita.nl", 401),  # anonymous user cannot edit
        (
            "test_admin_user@seita.nl",
            "test_prosumer_user_2@seita.nl",
            200,
        ),  # admin can deactivate user2
        (
            "test_admin_user@seita.nl",
            "test_admin_user@seita.nl",
            403,
        ),  # admin can edit themselves but not sensitive fields
    ],
    indirect=["requesting_user"],
)
def test_edit_user(
    db, requesting_user, requested_user, status_code, client, setup_api_test_data
):
    with UserContext(requested_user) as u:
        requested_user_id = u.id

    user_edit_response = client.patch(
        url_for("UserAPI:patch", id=requested_user_id),
        json={"active": False},
    )
    assert user_edit_response.status_code == status_code
    if status_code == 200:
        assert user_edit_response.json["active"] is False
        user = find_user_by_email(requested_user)
        assert user.active is False
        assert user.id == requested_user_id

        assert db.session.execute(
            select(AuditLog).filter_by(
                affected_user_id=user.id,
                event=f"Active status set to 'False' for user {user.username}",
                active_user_id=requesting_user.id,
                affected_account_id=user.account_id,
            )
        ).scalar_one_or_none()


@pytest.mark.parametrize(
    "unexpected_fields",
    [
        dict(password="I-should-not-be-sending-this"),  # not part of the schema
        dict(id=10),  # id is a dump_only field
        dict(account_id=10),  # account_id is a dump_only field
    ],
)
@pytest.mark.parametrize("requesting_user", ["test_admin_user@seita.nl"], indirect=True)
def test_edit_user_with_unexpected_fields(
    requesting_user, client, setup_api_test_data, unexpected_fields: dict
):
    """Sending unexpected fields (not in Schema) is an Unprocessable Entity error."""
    with UserContext("test_prosumer_user_2@seita.nl") as user2:
        user2_id = user2.id
    user_edit_response = client.patch(
        url_for("UserAPI:patch", id=user2_id),
        json={**{"active": False}, **unexpected_fields},
    )
    print("Server responded with:\n%s" % user_edit_response.json)
    assert user_edit_response.status_code == 422


@pytest.mark.parametrize(
    "email, status_code",
    [
        ("test_admin_user@seita.nl", 200),
        ("inactive_admin@seita.nl", 400),
    ],
)
def test_login(client, setup_api_test_data, email, status_code):
    """Tries to log in."""

    assert current_user.is_anonymous

    # log in
    login_response = client.post(
        url_for("security.login"),
        json={
            "email": email,
            "password": "testtest",
        },
    )
    print(login_response.json)

    assert login_response.status_code == status_code

    if status_code == 200:
        assert not current_user.is_anonymous
        logout_user()


@pytest.mark.parametrize("requesting_user", ["test_admin_user@seita.nl"], indirect=True)
def test_logout(client, setup_api_test_data, requesting_user):
    """Tries to log out, which should succeed as a url direction."""

    assert not current_user.is_anonymous

    # log out
    logout_response = client.get(url_for("security.logout"))
    assert logout_response.status_code == 302

    assert current_user.is_anonymous


@pytest.mark.parametrize(
    "requesting_user, expected_status_code, user_to_update, expected_role",
    [
<<<<<<< HEAD
        ("test_admin_reader_user@seita.nl", 403, 5, [3]),  # admin reader user
        ("test_consultant@seita.nl", 403, 8, [3]),  # consultant user
=======
        # Admin-reader tries to update user 5 (initially an account admin) to become admin-reader
        ("test_admin_reader_user@seita.nl", 403, 5, [3]),
        # Consultant tries to updates user 8 (initially consultant) to become admin-reader
        ("test_consultant@seita.nl", 403, 8, [3]),
        # Admin-reader tries to remove all roles of user 5 (initially an account admin)
        ("test_admin_reader_user@seita.nl", 403, 5, []),
>>>>>>> 6972cd28
    ],
    indirect=["requesting_user"],
)
def test_user_role_failed_modification_permission(
    client,
    setup_api_test_data,
    requesting_user,
    expected_status_code,
    user_to_update,
    expected_role,
):
    patch_user_response = client.patch(
        url_for("UserAPI:patch", id=user_to_update),
        json={"flexmeasures_roles": expected_role},
    )

    print("Server responded with:\n%s" % patch_user_response.data)
<<<<<<< HEAD
    assert patch_user_response.status_code == expected_status_code
    if patch_user_response.status_code == 200:
        assert patch_user_response.json["flexmeasures_roles"] == expected_role
=======
    assert patch_user_response.status_code == expected_status_code
>>>>>>> 6972cd28
<|MERGE_RESOLUTION|>--- conflicted
+++ resolved
@@ -287,17 +287,12 @@
 @pytest.mark.parametrize(
     "requesting_user, expected_status_code, user_to_update, expected_role",
     [
-<<<<<<< HEAD
-        ("test_admin_reader_user@seita.nl", 403, 5, [3]),  # admin reader user
-        ("test_consultant@seita.nl", 403, 8, [3]),  # consultant user
-=======
         # Admin-reader tries to update user 5 (initially an account admin) to become admin-reader
         ("test_admin_reader_user@seita.nl", 403, 5, [3]),
         # Consultant tries to updates user 8 (initially consultant) to become admin-reader
         ("test_consultant@seita.nl", 403, 8, [3]),
         # Admin-reader tries to remove all roles of user 5 (initially an account admin)
         ("test_admin_reader_user@seita.nl", 403, 5, []),
->>>>>>> 6972cd28
     ],
     indirect=["requesting_user"],
 )
@@ -315,10 +310,4 @@
     )
 
     print("Server responded with:\n%s" % patch_user_response.data)
-<<<<<<< HEAD
-    assert patch_user_response.status_code == expected_status_code
-    if patch_user_response.status_code == 200:
-        assert patch_user_response.json["flexmeasures_roles"] == expected_role
-=======
-    assert patch_user_response.status_code == expected_status_code
->>>>>>> 6972cd28
+    assert patch_user_response.status_code == expected_status_code