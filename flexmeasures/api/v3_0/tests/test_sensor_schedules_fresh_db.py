from datetime import timedelta
from flask import url_for
import pytest
from isodate import parse_datetime, parse_duration

import pandas as pd
from rq.job import Job
from unittest.mock import patch

from flexmeasures.api.v3_0.tests.utils import message_for_trigger_schedule
from flexmeasures.data.models.generic_assets import GenericAsset
from flexmeasures.data.models.planning.utils import get_prices, get_power_values
from flexmeasures.data.models.time_series import Sensor, TimedBelief
from flexmeasures.data.tests.utils import work_on_rq
from flexmeasures.data.services.scheduling import (
    handle_scheduling_exception,
    get_data_source_for_job,
)
from flexmeasures.utils.calculations import integrate_time_series


@pytest.mark.parametrize(
    "message, asset_name",
    [
        (message_for_trigger_schedule(), "Test battery"),
        (message_for_trigger_schedule(with_targets=True), "Test charging station"),
        (
            message_for_trigger_schedule(with_targets=True, use_time_window=True),
            "Test charging station",
        ),
    ],
)
@pytest.mark.parametrize(
    "requesting_user", ["test_prosumer_user@seita.nl"], indirect=True
)
def test_trigger_and_get_schedule(
    app,
    add_market_prices_fresh_db,
    add_battery_assets_fresh_db,
    battery_soc_sensor_fresh_db,
    add_charging_station_assets_fresh_db,
    keep_scheduling_queue_empty,
    message,
    asset_name,
    requesting_user,
):  # noqa: C901
    # Include the price sensor and site-power-capacity in the flex-context explicitly, to test deserialization
    price_sensor_id = add_market_prices_fresh_db["epex_da"].id
    message["flex-context"] = {
        "consumption-price-sensor": price_sensor_id,
        "production-price-sensor": price_sensor_id,
        "site-power-capacity": "1 TW",  # should be big enough to avoid any infeasibilities
    }

    # trigger a schedule through the /sensors/<id>/schedules/trigger [POST] api endpoint
    assert len(app.queues["scheduling"]) == 0

    sensor = (
        Sensor.query.filter(Sensor.name == "power")
        .join(GenericAsset, GenericAsset.id == Sensor.generic_asset_id)
        .filter(GenericAsset.name == asset_name)
        .one_or_none()
    )
    with app.test_client() as client:
        trigger_schedule_response = client.post(
            url_for("SensorAPI:trigger_schedule", id=sensor.id),
            json=message,
        )
        print("Server responded with:\n%s" % trigger_schedule_response.json)
        assert trigger_schedule_response.status_code == 200
        job_id = trigger_schedule_response.json["schedule"]

    # look for scheduling jobs in queue
    assert (
        len(app.queues["scheduling"]) == 1
    )  # only 1 schedule should be made for 1 asset
    job = app.queues["scheduling"].jobs[0]
    print(job.kwargs)
    assert job.kwargs["asset_or_sensor"]["id"] == sensor.id
    assert job.kwargs["start"] == parse_datetime(message["start"])
    assert job.id == job_id

    # process the scheduling queue
    work_on_rq(app.queues["scheduling"], exc_handler=handle_scheduling_exception)
    assert (
        Job.fetch(job_id, connection=app.queues["scheduling"].connection).is_finished
        is True
    )

    # Derive some expectations from the POSTed message
    if "flex-model" not in message:
        start_soc = message["soc-at-start"] / 1000  # in MWh
        roundtrip_efficiency = (
            float(message["roundtrip-efficiency"].replace("%", "")) / 100.0
        )
        storage_efficiency = (
            float(message["storage-efficiency"].replace("%", "")) / 100.0
        )
        soc_targets = message.get("soc-targets")
    else:
        start_soc = message["flex-model"]["soc-at-start"] / 1000  # in MWh
        roundtrip_efficiency = (
            float(message["flex-model"]["roundtrip-efficiency"].replace("%", ""))
            / 100.0
        )
        storage_efficiency = (
            float(message["flex-model"]["storage-efficiency"].replace("%", "")) / 100.0
        )
        soc_targets = message["flex-model"].get("soc-targets")
    resolution = sensor.event_resolution
    if soc_targets:
        # Schedule length may be extended to accommodate targets that lie beyond the schedule's end
        max_target_datetime = max(
            [
                parse_datetime(soc_target.get("datetime", soc_target.get("end")))
                for soc_target in soc_targets
            ]
        )
        expected_length_of_schedule = (
            max(
                parse_duration(message["duration"]),
                max_target_datetime - parse_datetime(message["start"]),
            )
            / resolution
        )
    else:
        expected_length_of_schedule = parse_duration(message["duration"]) / resolution

    # check results are in the database

    # First, make sure the scheduler data source is now there
    job.refresh()  # catch meta info that was added on this very instance
    scheduler_source = get_data_source_for_job(job)
    assert scheduler_source is not None

    # Then, check if the data was created
    power_values = (
        TimedBelief.query.filter(TimedBelief.sensor_id == sensor.id)
        .filter(TimedBelief.source_id == scheduler_source.id)
        .all()
    )
    consumption_schedule = pd.Series(
        [-v.event_value for v in power_values],
        index=pd.DatetimeIndex([v.event_start for v in power_values], freq=resolution),
    )  # For consumption schedules, positive values denote consumption. For the db, consumption is negative
    assert len(consumption_schedule) == expected_length_of_schedule

    # check targets, if applicable
    if soc_targets:
        soc_schedule = integrate_time_series(
            consumption_schedule,
            start_soc,
            up_efficiency=roundtrip_efficiency**0.5,
            down_efficiency=roundtrip_efficiency**0.5,
            storage_efficiency=storage_efficiency,
            decimal_precision=6,
        )
        print(consumption_schedule)
        print(soc_schedule)
        for target in soc_targets:
            assert (
                soc_schedule[target.get("datetime", target.get("end"))]
                == target["value"] / 1000
            )

    # try to retrieve the schedule through the /sensors/<id>/schedules/<job_id> [GET] api endpoint
    get_schedule_response = client.get(
        url_for("SensorAPI:get_schedule", id=sensor.id, uuid=job_id),
        query_string={"duration": "PT48H"},
    )
    print("Server responded with:\n%s" % get_schedule_response.json)
    assert get_schedule_response.status_code == 200
    # assert get_schedule_response.json["type"] == "GetDeviceMessageResponse"
    assert len(get_schedule_response.json["values"]) == expected_length_of_schedule

    # Test that a shorter planning horizon yields the same result for the shorter planning horizon
    get_schedule_response_short = client.get(
        url_for("SensorAPI:get_schedule", id=sensor.id, uuid=job_id),
        query_string={"duration": "PT6H"},
    )
    assert (
        get_schedule_response_short.json["values"]
        == get_schedule_response.json["values"][0:24]
    )

    # Test that a much longer planning horizon yields the same result (when there are only 2 days of prices)
    get_schedule_response_long = client.get(
        url_for("SensorAPI:get_schedule", id=sensor.id, uuid=job_id),
        query_string={"duration": "PT1000H"},
    )
    assert (
        get_schedule_response_long.json["values"][0:192]
        == get_schedule_response.json["values"]
    )

    # Check whether the soc-at-start was persisted as an asset attribute
    assert sensor.generic_asset.get_attribute("soc_in_mwh") == start_soc


@pytest.mark.parametrize(
    "context_sensor, asset_sensor, parent_sensor, expect_sensor",
    [
        # Only context sensor present, use it
        ("epex_da", None, None, "epex_da"),
        # Only asset sensor present, use it
        (None, "epex_da", None, "epex_da"),
        # Have sensors both in context and on asset, use from context
        ("epex_da_production", "epex_da", None, "epex_da_production"),
        # No sensor in context or asset, use from parent asset
        (None, None, "epex_da", "epex_da"),
        # No sensor in context, have sensor on asset and parent asset, use from asset
        (None, "epex_da", "epex_da_production", "epex_da"),
    ],
)
@pytest.mark.parametrize(
    "sensor_type",
    [
        "consumption",
        "production",
    ],
)
@pytest.mark.parametrize(
    "requesting_user", ["test_prosumer_user@seita.nl"], indirect=True
)
def test_price_sensor_priority(
    app,
    fresh_db,
    add_market_prices_fresh_db,
    add_battery_assets_fresh_db,
    battery_soc_sensor_fresh_db,
    add_charging_station_assets_fresh_db,
    keep_scheduling_queue_empty,
    context_sensor,
    asset_sensor,
    parent_sensor,
    expect_sensor,
    sensor_type,
    requesting_user,
):  # noqa: C901
    message, asset_name = message_for_trigger_schedule(), "Test battery"
    message["force_new_job_creation"] = True

    sensor_types = ["consumption", "production"]
    other_sensors = {
        name: other_name
        for name, other_name in zip(sensor_types, reversed(sensor_types))
    }
    used_sensor, unused_sensor = (
        f"{sensor_type}-price-sensor",
        f"{other_sensors[sensor_type]}-price-sensor",
    )

<<<<<<< HEAD
    price_sensor_id = None
    sensor_attribute = f"{sensor_type}-price-sensor"
=======
    sensor_attribute = f"{sensor_type}_price_sensor_id"
>>>>>>> c8311caf
    # preparation: ensure the asset actually has the price sensor set as attribute
    if asset_sensor:
        price_sensor_id = add_market_prices_fresh_db[asset_sensor].id
        battery_asset = add_battery_assets_fresh_db[asset_name]
        battery_asset.flex_context[sensor_attribute] = price_sensor_id
        fresh_db.session.add(battery_asset)
    if parent_sensor:
        price_sensor_id = add_market_prices_fresh_db[parent_sensor].id
        building_asset = add_battery_assets_fresh_db["Test building"]
        building_asset.flex_context[sensor_attribute] = {"sensor": price_sensor_id}
        fresh_db.session.add(building_asset)

    # Adding unused sensor to context (e.g. consumption price sensor if we test production sensor)
    message["flex-context"] = {
        unused_sensor: {"sensor": add_market_prices_fresh_db["epex_da"].id},
        "site-power-capacity": "1 TW",  # should be big enough to avoid any infeasibilities
    }
    if context_sensor:
        price_sensor_id = add_market_prices_fresh_db[context_sensor].id
        message["flex-context"][used_sensor] = {"sensor": price_sensor_id}

    # trigger a schedule through the /sensors/<id>/schedules/trigger [POST] api endpoint
    assert len(app.queues["scheduling"]) == 0

    sensor = (
        Sensor.query.filter(Sensor.name == "power")
        .join(GenericAsset, GenericAsset.id == Sensor.generic_asset_id)
        .filter(GenericAsset.name == asset_name)
        .one_or_none()
    )
    with app.test_client() as client:
        trigger_schedule_response = client.post(
            url_for("SensorAPI:trigger_schedule", id=sensor.id),
            json=message,
        )
        print("Server responded with:\n%s" % trigger_schedule_response.json)
        assert trigger_schedule_response.status_code == 200

    with patch(
        "flexmeasures.data.models.planning.storage.get_prices", wraps=get_prices
    ) as mock_storage_get_prices:
        work_on_rq(app.queues["scheduling"], exc_handler=handle_scheduling_exception)

        expect_price_sensor_id = add_market_prices_fresh_db[expect_sensor].id
        # get_prices is called twice: 1st call has consumption price sensor, 2nd call has production price sensor
        call_num = 0 if sensor_type == "consumption" else 1
        call_args = mock_storage_get_prices.call_args_list[call_num]
        assert call_args[1]["price_sensor"].id == expect_price_sensor_id


@pytest.mark.parametrize(
    "context_sensor_num, asset_sensor_num, parent_sensor_num, expect_sensor_num",
    [
        # Sensors are present in context and parent, use from context
        (1, 0, 2, 1),
        # No sensors in context, have in asset and parent, use asset sensors
        (0, 1, 2, 1),
        # No sensors in context and asset, use from parent asset
        (0, 0, 1, 1),
        # Have sensors everywhere, use from context
        (1, 2, 3, 1),
    ],
)
@pytest.mark.parametrize(
    "requesting_user", ["test_prosumer_user@seita.nl"], indirect=True
)
def test_inflexible_device_sensors_priority(
    app,
    fresh_db,
    add_market_prices_fresh_db,
    add_battery_assets_fresh_db,
    battery_soc_sensor_fresh_db,
    add_charging_station_assets_fresh_db,
    keep_scheduling_queue_empty,
    context_sensor_num,
    asset_sensor_num,
    parent_sensor_num,
    expect_sensor_num,
    requesting_user,
):  # noqa: C901
    message, asset_name = message_for_trigger_schedule(), "Test battery"
    message["force_new_job_creation"] = True

    price_sensor_id = add_market_prices_fresh_db["epex_da"].id
    message["flex-context"] = {
        "consumption-price-sensor": price_sensor_id,
        "production-price-sensor": price_sensor_id,
        "site-power-capacity": "1 TW",  # should be big enough to avoid any infeasibilities
    }
    if context_sensor_num:
        other_asset = add_battery_assets_fresh_db["Test small battery"]
        context_sensors = setup_inflexible_device_sensors(
            fresh_db, other_asset, "other asset sensors", context_sensor_num
        )
        message["flex-context"]["inflexible-device-sensors"] = [
            sensor.id for sensor in context_sensors
        ]
    if asset_sensor_num:
        battery_asset = add_battery_assets_fresh_db[asset_name]
        battery_sensors = setup_inflexible_device_sensors(
            fresh_db, battery_asset, "battery asset sensors", asset_sensor_num
        )
        link_sensors(fresh_db, battery_asset, battery_sensors)
    if parent_sensor_num:
        building_asset = add_battery_assets_fresh_db["Test building"]
        building_sensors = setup_inflexible_device_sensors(
            fresh_db, building_asset, "building asset sensors", parent_sensor_num
        )
        link_sensors(fresh_db, building_asset, building_sensors)

    # trigger a schedule through the /sensors/<id>/schedules/trigger [POST] api endpoint
    assert len(app.queues["scheduling"]) == 0

    sensor = (
        Sensor.query.filter(Sensor.name == "power")
        .join(GenericAsset, GenericAsset.id == Sensor.generic_asset_id)
        .filter(GenericAsset.name == asset_name)
        .one_or_none()
    )
    with app.test_client() as client:
        trigger_schedule_response = client.post(
            url_for("SensorAPI:trigger_schedule", id=sensor.id),
            json=message,
        )
        print("Server responded with:\n%s" % trigger_schedule_response.json)
        assert trigger_schedule_response.status_code == 200

    with patch(
        "flexmeasures.data.models.planning.storage.get_power_values",
        wraps=get_power_values,
    ) as mock_storage_get_power_values:
        work_on_rq(app.queues["scheduling"], exc_handler=handle_scheduling_exception)

        # Counting how many times power values (for inflexible sensors) were fetched (gives us the number of sensors)
        call_args = mock_storage_get_power_values.call_args_list
        assert len(call_args) == expect_sensor_num


@pytest.mark.parametrize(
    "include_consumption_breach",
    [
        False,
        True,
    ],
)
@pytest.mark.parametrize(
    "requesting_user", ["test_prosumer_user@seita.nl"], indirect=True
)
def test_multiple_contracts(
    app,
    fresh_db,
    add_market_prices_fresh_db,
    add_battery_assets_fresh_db,
    battery_soc_sensor_fresh_db,
    include_consumption_breach,
    requesting_user,
):
    """Check planning against an energy contract, a breach contract and a peak contract."""
    message, asset_name = (
        message_for_trigger_schedule(
            with_targets=True, use_time_window=True, use_perfect_efficiencies=True
        ),
        "Test battery",
    )
    message["force_new_job_creation"] = True

    if include_consumption_breach:
        # Given the soc-model defined in message_for_trigger_schedule,
        # we'll need to breach this site_consumption_capacity to reach the target:
        # target = 25 kWh
        # start = 12.1 kWh
        # delta = 12.9 kWh
        # time to reach target = 46.75 hours ( from 2015-01-01T00:00:00+01:00 to 2015-01-02T22:45:00+01:00)
        # minimum power required = 12.9 / 46.75 ≃ 0.276 kW (assuming 100% efficiencies)
        site_consumption_capacity = 0.25
    else:
        # we won't need to breach this site_consumption_capacity to reach the target
        site_consumption_capacity = 1

    price_sensor_id = add_market_prices_fresh_db["epex_da"].id
    message["flex-context"] = {
        "consumption-price": {"sensor": price_sensor_id},
        "production-price": {"sensor": price_sensor_id},
        "site-power-capacity": "2 MW",  # should be big enough to avoid any infeasibilities
        "site-consumption-capacity": f"{site_consumption_capacity} kW",
        "site-consumption-breach-price": "1000 EUR/kW",
        "site-production-breach-price": "1000 EUR/kW",
        "site-peak-consumption": "20 kW",
        "site-peak-production": "20 kW",
        "site-peak-consumption-price": "260 EUR/MW",
        "site-peak-production-price": "260 EUR/MW",
    }

    sensor = (
        Sensor.query.filter(Sensor.name == "power")
        .join(GenericAsset, GenericAsset.id == Sensor.generic_asset_id)
        .filter(GenericAsset.name == asset_name)
        .one_or_none()
    )

    with app.test_client() as client:
        trigger_schedule_response = client.post(
            url_for("SensorAPI:trigger_schedule", id=sensor.id),
            json=message,
        )
        print("Server responded with:\n%s" % trigger_schedule_response.json)
        assert trigger_schedule_response.status_code == 200
        job_id = trigger_schedule_response.json["schedule"]

    # process the scheduling queue
    work_on_rq(
        app.queues["scheduling"], exc_handler=handle_scheduling_exception, max_jobs=1
    )
    job = Job.fetch(job_id, connection=app.queues["scheduling"].connection)
    assert job.is_finished is True

    # First, make sure the scheduler data source is now there
    job.refresh()  # catch meta info that was added on this very instance
    scheduler_source = get_data_source_for_job(job)
    assert scheduler_source is not None

    # try to retrieve the schedule through the /sensors/<id>/schedules/<job_id> [GET] api endpoint
    get_schedule_response = client.get(
        url_for("SensorAPI:get_schedule", id=sensor.id, uuid=job_id),
        query_string={"duration": "PT48H"},
    )
    print("Server responded with:\n%s" % get_schedule_response.json)
    assert get_schedule_response.status_code == 200
    power_values = get_schedule_response.json["values"]
    start = get_schedule_response.json["start"]
    duration = get_schedule_response.json["duration"]

    consumption_schedule = pd.Series(
        data=power_values,
        index=pd.date_range(
            start=start,
            end=pd.Timestamp(start) + pd.Timedelta(duration),
            freq="15min",
            inclusive="left",
        ),
    )

    start_soc = message["flex-model"]["soc-at-start"] / 1000  # in MWh
    roundtrip_efficiency = (
        float(message["flex-model"]["roundtrip-efficiency"].replace("%", "")) / 100.0
    )
    storage_efficiency_field = message["flex-model"]["storage-efficiency"]
    if isinstance(storage_efficiency_field, str):
        storage_efficiency = float(storage_efficiency_field.replace("%", "")) / 100.0
    else:
        storage_efficiency = storage_efficiency_field
    soc_targets = message["flex-model"].get("soc-targets")

    soc_schedule = integrate_time_series(
        consumption_schedule,
        start_soc,
        up_efficiency=roundtrip_efficiency**0.5,
        down_efficiency=roundtrip_efficiency**0.5,
        storage_efficiency=storage_efficiency,
        decimal_precision=6,
    )
    print(consumption_schedule)
    print(soc_schedule)

    # Check for consumption breaches
    if include_consumption_breach:
        # The minimum power level to reach the target is 0.276 kW; higher breaches cost more and thus are avoided
        assert all(v <= 0.000276 for v in consumption_schedule)
        # Check for consumption breaches over 0.25 kW
        assert any(v > site_consumption_capacity / 1000 for v in consumption_schedule)
    else:
        # Check for absence of consumption breaches over 1 kW, i.e. any breach costs is avoided
        assert all(v <= site_consumption_capacity / 1000 for v in consumption_schedule)

    # Check for absence of extra production peaks over 20 kW, i.e. any peak costs are avoided
    assert all(v >= -0.02 for v in consumption_schedule)

    # Check target is met
    for target in soc_targets:
        assert (
            int(soc_schedule[target.get("datetime", target.get("end"))] * 1000)
            == target["value"]
        )


def setup_inflexible_device_sensors(fresh_db, asset, sensor_name, sensor_num):
    """Test helper function to add sensor_num sensors to an asset"""
    sensors = list()
    for i in range(sensor_num):
        sensor = Sensor(
            name=f"{sensor_name}-{i}",
            generic_asset=asset,
            event_resolution=timedelta(hours=1),
            unit="MW",
            attributes={"capacity_in_mw": 2},
        )
        fresh_db.session.add(sensor)
        sensors.append(sensor)
    fresh_db.session.flush()

    return sensors


def link_sensors(fresh_db, asset, sensors):
    if asset.flex_context.get("inflexible-device-sensors") is None:
        asset.flex_context["inflexible-device-sensors"] = list()
    asset.flex_context["inflexible-device-sensors"].extend(
        [sensor.id for sensor in sensors]
    )
    fresh_db.session.add(asset)<|MERGE_RESOLUTION|>--- conflicted
+++ resolved
@@ -250,12 +250,8 @@
         f"{other_sensors[sensor_type]}-price-sensor",
     )
 
-<<<<<<< HEAD
     price_sensor_id = None
     sensor_attribute = f"{sensor_type}-price-sensor"
-=======
-    sensor_attribute = f"{sensor_type}_price_sensor_id"
->>>>>>> c8311caf
     # preparation: ensure the asset actually has the price sensor set as attribute
     if asset_sensor:
         price_sensor_id = add_market_prices_fresh_db[asset_sensor].id
