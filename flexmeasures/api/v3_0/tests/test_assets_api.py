import json

from flask import url_for
import pytest
from sqlalchemy import select, func

from flexmeasures.data.models.generic_assets import GenericAsset
from flexmeasures.data.services.users import find_user_by_email
from flexmeasures.api.tests.utils import get_auth_token, UserContext, AccountContext
from flexmeasures.api.v3_0.tests.utils import get_asset_post_data


@pytest.mark.parametrize(
    "requesting_user, status_code",
    [
        (None, 401),  # the case without auth: authentication will fail
        (
            "test_dummy_user_3@seita.nl",
            403,
        ),  # fails authorization to get assets on another account
    ],
    indirect=["requesting_user"],
)
def test_get_assets_badauth(client, setup_api_test_data, requesting_user, status_code):
    """
    Attempt to get assets with wrong or missing auth.
    """
    test_prosumer = find_user_by_email("test_prosumer_user@seita.nl")
    query = {"account_id": test_prosumer.account.id}

    get_assets_response = client.get(url_for("AssetAPI:index"), query_string=query)
    print("Server responded with:\n%s" % get_assets_response.json)
    assert get_assets_response.status_code == status_code


@pytest.mark.parametrize(
    "requesting_user", ["test_supplier_user_4@seita.nl"], indirect=True
)
def test_get_asset_nonaccount_access(client, setup_api_test_data, requesting_user):
    """Without being on the same account, test correct responses when accessing one asset."""
    with UserContext("test_prosumer_user@seita.nl") as prosumer1:
        prosumer1_assets = prosumer1.account.generic_assets
    with UserContext("test_supplier_user_4@seita.nl") as supplieruser4:
        supplieruser4_assets = supplieruser4.account.generic_assets

    # okay to look at assets in own account
    asset_response = client.get(
        url_for("AssetAPI:fetch_one", id=supplieruser4_assets[0].id),
        follow_redirects=True,
    )
    assert asset_response.status_code == 200
    # not okay to see assets owned by other accounts
    asset_response = client.get(
        url_for("AssetAPI:fetch_one", id=prosumer1_assets[0].id),
        follow_redirects=True,
    )
    assert asset_response.status_code == 403
    # proper 404 for non-existing asset
    asset_response = client.get(
        url_for("AssetAPI:fetch_one", id=8171766575),
        follow_redirects=True,
    )
    assert asset_response.status_code == 404
    assert "not found" in asset_response.json["message"]


@pytest.mark.parametrize(
    "requesting_user, account_name, num_assets",
    [
        ("test_admin_user@seita.nl", "Prosumer", 1),
        ("test_admin_user@seita.nl", "Supplier", 2),
        ("test_consultant@seita.nl", "ConsultancyClient", 1),
    ],
    indirect=["requesting_user"],
)
def test_get_assets(
    client,
    setup_api_test_data,
    setup_accounts,
    account_name,
    num_assets,
    requesting_user,
):
    """
    Get assets per account.
    Our user here is admin, so is allowed to see all assets.
    """
    query = {"account_id": setup_accounts[account_name].id}

    get_assets_response = client.get(
        url_for("AssetAPI:index"),
        query_string=query,
    )
    print("Server responded with:\n%s" % get_assets_response.json)
    assert get_assets_response.status_code == 200
    assert len(get_assets_response.json) == num_assets

    if account_name == "Supplier":  # one deep dive
        turbine = {}
        for asset in get_assets_response.json:
            if asset["name"] == "Test wind turbine":
                turbine = asset
        assert turbine
        assert turbine["account_id"] == setup_accounts["Supplier"].id


@pytest.mark.parametrize("requesting_user", ["test_admin_user@seita.nl"], indirect=True)
def test_get_asset_with_children(client, add_asset_with_children, requesting_user):
    """
    Get asset `parent` with children `child_1` and `child_2`.
    We expect the response to be the serialized asset including its
    child assets in the field `child_assets`.
    """

    parent = add_asset_with_children["parent"]
    get_assets_response = client.get(
        url_for("AssetAPI:fetch_one", id=parent.id),
    )
    print("Server responded with:\n%s" % get_assets_response.json)
    assert get_assets_response.status_code == 200
    assert len(get_assets_response.json["child_assets"]) == 2


@pytest.mark.parametrize("requesting_user", [None], indirect=True)
def test_get_public_assets_noauth(
    client, setup_api_test_data, setup_accounts, requesting_user
):
    get_assets_response = client.get(url_for("AssetAPI:public"))
    print("Server responded with:\n%s" % get_assets_response.json)
    assert get_assets_response.status_code == 401


@pytest.mark.parametrize("requesting_user", ["test_admin_user@seita.nl"], indirect=True)
def test_get_public_assets(
    client, setup_api_test_data, setup_accounts, requesting_user
):
    auth_token = get_auth_token(client, "test_admin_user@seita.nl", "testtest")
    get_assets_response = client.get(
        url_for("AssetAPI:public"), headers={"Authorization": auth_token}
    )
    print("Server responded with:\n%s" % get_assets_response.json)
    assert get_assets_response.status_code == 200
    assert len(get_assets_response.json) == 1
    assert get_assets_response.json[0]["name"] == "troposphere"


@pytest.mark.parametrize(
    "requesting_user", ["test_prosumer_user@seita.nl"], indirect=True
)
def test_alter_an_asset(client, setup_api_test_data, setup_accounts, requesting_user):
    # without being an account-admin, no asset can be created ...
    with AccountContext("Test Prosumer Account") as prosumer:
        prosumer_asset = prosumer.generic_assets[0]
    asset_creation_response = client.post(
        url_for("AssetAPI:post"),
        json={},
    )
    print(f"Creation Response: {asset_creation_response.json}")
    assert asset_creation_response.status_code == 403
    # ... or deleted ...
    asset_delete_response = client.delete(
        url_for("AssetAPI:delete", id=prosumer_asset.id),
        json={},
    )
    print(f"Deletion Response: {asset_delete_response.json}")
    assert asset_delete_response.status_code == 403
    # ... but editing is allowed.
    asset_edit_response = client.patch(
        url_for("AssetAPI:patch", id=prosumer_asset.id),
        json={
            "latitude": prosumer_asset.latitude,
        },  # we're not changing values to keep other tests clean here
    )
    print(f"Editing Response: {asset_edit_response.json}")
    assert asset_edit_response.status_code == 200


@pytest.mark.parametrize(
    "bad_json_str, error_msg",
    [
        (None, "may not be null"),
        ("{", "Not a valid JSON"),
        ('{"hallo": world}', "Not a valid JSON"),
        ('{"sensors_to_show": [0, 1]}', "No sensor found"),  # no sensor with ID 0
        ('{"sensors_to_show": [1, [0, 2]]}', "No sensor found"),  # no sensor with ID 0
        (
            '{"sensors_to_show": [1, [2, [3, 4]]]}',
            "should only contain",
        ),  # nesting level max 1
        (
            '{"sensors_to_show": [1, "2"]}',
            "should only contain",
        ),  # non-integer sensor ID
    ],
)
@pytest.mark.parametrize(
    "requesting_user", ["test_prosumer_user@seita.nl"], indirect=True
)
def test_alter_an_asset_with_bad_json_attributes(
    client,
    setup_api_test_data,
    setup_accounts,
    bad_json_str,
    error_msg,
    requesting_user,
):
    """Check whether updating an asset's attributes with a badly structured JSON fails."""
    with AccountContext("Test Prosumer Account") as prosumer:
        prosumer_asset = prosumer.generic_assets[0]
    asset_edit_response = client.patch(
        url_for("AssetAPI:patch", id=prosumer_asset.id),
        json={"attributes": bad_json_str},
    )
    print(f"Editing Response: {asset_edit_response.json}")
    assert asset_edit_response.status_code == 422
    assert error_msg in asset_edit_response.json["message"]["json"]["attributes"][0]


@pytest.mark.parametrize(
    "requesting_user", ["test_prosumer_user@seita.nl"], indirect=True
)
def test_alter_an_asset_with_json_attributes(
    client, setup_api_test_data, setup_accounts, requesting_user
):
    """Check whether updating an asset's attributes with a properly structured JSON succeeds."""
    with AccountContext("Test Prosumer Account") as prosumer:
        prosumer_asset = prosumer.generic_assets[0]
        assert prosumer_asset.attributes[
            "sensors_to_show"
        ]  # make sure we run this test on an asset with a non-empty sensors_to_show attribute
    asset_edit_response = client.patch(
        url_for("AssetAPI:patch", id=prosumer_asset.id),
        json={
            "attributes": json.dumps(prosumer_asset.attributes)
        },  # we're not changing values to keep other tests clean here
    )
    print(f"Editing Response: {asset_edit_response.json}")
    assert asset_edit_response.status_code == 200


@pytest.mark.parametrize(
    "requesting_user", ["test_prosumer_user_2@seita.nl"], indirect=True
)
def test_post_an_asset_with_other_account(client, setup_api_test_data, requesting_user):
    """Catch auth error, when account-admin posts an asset for another account"""
    with AccountContext("Test Supplier Account") as supplier:
        supplier_id = supplier.id
    post_data = get_asset_post_data()
    post_data["account_id"] = supplier_id
    asset_creation_response = client.post(
        url_for("AssetAPI:post"),
        json=post_data,
    )
    print(f"Creation Response: {asset_creation_response.json}")
    assert asset_creation_response.status_code == 422
    assert (
        "not allowed to create assets for this account"
        in asset_creation_response.json["message"]["json"]["account_id"][0]
    )


@pytest.mark.parametrize("requesting_user", ["test_admin_user@seita.nl"], indirect=True)
def test_post_an_asset_with_nonexisting_field(
    client, setup_api_test_data, requesting_user
):
    """Posting a field that is unexpected leads to a 422"""
    post_data = get_asset_post_data()
    post_data["nnname"] = "This field does not exist"
    asset_creation = client.post(
        url_for("AssetAPI:post"),
        json=post_data,
    )
    assert asset_creation.status_code == 422
    assert asset_creation.json["message"]["json"]["nnname"][0] == "Unknown field."


@pytest.mark.parametrize("requesting_user", ["test_admin_user@seita.nl"], indirect=True)
def test_posting_multiple_assets(client, setup_api_test_data, requesting_user):
    """We can only send one at a time"""
    post_data1 = get_asset_post_data()
    post_data2 = get_asset_post_data()
    post_data2["name"] = "Test battery 3"
    asset_creation = client.post(
        url_for("AssetAPI:post"),
        json=[post_data1, post_data2],
    )
    print(f"Response: {asset_creation.json}")
    assert asset_creation.status_code == 422
    assert asset_creation.json["message"]["json"]["_schema"][0] == "Invalid input type."


@pytest.mark.parametrize("requesting_user", ["test_admin_user@seita.nl"], indirect=True)
def test_post_an_asset_with_invalid_data(
    client, setup_api_test_data, requesting_user, db
):
    """
    Add an asset with some fields having invalid data and one field missing.
    The right error messages should be in the response and the number of assets has not increased.
    """
    num_assets_before = len(requesting_user.account.generic_assets)

    post_data = get_asset_post_data()
    post_data["name"] = "Something new"
    post_data["longitude"] = 300.9
    del post_data["generic_asset_type_id"]

    post_asset_response = client.post(
        url_for("AssetAPI:post"),
        json=post_data,
    )
    print("Server responded with:\n%s" % post_asset_response.json)
    assert post_asset_response.status_code == 422

    assert (
        "exceeds the maximum longitude"
        in post_asset_response.json["message"]["json"]["longitude"][0]
    )
    assert (
        "required field"
        in post_asset_response.json["message"]["json"]["generic_asset_type_id"][0]
    )

    assert (
        db.session.scalar(
            select(func.count())
            .select_from(GenericAsset)
            .filter_by(account_id=requesting_user.account.id)
        )
        == num_assets_before
    )


@pytest.mark.parametrize("requesting_user", ["test_admin_user@seita.nl"], indirect=True)
def test_post_an_asset(client, setup_api_test_data, requesting_user, db):
    """
    Post one extra asset, as an admin user.
    TODO: Soon we'll allow creating assets on an account-basis, i.e. for users
          who have the user role "account-admin" or something similar. Then we'll
          test that here.
    """
    post_data = get_asset_post_data()
    post_assets_response = client.post(
        url_for("AssetAPI:post"),
        json=post_data,
    )
    print("Server responded with:\n%s" % post_assets_response.json)
    assert post_assets_response.status_code == 201
    assert post_assets_response.json["latitude"] == 30.1

    asset: GenericAsset = db.session.execute(
        select(GenericAsset).filter_by(name="Test battery 2")
    ).scalar_one_or_none()
    assert asset is not None
    assert asset.latitude == 30.1


@pytest.mark.parametrize("requesting_user", ["test_admin_user@seita.nl"], indirect=True)
def test_delete_an_asset(client, setup_api_test_data, requesting_user, db):
    existing_asset_id = setup_api_test_data["some gas sensor"].generic_asset.id

    delete_asset_response = client.delete(
        url_for("AssetAPI:delete", id=existing_asset_id),
    )
    assert delete_asset_response.status_code == 204
    deleted_asset = db.session.execute(
        select(GenericAsset).filter_by(id=existing_asset_id)
    ).scalar_one_or_none()
    assert deleted_asset is None


@pytest.mark.parametrize(
    "requesting_user",
    ["test_consultant@seita.nl"],
    indirect=True,
)
def test_consultant_can_read(
    client,
    setup_api_test_data,
    setup_accounts,
    requesting_user,
):
    """
    The Consultant Account reads the assets from the ConsultancyClient Account.
    """
    account_name = "ConsultancyClient"
    query = {"account_id": setup_accounts[account_name].id}

    get_assets_response = client.get(
        url_for("AssetAPI:index"),
        query_string=query,
    )
    print("Server responded with:\n%s" % get_assets_response.json)
    assert get_assets_response.status_code == 200
    assert len(get_assets_response.json) == 1
    assert get_assets_response.json[0]["name"] == "Test ConsultancyClient Asset"


@pytest.mark.parametrize("requesting_user", ["test_consultant@seita.nl"], indirect=True)
def test_consultant_can_not_patch(
    client, setup_api_test_data, setup_accounts, requesting_user, db
):
    """
    Try to edit an asset belonging to the ConsultancyClient account with the Consultant account.
    The Consultant account only has read access.
    """
    consultancy_client_asset = db.session.execute(
        select(GenericAsset).filter_by(name="Test ConsultancyClient Asset")
    ).scalar_one_or_none()
    print(consultancy_client_asset)

    asset_edit_response = client.patch(
        url_for("AssetAPI:patch", id=consultancy_client_asset.id),
        json={
            "latitude": 0,
        },
    )
    print(f"Editing Response: {asset_edit_response.json}")
    assert asset_edit_response.status_code == 403


@pytest.mark.parametrize(
    "requesting_user",
    ["test_consultancy_user_without_consultant_access@seita.nl"],
    indirect=True,
)
def test_consultancy_user_without_consultant_role(
    client,
    setup_api_test_data,
    setup_accounts,
    requesting_user,
):
    """
    The Consultant Account user without customer manager role can not read.
    """
    account_name = "ConsultancyClient"
    query = {"account_id": setup_accounts[account_name].id}

    get_assets_response = client.get(
        url_for("AssetAPI:index"),
        query_string=query,
    )
    print("Server responded with:\n%s" % get_assets_response.json)
    assert get_assets_response.status_code == 403


@pytest.mark.parametrize(
    "parent_name, child_name, fails",
    [
        ("parent", "child_4", False),
        (None, "child_1", False),
        (None, "child_1", True),
        ("parent", "child_1", True),
    ],
)
@pytest.mark.parametrize("requesting_user", ["test_admin_user@seita.nl"], indirect=True)
def test_post_an_asset_with_existing_name(
    client, add_asset_with_children, parent_name, child_name, fails, requesting_user, db
):
    """Catch DB error (Unique key violated) correctly.

    Cases:
        1) Create a child asset
        2) Create an orphan asset with a name that already exists under a parent asset
        3) Create an orphan asset with an existing name.
        4) Create a child asset with a name that already exists among its siblings.
    """

    post_data = get_asset_post_data()

    def get_asset_with_name(asset_name):
        return db.session.execute(
            select(GenericAsset).filter_by(name=asset_name)
        ).scalar_one_or_none()

    parent = get_asset_with_name(parent_name)

    post_data["name"] = child_name
    post_data["account_id"] = requesting_user.account_id

    if parent:
        post_data["parent_asset_id"] = parent.parent_asset_id

    asset_creation_response = client.post(
        url_for("AssetAPI:post"),
        json=post_data,
    )

    if fails:
        assert asset_creation_response.status_code == 422
        assert (
            "already exists"
            in asset_creation_response.json["message"]["json"]["name"][0]
        )
    else:
        assert asset_creation_response.status_code == 201

        for key, val in post_data.items():
            assert asset_creation_response.json[key] == val

        # check that the asset exists
        assert (
            db.session.get(GenericAsset, asset_creation_response.json["id"]) is not None
        )


@pytest.mark.parametrize(
    "requesting_user",
    ["test_consultant@seita.nl"],
    indirect=True,
)
def test_consultant_get_asset(
    client, setup_api_test_data, setup_accounts, requesting_user, db
):
    """
    The Consultant Account reads an asset from the ConsultancyClient Account.
    """
<<<<<<< HEAD
    asset_id = db.session.execute(
        select(GenericAsset).filter_by(name="Test ConsultancyClient Asset")
    ).scalar_one_or_none()

    get_asset_response = client.get(url_for("AssetAPI:get", id=asset_id.id))
=======
    asset = db.session.execute(
        select(GenericAsset).filter_by(name="Test ConsultancyClient Asset")
    ).scalar_one_or_none()

    get_asset_response = client.get(url_for("AssetAPI:get", id=asset.id))
>>>>>>> 071a4de2
    print("Server responded with:\n%s" % get_asset_response.json)
    assert get_asset_response.status_code == 200
    assert get_asset_response.json["name"] == "Test ConsultancyClient Asset"<|MERGE_RESOLUTION|>--- conflicted
+++ resolved
@@ -514,19 +514,11 @@
     """
     The Consultant Account reads an asset from the ConsultancyClient Account.
     """
-<<<<<<< HEAD
-    asset_id = db.session.execute(
-        select(GenericAsset).filter_by(name="Test ConsultancyClient Asset")
-    ).scalar_one_or_none()
-
-    get_asset_response = client.get(url_for("AssetAPI:get", id=asset_id.id))
-=======
     asset = db.session.execute(
         select(GenericAsset).filter_by(name="Test ConsultancyClient Asset")
     ).scalar_one_or_none()
 
     get_asset_response = client.get(url_for("AssetAPI:get", id=asset.id))
->>>>>>> 071a4de2
     print("Server responded with:\n%s" % get_asset_response.json)
     assert get_asset_response.status_code == 200
     assert get_asset_response.json["name"] == "Test ConsultancyClient Asset"