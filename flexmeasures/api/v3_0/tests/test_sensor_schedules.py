--- conflicted
+++ resolved
@@ -183,13 +183,7 @@
     charging_station_name = "Test charging station"
 
     start = "2015-01-02T00:00:00+01:00"
-<<<<<<< HEAD
-    epex_da = db.session.execute(
-        select(Sensor).filter_by(name="epex_da")
-    ).scalar_one_or_none()
-=======
     epex_da = get_test_sensor(db)
->>>>>>> 071a4de2
     charging_station = add_charging_station_assets[charging_station_name].sensors[0]
 
     assert charging_station.get_attribute("capacity_in_mw") == 2
@@ -335,13 +329,7 @@
     charging_station_name = "Test charging station"
 
     start = "2015-01-02T00:00:00+01:00"
-<<<<<<< HEAD
-    epex_da = db.session.execute(
-        select(Sensor).filter_by(name="epex_da")
-    ).scalar_one_or_none()
-=======
     epex_da = get_test_sensor(db)
->>>>>>> 071a4de2
     charging_station = add_charging_station_assets[charging_station_name].sensors[0]
 
     assert charging_station.get_attribute("capacity_in_mw") == 2
