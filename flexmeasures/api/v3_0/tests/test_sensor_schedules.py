from flask import url_for
import pytest
from isodate import parse_datetime

import pandas as pd
from rq.job import Job

from flexmeasures.api.tests.utils import check_deprecation, get_auth_token
from flexmeasures.api.v1_3.tests.utils import message_for_get_device_message
from flexmeasures.api.v3_0.tests.utils import message_for_trigger_schedule
from flexmeasures.data.models.time_series import Sensor, TimedBelief
from flexmeasures.data.tests.utils import work_on_rq
from flexmeasures.data.services.scheduling import (
    handle_scheduling_exception,
    get_data_source_for_job,
)
from flexmeasures.utils.calculations import integrate_time_series


@pytest.mark.parametrize(
    "message, field, sent_value, err_msg",
    [
        (message_for_trigger_schedule(), "soc-minn", 3, "Unknown field"),
        (
            message_for_trigger_schedule(),
            "soc-min",
            "not-a-float",
            "Not a valid number",
        ),
        (message_for_trigger_schedule(), "soc-unit", "MWH", "Must be one of"),
    ],
)
def test_trigger_schedule_with_invalid_flexmodel(
    app,
    add_battery_assets,
    keep_scheduling_queue_empty,
    message,
    field,
    sent_value,
    err_msg,
):
    sensor = Sensor.query.filter(Sensor.name == "Test battery").one_or_none()
    with app.test_client() as client:
        if sent_value:  # if None, field is a term we expect in the response, not more
            message["flex-model"][field] = sent_value

        auth_token = get_auth_token(client, "test_prosumer_user@seita.nl", "testtest")
        trigger_schedule_response = client.post(
            url_for("SensorAPI:trigger_schedule", id=sensor.id),
            json=message,
            headers={"Authorization": auth_token},
        )
        print("Server responded with:\n%s" % trigger_schedule_response.json)
        check_deprecation(trigger_schedule_response, deprecation=None, sunset=None)
        assert trigger_schedule_response.status_code == 422
        assert field in trigger_schedule_response.json["message"]["json"]
        if isinstance(trigger_schedule_response.json["message"]["json"], str):
            # ValueError
            assert err_msg in trigger_schedule_response.json["message"]["json"]
        else:
            # ValidationError (marshmallow)
            assert (
                err_msg in trigger_schedule_response.json["message"]["json"][field][0]
            )


@pytest.mark.parametrize(
    "message, asset_name",
    [
        (message_for_trigger_schedule(deprecated_format_pre012=True), "Test battery"),
        (message_for_trigger_schedule(), "Test battery"),
        (
            message_for_trigger_schedule(
                with_targets=True, deprecated_format_pre012=True
            ),
            "Test charging station",
        ),
        (message_for_trigger_schedule(with_targets=True), "Test charging station"),
    ],
)
def test_trigger_and_get_schedule(
    app,
    add_market_prices,
    add_battery_assets,
    battery_soc_sensor,
    add_charging_station_assets,
    keep_scheduling_queue_empty,
    message,
    asset_name,
):
    # trigger a schedule through the /sensors/<id>/schedules/trigger [POST] api endpoint
<<<<<<< HEAD
    message["roundtrip-efficiency"] = 0.98
    message["soc-min"] = 0
    message["soc-max"] = 4
    message["duration"] = "PT48H"
=======
>>>>>>> f7951369
    assert len(app.queues["scheduling"]) == 0

    sensor = Sensor.query.filter(Sensor.name == asset_name).one_or_none()
    # This makes sure we have fresh data. A hack we can remove after the deprecation cases are removed.
    TimedBelief.query.filter(TimedBelief.sensor_id == sensor.id).delete()

    with app.test_client() as client:
        auth_token = get_auth_token(client, "test_prosumer_user@seita.nl", "testtest")
        trigger_schedule_response = client.post(
            url_for("SensorAPI:trigger_schedule", id=sensor.id),
            json=message,
            headers={"Authorization": auth_token},
        )
        print("Server responded with:\n%s" % trigger_schedule_response.json)
        if "flex-model" not in message:
            check_deprecation(trigger_schedule_response)
            assert (
                "soc-min" in trigger_schedule_response.json["message"]
            )  # deprecation warning
        assert trigger_schedule_response.status_code == 200
        job_id = trigger_schedule_response.json["schedule"]

    # look for scheduling jobs in queue
    assert (
        len(app.queues["scheduling"]) == 1
    )  # only 1 schedule should be made for 1 asset
    job = app.queues["scheduling"].jobs[0]
    assert job.kwargs["sensor_id"] == sensor.id
    assert job.kwargs["start"] == parse_datetime(message["start"])
    assert job.id == job_id

    # process the scheduling queue
    work_on_rq(app.queues["scheduling"], exc_handler=handle_scheduling_exception)
    assert (
        Job.fetch(job_id, connection=app.queues["scheduling"].connection).is_finished
        is True
    )

    # check results are in the database

    # First, make sure the scheduler data source is now there
    job.refresh()  # catch meta info that was added on this very instance
    scheduler_source = get_data_source_for_job(job)
    assert scheduler_source is not None

    # Then, check if the data was created
    power_values = (
        TimedBelief.query.filter(TimedBelief.sensor_id == sensor.id)
        .filter(TimedBelief.source_id == scheduler_source.id)
        .all()
    )
    resolution = sensor.event_resolution
    consumption_schedule = pd.Series(
        [-v.event_value for v in power_values],
        index=pd.DatetimeIndex([v.event_start for v in power_values], freq=resolution),
    )  # For consumption schedules, positive values denote consumption. For the db, consumption is negative
    assert (
        len(consumption_schedule)
        == app.config.get("FLEXMEASURES_PLANNING_HORIZON") / resolution
    )

    if "flex-model" not in message:
        start_soc = message["soc-at-start"] / 1000  # in MWh
        roundtrip_efficiency = message["roundtrip-efficiency"]
        soc_targets = message.get("soc-targets")
    else:
        start_soc = message["flex-model"]["soc-at-start"] / 1000  # in MWh
        roundtrip_efficiency = message["flex-model"]["roundtrip-efficiency"]
        soc_targets = message["flex-model"].get("soc-targets")

    # check targets, if applicable
    if soc_targets:
        soc_schedule = integrate_time_series(
            consumption_schedule,
            start_soc,
            up_efficiency=roundtrip_efficiency**0.5,
            down_efficiency=roundtrip_efficiency**0.5,
            decimal_precision=6,
        )
        print(consumption_schedule)
        print(soc_schedule)
        for target in soc_targets:
            assert soc_schedule[target["datetime"]] == target["value"] / 1000

    # try to retrieve the schedule through the /sensors/<id>/schedules/<job_id> [GET] api endpoint
    get_schedule_message = message_for_get_device_message(
        targets="soc-targets" in message
    )
    del get_schedule_message["type"]
    auth_token = get_auth_token(client, "test_prosumer_user@seita.nl", "testtest")
    get_schedule_response = client.get(
        url_for("SensorAPI:get_schedule", id=sensor.id, uuid=job_id),
        query_string=get_schedule_message,
        headers={"content-type": "application/json", "Authorization": auth_token},
    )
    print("Server responded with:\n%s" % get_schedule_response.json)
    assert get_schedule_response.status_code == 200
    # assert get_schedule_response.json["type"] == "GetDeviceMessageResponse"
    assert len(get_schedule_response.json["values"]) == 192

    # Test that a shorter planning horizon yields the same result for the shorter planning horizon
    get_schedule_message["duration"] = "PT6H"
    get_schedule_response_short = client.get(
        url_for("SensorAPI:get_schedule", id=sensor.id, uuid=job_id),
        query_string=get_schedule_message,
        headers={"content-type": "application/json", "Authorization": auth_token},
    )
    assert (
        get_schedule_response_short.json["values"]
        == get_schedule_response.json["values"][0:24]
    )

    # Test that a much longer planning horizon yields the same result (when there are only 2 days of prices)
    get_schedule_message["duration"] = "PT1000H"
    get_schedule_response_long = client.get(
        url_for("SensorAPI:get_schedule", id=sensor.id, uuid=job_id),
        query_string=get_schedule_message,
        headers={"content-type": "application/json", "Authorization": auth_token},
    )
    assert (
        get_schedule_response_long.json["values"][0:192]
        == get_schedule_response.json["values"]
    )

    # Check whether the soc-at-start was persisted as an asset attribute
    assert sensor.generic_asset.get_attribute("soc_in_mwh") == start_soc<|MERGE_RESOLUTION|>--- conflicted
+++ resolved
@@ -89,13 +89,6 @@
     asset_name,
 ):
     # trigger a schedule through the /sensors/<id>/schedules/trigger [POST] api endpoint
-<<<<<<< HEAD
-    message["roundtrip-efficiency"] = 0.98
-    message["soc-min"] = 0
-    message["soc-max"] = 4
-    message["duration"] = "PT48H"
-=======
->>>>>>> f7951369
     assert len(app.queues["scheduling"]) == 0
 
     sensor = Sensor.query.filter(Sensor.name == asset_name).one_or_none()
