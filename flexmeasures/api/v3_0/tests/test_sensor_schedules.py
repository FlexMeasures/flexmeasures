--- conflicted
+++ resolved
@@ -160,182 +160,6 @@
 
 
 @pytest.mark.parametrize(
-<<<<<<< HEAD
-    "message, asset_name",
-    [
-        (message_for_trigger_schedule(), "Test battery"),
-        (message_for_trigger_schedule(with_targets=True), "Test charging station"),
-    ],
-)
-@pytest.mark.parametrize(
-    "requesting_user", ["test_prosumer_user@seita.nl"], indirect=True
-)
-def test_trigger_and_get_schedule(
-    app,
-    add_market_prices,
-    add_battery_assets,
-    battery_soc_sensor,
-    add_charging_station_assets,
-    keep_scheduling_queue_empty,
-    message,
-    asset_name,
-    requesting_user,
-    db,
-):  # noqa: C901
-    # Include the price sensor and site-power-capacity in the flex-context explicitly, to test deserialization
-    price_sensor_id = add_market_prices["epex_da"].id
-    message["flex-context"] = {
-        "consumption-price-sensor": price_sensor_id,
-        "production-price-sensor": price_sensor_id,
-        "site-power-capacity": "1 TW",  # should be big enough to avoid any infeasibilities
-    }
-
-    # trigger a schedule through the /sensors/<id>/schedules/trigger [POST] api endpoint
-    assert len(app.queues["scheduling"]) == 0
-
-    sensor = db.session.execute(
-        select(Sensor)
-        .filter(Sensor.name == "power")
-        .join(GenericAsset)
-        .filter(GenericAsset.id == Sensor.generic_asset_id)
-        .filter(GenericAsset.name == asset_name)
-    ).scalar_one_or_none()
-    with app.test_client() as client:
-        trigger_schedule_response = client.post(
-            url_for("SensorAPI:trigger_schedule", id=sensor.id),
-            json=message,
-        )
-        print("Server responded with:\n%s" % trigger_schedule_response.json)
-        assert trigger_schedule_response.status_code == 200
-        job_id = trigger_schedule_response.json["schedule"]
-
-    # look for scheduling jobs in queue
-    assert (
-        len(app.queues["scheduling"]) == 1
-    )  # only 1 schedule should be made for 1 asset
-    job = app.queues["scheduling"].jobs[0]
-    assert job.kwargs["asset_or_sensor"]["id"] == sensor.id
-    assert job.kwargs["start"] == parse_datetime(message["start"])
-    assert job.id == job_id
-
-    # process the scheduling queue
-    work_on_rq(app.queues["scheduling"], exc_handler=handle_scheduling_exception)
-    assert (
-        Job.fetch(job_id, connection=app.queues["scheduling"].connection).is_finished
-        is True
-    )
-
-    # Derive some expectations from the POSTed message
-    if "flex-model" not in message:
-        start_soc = message["soc-at-start"] / 1000  # in MWh
-        roundtrip_efficiency = (
-            float(message["roundtrip-efficiency"].replace("%", "")) / 100.0
-        )
-        storage_efficiency = (
-            float(message["storage-efficiency"].replace("%", "")) / 100.0
-        )
-        soc_targets = message.get("soc-targets")
-    else:
-        start_soc = message["flex-model"]["soc-at-start"] / 1000  # in MWh
-        roundtrip_efficiency = (
-            float(message["flex-model"]["roundtrip-efficiency"].replace("%", ""))
-            / 100.0
-        )
-        storage_efficiency = (
-            float(message["flex-model"]["storage-efficiency"].replace("%", "")) / 100.0
-        )
-        soc_targets = message["flex-model"].get("soc-targets")
-    resolution = sensor.event_resolution
-    if soc_targets:
-        # Schedule length may be extended to accommodate targets that lie beyond the schedule's end
-        max_target_datetime = max(
-            [parse_datetime(soc_target["datetime"]) for soc_target in soc_targets]
-        )
-        expected_length_of_schedule = (
-            max(
-                parse_duration(message["duration"]),
-                max_target_datetime - parse_datetime(message["start"]),
-            )
-            / resolution
-        )
-    else:
-        expected_length_of_schedule = parse_duration(message["duration"]) / resolution
-
-    # check results are in the database
-
-    # First, make sure the scheduler data source is now there
-    job.refresh()  # catch meta info that was added on this very instance
-    scheduler_source = get_data_source_for_job(job)
-    assert scheduler_source is not None
-
-    # Then, check if the data was created
-    power_values = (
-        db.session.execute(
-            select(TimedBelief)
-            .filter(TimedBelief.sensor_id == sensor.id)
-            .filter(TimedBelief.source_id == scheduler_source.id)
-        )
-        .scalars()
-        .all()
-    )
-    consumption_schedule = pd.Series(
-        [-v.event_value for v in power_values],
-        index=pd.DatetimeIndex([v.event_start for v in power_values], freq=resolution),
-    )  # For consumption schedules, positive values denote consumption. For the db, consumption is negative
-    assert len(consumption_schedule) == expected_length_of_schedule
-
-    # check targets, if applicable
-    if soc_targets:
-        soc_schedule = integrate_time_series(
-            consumption_schedule,
-            start_soc,
-            up_efficiency=roundtrip_efficiency**0.5,
-            down_efficiency=roundtrip_efficiency**0.5,
-            storage_efficiency=storage_efficiency,
-            decimal_precision=6,
-        )
-        print(consumption_schedule)
-        print(soc_schedule)
-        for target in soc_targets:
-            assert soc_schedule[target["datetime"]] == target["value"] / 1000
-
-    # try to retrieve the schedule through the /sensors/<id>/schedules/<job_id> [GET] api endpoint
-    get_schedule_response = client.get(
-        url_for("SensorAPI:get_schedule", id=sensor.id, uuid=job_id),
-        query_string={"duration": "PT48H"},
-    )
-    print("Server responded with:\n%s" % get_schedule_response.json)
-    assert get_schedule_response.status_code == 200
-    # assert get_schedule_response.json["type"] == "GetDeviceMessageResponse"
-    assert len(get_schedule_response.json["values"]) == expected_length_of_schedule
-
-    # Test that a shorter planning horizon yields the same result for the shorter planning horizon
-    get_schedule_response_short = client.get(
-        url_for("SensorAPI:get_schedule", id=sensor.id, uuid=job_id),
-        query_string={"duration": "PT6H"},
-    )
-    assert (
-        get_schedule_response_short.json["values"]
-        == get_schedule_response.json["values"][0:24]
-    )
-
-    # Test that a much longer planning horizon yields the same result (when there are only 2 days of prices)
-    get_schedule_response_long = client.get(
-        url_for("SensorAPI:get_schedule", id=sensor.id, uuid=job_id),
-        query_string={"duration": "PT1000H"},
-    )
-    assert (
-        get_schedule_response_long.json["values"][0:192]
-        == get_schedule_response.json["values"]
-    )
-
-    # Check whether the soc-at-start was persisted as an asset attribute
-    assert sensor.generic_asset.get_attribute("soc_in_mwh") == start_soc
-
-
-@pytest.mark.parametrize(
-=======
->>>>>>> 11b79fc2
     "requesting_user", ["test_prosumer_user@seita.nl"], indirect=True
 )
 def test_get_schedule_fallback(
