from datetime import timedelta

import pandas as pd
import pytest
from flask_security import SQLAlchemySessionUserDatastore, hash_password

from flexmeasures import Sensor, Source
from flexmeasures.data.models.generic_assets import GenericAssetType, GenericAsset
from flexmeasures.data.models.time_series import TimedBelief


@pytest.fixture(scope="module")
def setup_api_test_data(
    db, setup_roles_users, setup_generic_assets
) -> dict[str, Sensor]:
    """
    Set up data for API v3.0 tests.
    """
    print("Setting up data for API v3.0 tests on %s" % db.engine)
<<<<<<< HEAD
    sensors = add_incineration_line(db, setup_roles_users["Test Supplier User"])
    add_gas_measurements(
        db,
        setup_roles_users["Test Supplier User"].data_source[0],
        sensors["some gas sensor"],
    )
    return sensors
=======
    gas_sensor = add_gas_sensor(db, setup_roles_users["Test Supplier User"])
    return {gas_sensor.name: gas_sensor}
>>>>>>> 9a05e9b7


@pytest.fixture(scope="function")
def setup_api_fresh_test_data(
    fresh_db, setup_roles_users_fresh_db, setup_generic_assets_fresh_db
):
    """
    Set up fresh data for API dev tests.
    """
    print("Setting up fresh data for API 3.0 tests on %s" % fresh_db.engine)
    for sensor in Sensor.query.all():
        fresh_db.delete(sensor)
<<<<<<< HEAD
    sensors = add_incineration_line(
        fresh_db, setup_roles_users_fresh_db["Test Supplier User"]
    )
    return sensors
=======
    gas_sensor = add_gas_sensor(
        fresh_db, setup_roles_users_fresh_db["Test Supplier User"]
    )
    return {gas_sensor.name: gas_sensor}
>>>>>>> 9a05e9b7


@pytest.fixture(scope="function")
def setup_api_fresh_gas_measurements(
    fresh_db, setup_api_fresh_test_data, setup_roles_users_fresh_db
):
    """Set up some measurements for the gas sensor."""
    add_gas_measurements(
        fresh_db,
        setup_roles_users_fresh_db["Test Supplier User"].data_source[0],
        setup_api_fresh_test_data["some gas sensor"],
    )
<<<<<<< HEAD


@pytest.fixture(scope="function")
def setup_api_fresh_temperature_measurements(
    fresh_db, setup_api_fresh_test_data, setup_roles_users_fresh_db
):
    """Set up some measurements for the gas sensor."""
    add_temperature_measurements(
        fresh_db,
        setup_roles_users_fresh_db["Test Supplier User"].data_source[0],
        setup_api_fresh_test_data["some temperature sensor"],
    )
=======
>>>>>>> 9a05e9b7


@pytest.fixture(scope="module")
def setup_inactive_user(db, setup_accounts, setup_roles_users):
    """
    Set up one inactive user.
    """
    from flexmeasures.data.models.user import User, Role

    user_datastore = SQLAlchemySessionUserDatastore(db.session, User, Role)
    user_datastore.create_user(
        username="inactive test user",
        email="inactive@seita.nl",
        password=hash_password("testtest"),
        account_id=setup_accounts["Prosumer"].id,
        active=False,
    )


<<<<<<< HEAD
def add_incineration_line(db, test_supplier_user) -> dict[str, Sensor]:
=======
def add_gas_sensor(db, test_supplier_user) -> Sensor:
>>>>>>> 9a05e9b7
    incineration_type = GenericAssetType(
        name="waste incinerator",
    )
    db.session.add(incineration_type)
    incineration_asset = GenericAsset(
        name="incineration line",
        generic_asset_type=incineration_type,
        owner=test_supplier_user.account,
    )
    db.session.add(incineration_asset)
    gas_sensor = Sensor(
        name="some gas sensor",
        unit="m³/h",
        event_resolution=timedelta(minutes=10),
        generic_asset=incineration_asset,
    )
    db.session.add(gas_sensor)
<<<<<<< HEAD
    temperature_sensor = Sensor(
        name="some temperature sensor",
        unit="°C",
        event_resolution=timedelta(0),
        generic_asset=incineration_asset,
    )
    db.session.add(temperature_sensor)
    db.session.flush()  # assign sensor ids
    return {gas_sensor.name: gas_sensor, temperature_sensor.name: temperature_sensor}


def add_gas_measurements(db, source: Source, sensor: Sensor):
=======
    return gas_sensor


def add_gas_measurements(db, source: Source, gas_sensor: Sensor):
>>>>>>> 9a05e9b7
    event_starts = [
        pd.Timestamp("2021-08-02T00:00:00+02:00") + timedelta(minutes=minutes)
        for minutes in range(0, 30, 10)
    ]
    event_values = [91.3, 91.7, 92.1]
    beliefs = [
        TimedBelief(
<<<<<<< HEAD
            sensor=sensor,
            source=source,
            event_start=event_start,
            belief_horizon=timedelta(0),
            event_value=event_value,
        )
        for event_start, event_value in zip(event_starts, event_values)
    ]
    db.session.add_all(beliefs)


def add_temperature_measurements(db, source: Source, sensor: Sensor):
    event_starts = [
        pd.Timestamp("2021-08-02T00:00:00+02:00") + timedelta(minutes=minutes)
        for minutes in range(0, 30, 10)
    ]
    event_values = [815, 817, 818]
    beliefs = [
        TimedBelief(
            sensor=sensor,
=======
            sensor=gas_sensor,
>>>>>>> 9a05e9b7
            source=source,
            event_start=event_start,
            belief_horizon=timedelta(0),
            event_value=event_value,
        )
        for event_start, event_value in zip(event_starts, event_values)
    ]
    db.session.add_all(beliefs)<|MERGE_RESOLUTION|>--- conflicted
+++ resolved
@@ -17,18 +17,8 @@
     Set up data for API v3.0 tests.
     """
     print("Setting up data for API v3.0 tests on %s" % db.engine)
-<<<<<<< HEAD
     sensors = add_incineration_line(db, setup_roles_users["Test Supplier User"])
-    add_gas_measurements(
-        db,
-        setup_roles_users["Test Supplier User"].data_source[0],
-        sensors["some gas sensor"],
-    )
     return sensors
-=======
-    gas_sensor = add_gas_sensor(db, setup_roles_users["Test Supplier User"])
-    return {gas_sensor.name: gas_sensor}
->>>>>>> 9a05e9b7
 
 
 @pytest.fixture(scope="function")
@@ -41,22 +31,15 @@
     print("Setting up fresh data for API 3.0 tests on %s" % fresh_db.engine)
     for sensor in Sensor.query.all():
         fresh_db.delete(sensor)
-<<<<<<< HEAD
     sensors = add_incineration_line(
         fresh_db, setup_roles_users_fresh_db["Test Supplier User"]
     )
     return sensors
-=======
-    gas_sensor = add_gas_sensor(
-        fresh_db, setup_roles_users_fresh_db["Test Supplier User"]
-    )
-    return {gas_sensor.name: gas_sensor}
->>>>>>> 9a05e9b7
 
 
 @pytest.fixture(scope="function")
 def setup_api_fresh_gas_measurements(
-    fresh_db, setup_api_fresh_test_data, setup_roles_users_fresh_db
+        fresh_db, setup_api_fresh_test_data, setup_roles_users_fresh_db
 ):
     """Set up some measurements for the gas sensor."""
     add_gas_measurements(
@@ -64,21 +47,18 @@
         setup_roles_users_fresh_db["Test Supplier User"].data_source[0],
         setup_api_fresh_test_data["some gas sensor"],
     )
-<<<<<<< HEAD
 
 
 @pytest.fixture(scope="function")
 def setup_api_fresh_temperature_measurements(
-    fresh_db, setup_api_fresh_test_data, setup_roles_users_fresh_db
+        fresh_db, setup_api_fresh_test_data, setup_roles_users_fresh_db
 ):
-    """Set up some measurements for the gas sensor."""
+    """Set up some measurements for the temperature sensor."""
     add_temperature_measurements(
         fresh_db,
         setup_roles_users_fresh_db["Test Supplier User"].data_source[0],
         setup_api_fresh_test_data["some temperature sensor"],
     )
-=======
->>>>>>> 9a05e9b7
 
 
 @pytest.fixture(scope="module")
@@ -98,11 +78,7 @@
     )
 
 
-<<<<<<< HEAD
 def add_incineration_line(db, test_supplier_user) -> dict[str, Sensor]:
-=======
-def add_gas_sensor(db, test_supplier_user) -> Sensor:
->>>>>>> 9a05e9b7
     incineration_type = GenericAssetType(
         name="waste incinerator",
     )
@@ -120,7 +96,6 @@
         generic_asset=incineration_asset,
     )
     db.session.add(gas_sensor)
-<<<<<<< HEAD
     temperature_sensor = Sensor(
         name="some temperature sensor",
         unit="°C",
@@ -133,12 +108,6 @@
 
 
 def add_gas_measurements(db, source: Source, sensor: Sensor):
-=======
-    return gas_sensor
-
-
-def add_gas_measurements(db, source: Source, gas_sensor: Sensor):
->>>>>>> 9a05e9b7
     event_starts = [
         pd.Timestamp("2021-08-02T00:00:00+02:00") + timedelta(minutes=minutes)
         for minutes in range(0, 30, 10)
@@ -146,7 +115,6 @@
     event_values = [91.3, 91.7, 92.1]
     beliefs = [
         TimedBelief(
-<<<<<<< HEAD
             sensor=sensor,
             source=source,
             event_start=event_start,
@@ -167,9 +135,6 @@
     beliefs = [
         TimedBelief(
             sensor=sensor,
-=======
-            sensor=gas_sensor,
->>>>>>> 9a05e9b7
             source=source,
             event_start=event_start,
             belief_horizon=timedelta(0),
