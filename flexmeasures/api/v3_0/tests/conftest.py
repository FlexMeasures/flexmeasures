from datetime import timedelta

import pandas as pd
import pytest
from flask_security import SQLAlchemySessionUserDatastore, hash_password

from flexmeasures import Sensor, Source
from flexmeasures.data.models.generic_assets import GenericAssetType, GenericAsset
from flexmeasures.data.models.time_series import TimedBelief


@pytest.fixture(scope="module")
def setup_api_test_data(
    db, setup_roles_users, setup_generic_assets
) -> dict[str, Sensor]:
    """
    Set up data for API v3.0 tests.
    """
    print("Setting up data for API v3.0 tests on %s" % db.engine)
    sensors = add_incineration_line(db, setup_roles_users["Test Supplier User"])
    return sensors


@pytest.fixture(scope="function")
def setup_api_fresh_test_data(
    fresh_db, setup_roles_users_fresh_db, setup_generic_assets_fresh_db
):
    """
    Set up fresh data for API dev tests.
    """
    print("Setting up fresh data for API 3.0 tests on %s" % fresh_db.engine)
    for sensor in Sensor.query.all():
        fresh_db.delete(sensor)
    sensors = add_incineration_line(
        fresh_db, setup_roles_users_fresh_db["Test Supplier User"]
    )
    return sensors


@pytest.fixture(scope="module")
def setup_inactive_user(db, setup_accounts, setup_roles_users):
    """
    Set up one inactive user.
    """
    from flexmeasures.data.models.user import User, Role

    user_datastore = SQLAlchemySessionUserDatastore(db.session, User, Role)
    user_datastore.create_user(
        username="inactive test user",
        email="inactive@seita.nl",
        password=hash_password("testtest"),
        account_id=setup_accounts["Prosumer"].id,
        active=False,
    )


<<<<<<< HEAD
@pytest.fixture(scope="function")
def keep_scheduling_queue_empty(app):
    app.queues["scheduling"].empty()
    yield
    app.queues["scheduling"].empty()


def add_gas_sensor(db, test_supplier_user) -> Sensor:
=======
def add_incineration_line(db, test_supplier_user) -> dict[str, Sensor]:
>>>>>>> 4dcec477
    incineration_type = GenericAssetType(
        name="waste incinerator",
    )
    db.session.add(incineration_type)
    incineration_asset = GenericAsset(
        name="incineration line",
        generic_asset_type=incineration_type,
        owner=test_supplier_user.account,
    )
    db.session.add(incineration_asset)
    gas_sensor = Sensor(
        name="some gas sensor",
        unit="m³/h",
        event_resolution=timedelta(minutes=10),
        generic_asset=incineration_asset,
    )
    db.session.add(gas_sensor)
    add_gas_measurements(db, test_supplier_user.data_source[0], gas_sensor)
    temperature_sensor = Sensor(
        name="some temperature sensor",
        unit="°C",
        event_resolution=timedelta(0),
        generic_asset=incineration_asset,
    )
    db.session.add(temperature_sensor)
    add_temperature_measurements(
        db, test_supplier_user.data_source[0], temperature_sensor
    )

    db.session.flush()  # assign sensor ids
    return {gas_sensor.name: gas_sensor, temperature_sensor.name: temperature_sensor}


def add_gas_measurements(db, source: Source, sensor: Sensor):
    event_starts = [
        pd.Timestamp("2021-05-02T00:00:00+02:00") + timedelta(minutes=minutes)
        for minutes in range(0, 30, 10)
    ]
    event_values = [91.3, 91.7, 92.1]
    beliefs = [
        TimedBelief(
            sensor=sensor,
            source=source,
            event_start=event_start,
            belief_horizon=timedelta(0),
            event_value=event_value,
        )
        for event_start, event_value in zip(event_starts, event_values)
    ]
    db.session.add_all(beliefs)


def add_temperature_measurements(db, source: Source, sensor: Sensor):
    event_starts = [
        pd.Timestamp("2021-05-02T00:00:00+02:00") + timedelta(minutes=minutes)
        for minutes in range(0, 30, 10)
    ]
    event_values = [815, 817, 818]
    beliefs = [
        TimedBelief(
            sensor=sensor,
            source=source,
            event_start=event_start,
            belief_horizon=timedelta(0),
            event_value=event_value,
        )
        for event_start, event_value in zip(event_starts, event_values)
    ]
    db.session.add_all(beliefs)<|MERGE_RESOLUTION|>--- conflicted
+++ resolved
@@ -54,7 +54,6 @@
     )
 
 
-<<<<<<< HEAD
 @pytest.fixture(scope="function")
 def keep_scheduling_queue_empty(app):
     app.queues["scheduling"].empty()
@@ -62,10 +61,7 @@
     app.queues["scheduling"].empty()
 
 
-def add_gas_sensor(db, test_supplier_user) -> Sensor:
-=======
 def add_incineration_line(db, test_supplier_user) -> dict[str, Sensor]:
->>>>>>> 4dcec477
     incineration_type = GenericAssetType(
         name="waste incinerator",
     )
