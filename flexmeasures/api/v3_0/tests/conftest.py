from datetime import timedelta

import pandas as pd
import pytest
from flask_security import SQLAlchemySessionUserDatastore, hash_password

from flexmeasures import Sensor, Source
from flexmeasures.data.models.generic_assets import GenericAssetType, GenericAsset
from flexmeasures.data.models.time_series import TimedBelief


@pytest.fixture(scope="module")
def setup_api_test_data(
    db, setup_roles_users, setup_generic_assets
) -> dict[str, Sensor]:
    """
    Set up data for API v3.0 tests.
    """
    print("Setting up data for API v3.0 tests on %s" % db.engine)
    gas_sensor = add_gas_sensor(db, setup_roles_users["Test Supplier User"])
    return {gas_sensor.name: gas_sensor}


@pytest.fixture(scope="function")
def setup_api_fresh_test_data(
    fresh_db, setup_roles_users_fresh_db, setup_generic_assets_fresh_db
):
    """
    Set up fresh data for API dev tests.
    """
    print("Setting up fresh data for API 3.0 tests on %s" % fresh_db.engine)
<<<<<<< HEAD
    add_gas_sensor(fresh_db, setup_roles_users_fresh_db["Test Supplier User"])
=======
    for sensor in Sensor.query.all():
        fresh_db.delete(sensor)
    gas_sensor = add_gas_sensor(
        fresh_db, setup_roles_users_fresh_db["Test Supplier User"]
    )
    return {gas_sensor.name: gas_sensor}


@pytest.fixture(scope="function")
def setup_api_fresh_gas_measurements(
    fresh_db, setup_api_fresh_test_data, setup_roles_users_fresh_db
):
    """Set up some measurements for the gas sensor."""
    add_gas_measurements(
        fresh_db,
        setup_roles_users_fresh_db["Test Supplier User"].data_source[0],
        setup_api_fresh_test_data["some gas sensor"],
    )
>>>>>>> a3e10e54


@pytest.fixture(scope="module")
def setup_inactive_user(db, setup_accounts, setup_roles_users):
    """
    Set up one inactive user.
    """
    from flexmeasures.data.models.user import User, Role

    user_datastore = SQLAlchemySessionUserDatastore(db.session, User, Role)
    user_datastore.create_user(
        username="inactive test user",
        email="inactive@seita.nl",
        password=hash_password("testtest"),
        account_id=setup_accounts["Prosumer"].id,
        active=False,
    )


def add_gas_sensor(db, test_supplier_user) -> Sensor:
    incineration_type = GenericAssetType(
        name="waste incinerator",
    )
    db.session.add(incineration_type)
    incineration_asset = GenericAsset(
        name="incineration line",
        generic_asset_type=incineration_type,
        account_id=test_supplier_user.account_id,
    )
    db.session.add(incineration_asset)
    gas_sensor = Sensor(
        name="some gas sensor",
        unit="m³/h",
        event_resolution=timedelta(minutes=10),
        generic_asset=incineration_asset,
    )
    db.session.add(gas_sensor)
    return gas_sensor


def add_gas_measurements(db, source: Source, gas_sensor: Sensor):
    event_starts = [
        pd.Timestamp("2021-08-02T00:00:00+02:00") + timedelta(minutes=minutes)
        for minutes in range(0, 30, 10)
    ]
    event_values = [91.3, 91.7, 92.1]
    beliefs = [
        TimedBelief(
            sensor=gas_sensor,
            source=source,
            event_start=event_start,
            belief_horizon=timedelta(0),
            event_value=event_value,
        )
        for event_start, event_value in zip(event_starts, event_values)
    ]
    db.session.add_all(beliefs)<|MERGE_RESOLUTION|>--- conflicted
+++ resolved
@@ -29,9 +29,6 @@
     Set up fresh data for API dev tests.
     """
     print("Setting up fresh data for API 3.0 tests on %s" % fresh_db.engine)
-<<<<<<< HEAD
-    add_gas_sensor(fresh_db, setup_roles_users_fresh_db["Test Supplier User"])
-=======
     for sensor in Sensor.query.all():
         fresh_db.delete(sensor)
     gas_sensor = add_gas_sensor(
@@ -50,7 +47,6 @@
         setup_roles_users_fresh_db["Test Supplier User"].data_source[0],
         setup_api_fresh_test_data["some gas sensor"],
     )
->>>>>>> a3e10e54
 
 
 @pytest.fixture(scope="module")
