import pytest
from flask import url_for, request
from sqlalchemy import select

from flexmeasures.api.tests.utils import UserContext
from flexmeasures.data.services.users import find_user_by_email
from flexmeasures.data.models.audit_log import AuditLog


@pytest.mark.parametrize(
    "requesting_user, status_code",
    [
        (None, 401),
        ("test_prosumer_user@seita.nl", 403),
        ("test_prosumer_user_2@seita.nl", 200),
        ("test_admin_user@seita.nl", 200),
        ("inactive_user@seita.nl", 401),
        ("inactive_admin@seita.nl", 401),
    ],
    indirect=["requesting_user"],
)
def test_user_reset_password(
    fresh_db, app, client, setup_inactive_user_fresh_db, requesting_user, status_code
):
    """
    Reset the password of User 2.
    Only the admin user and User 2 themselves are allowed to do that.
    """
    with UserContext("test_prosumer_user_2@seita.nl") as user2:
        user2_id = user2.id
        old_password = user2.password
    with app.mail.record_messages() as outbox:
        pwd_reset_response = client.patch(
            url_for("UserAPI:reset_user_password", id=user2_id),
            query_string={},
        )
        print("Server responded with:\n%s" % pwd_reset_response.json)

        assert pwd_reset_response.status_code == status_code
        if status_code != 200:
            return

        assert fresh_db.session.execute(
            select(AuditLog).filter_by(
                affected_user_id=user2.id,
                event=f"Password reset for user {user2.username}",
                active_user_id=requesting_user.id,
            )
        ).scalar_one_or_none()

        user2 = find_user_by_email("test_prosumer_user_2@seita.nl")
        assert len(outbox) == 2
        assert "has been reset" in outbox[0].subject
        pwd_reset_instructions = outbox[1]
        assert old_password != user2.password
        assert "reset instructions" in pwd_reset_instructions.subject
        assert (
            "reset your password:\n\n%sreset/" % request.host_url
            in pwd_reset_instructions.body
        )


#  This test can also be found in test_api_v3_0_users.py, the difference is
#  that this makes modifications to the db(and thats best to be in a seperate db session,
<<<<<<< HEAD
#  in other not to affect other test) while the other doesnt
@pytest.mark.parametrize(
    "requesting_user, expected_status_code, user_to_update, expected_role",
    [
        ("test_admin_user@seita.nl", 200, 4, [3, 4]),  # admin user
        ("test_dummy_account_admin@seita.nl", 200, 8, [3, 4]),  # account-admin user
=======
#  in order not to affect other tests) while the other doesn't
@pytest.mark.parametrize(
    "requesting_user, expected_status_code, user_to_update, expected_role",
    [
        # Admin updates user 4 (initially no roles) to become admin-reader & consultant
        ("test_admin_user@seita.nl", 200, 4, [3, 4]),
        # Admin updates user 5 (initially an account-admin), removing the account-admin role
        ("test_admin_user@seita.nl", 200, 5, []),
>>>>>>> 6972cd28
    ],
    indirect=["requesting_user"],
)
def test_user_role_successful_modification_permission(
    client,
    setup_roles_users_fresh_db,
    requesting_user,
    expected_status_code,
    user_to_update,
    expected_role,
):
    patch_user_response = client.patch(
        url_for("UserAPI:patch", id=user_to_update),
        json={"flexmeasures_roles": expected_role},
    )

    print("Server responded with:\n%s" % patch_user_response.data)
<<<<<<< HEAD
    assert patch_user_response.status_code == expected_status_code
    if patch_user_response.status_code == 200:
        assert patch_user_response.json["flexmeasures_roles"] == expected_role
=======
    assert patch_user_response.status_code == expected_status_code
>>>>>>> 6972cd28
<|MERGE_RESOLUTION|>--- conflicted
+++ resolved
@@ -62,14 +62,6 @@
 
 #  This test can also be found in test_api_v3_0_users.py, the difference is
 #  that this makes modifications to the db(and thats best to be in a seperate db session,
-<<<<<<< HEAD
-#  in other not to affect other test) while the other doesnt
-@pytest.mark.parametrize(
-    "requesting_user, expected_status_code, user_to_update, expected_role",
-    [
-        ("test_admin_user@seita.nl", 200, 4, [3, 4]),  # admin user
-        ("test_dummy_account_admin@seita.nl", 200, 8, [3, 4]),  # account-admin user
-=======
 #  in order not to affect other tests) while the other doesn't
 @pytest.mark.parametrize(
     "requesting_user, expected_status_code, user_to_update, expected_role",
@@ -78,7 +70,6 @@
         ("test_admin_user@seita.nl", 200, 4, [3, 4]),
         # Admin updates user 5 (initially an account-admin), removing the account-admin role
         ("test_admin_user@seita.nl", 200, 5, []),
->>>>>>> 6972cd28
     ],
     indirect=["requesting_user"],
 )
@@ -96,10 +87,4 @@
     )
 
     print("Server responded with:\n%s" % patch_user_response.data)
-<<<<<<< HEAD
-    assert patch_user_response.status_code == expected_status_code
-    if patch_user_response.status_code == 200:
-        assert patch_user_response.json["flexmeasures_roles"] == expected_role
-=======
-    assert patch_user_response.status_code == expected_status_code
->>>>>>> 6972cd28
+    assert patch_user_response.status_code == expected_status_code