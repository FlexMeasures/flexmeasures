from __future__ import annotations

import isodate
from datetime import datetime, timedelta

from flexmeasures.data.services.sensors import (
    serialize_sensor_status_data,
)

from werkzeug.exceptions import Unauthorized
from flask import current_app, url_for
from flask_classful import FlaskView, route
from flask_json import as_json
from flask_security import auth_required, current_user
from marshmallow import fields, Schema, ValidationError
import marshmallow.validate as validate
from rq.job import Job, NoSuchJobError
import timely_beliefs as tb
from webargs.flaskparser import use_args, use_kwargs
from sqlalchemy import delete, select, or_

from flexmeasures.api.common.responses import (
    request_processed,
    unrecognized_event,
    unknown_schedule,
    invalid_flex_config,
    fallback_schedule_redirect,
)
from flexmeasures.api.common.utils.validators import (
    optional_duration_accepted,
)
from flexmeasures.api.common.schemas.sensor_data import (  # noqa F401
    SensorDataDescriptionSchema,
    GetSensorDataSchema,
    PostSensorDataSchema,
)
from flexmeasures.api.common.schemas.sensors import SensorId  # noqa F401
from flexmeasures.api.common.schemas.users import AccountIdField
from flexmeasures.api.common.utils.api_utils import save_and_enqueue
from flexmeasures.auth.policy import check_access
from flexmeasures.auth.decorators import permission_required_for_context
from flexmeasures.data import db
from flexmeasures.data.models.audit_log import AssetAuditLog
from flexmeasures.data.models.user import Account
from flexmeasures.data.models.generic_assets import GenericAsset
from flexmeasures.data.models.time_series import Sensor, TimedBelief
from flexmeasures.data.queries.utils import simplify_index
from flexmeasures.data.schemas.sensors import (  # noqa F401
    SensorSchema,
    SensorIdField,
    SensorDataFileSchema,
    SensorDataFileDescriptionSchema,
)
from flexmeasures.data.schemas.times import AwareDateTimeField, PlanningDurationField
from flexmeasures.data.schemas import AssetIdField
from flexmeasures.api.common.schemas.search import SearchFilterField
from flexmeasures.api.common.schemas.sensors import UnitField
from flexmeasures.data.services.sensors import get_sensor_stats
from flexmeasures.data.services.scheduling import (
    create_scheduling_job,
    get_data_source_for_job,
)
from flexmeasures.utils.time_utils import duration_isoformat
from flexmeasures.utils.flexmeasures_inflection import join_words_into_a_list


# Instantiate schemes outside of endpoint logic to minimize response time
sensors_schema = SensorSchema(many=True)
sensor_schema = SensorSchema()
partial_sensor_schema = SensorSchema(partial=True, exclude=["generic_asset_id"])


class SensorKwargsSchema(Schema):
    account = AccountIdField(data_key="account_id", required=False)
    asset = AssetIdField(data_key="asset_id", required=False)
    include_consultancy_clients = fields.Boolean(required=False, load_default=False)
    include_public_assets = fields.Boolean(required=False, load_default=False)
    page = fields.Int(required=False, validate=validate.Range(min=1))
    per_page = fields.Int(
        required=False, validate=validate.Range(min=1), load_default=10
    )
    filter = SearchFilterField(required=False)
    unit = UnitField(required=False)


class TriggerScheduleKwargsSchema(Schema):
    start_of_schedule = AwareDateTimeField(
        data_key="start", format="iso", required=True
    )
    belief_time = AwareDateTimeField(format="iso", data_key="prior")
    duration = PlanningDurationField(load_default=PlanningDurationField.load_default)
    flex_model = fields.Dict(data_key="flex-model")
    flex_context = fields.Dict(required=False, data_key="flex-context")
    force_new_job_creation = fields.Boolean(required=False)


class SensorAPI(FlaskView):
    route_base = "/sensors"
    trailing_slash = False
    decorators = [auth_required()]

    @route("", methods=["GET"])
    @use_kwargs(SensorKwargsSchema, location="query")
    @as_json
    def index(
        self,
        account: Account | None = None,
        asset: GenericAsset | None = None,
        include_consultancy_clients: bool = False,
        include_public_assets: bool = False,
        page: int | None = None,
        per_page: int | None = None,
        filter: list[str] | None = None,
        unit: str | None = None,
    ):
        """
        .. :quickref: Sensors; Get list of sensors
        ---
        get:
          summary: Get list of sensors
          description: |
            This endpoint returns all accessible sensors.
            By default, "accessible sensors" means all sensors in the same account as the current user (if they have read permission to the account).

            You can also specify an `account` (an ID parameter), if the user has read access to that account. In this case, all assets under the
            specified account will be retrieved, and the sensors associated with these assets will be returned.

            Alternatively, you can filter by asset hierarchy by providing the `asset` parameter (ID). When this is set, all sensors on the specified
            asset and its sub-assets are retrieved, provided the user has read access to the asset.

            > **Note:** You can't set both account and asset at the same time, you can only have one set. The only exception is if the asset being specified is
            > part of the account that was set, then we allow to see sensors under that asset but then ignore the account (account = None).

            Finally, you can use the `include_consultancy_clients` parameter to include sensors from accounts for which the current user account is a consultant.
            This is only possible if the user has the role of a consultant.

            Only admins can use this endpoint to fetch sensors from a different account (by using the `account_id` query parameter).

            The `filter` parameter allows you to search for sensors by name or account name.
            The `unit` parameter allows you to filter by unit.

            For the pagination of the sensor list, you can use the `page` and `per_page` query parameters, the `page` parameter is used to trigger
            pagination, and the `per_page` parameter is used to specify the number of records per page. The default value for `page` is 1 and for `per_page` is 10.

          security:
            - ApiKeyAuth: []
          parameters:
            - in: query
              schema: SensorKwargsSchema
          responses:
            200:
              description: PROCESSED - List of sensors (paginated or direct list)
              content:
                application/json:
                  schema:
                    oneOf:
                      - type: array
                        description: Direct list when no pagination requested
                        items: Sensor
                      - type: object
                        description: Paginated response
                        properties:
                          data:
                            type: array
                            items: Sensor
                          num-records:
                            type: integer
                            description: Total number of records in query result
                          filtered-records:
                            type: integer
                            description: Total number of records after filtering and pagination
                        required:
                          - data
                          - num-records
                          - filtered-records
                  examples:
                    direct_list:
                      summary: Direct sensor list
                      description: Example of direct response with one sensor
                      value:
                        data:
                          - entity_address: "ea1.2021-01.io.flexmeasures.company:fm1.42"
                            event_resolution: "PT15M"
                            generic_asset_id: 1
                            name: "Gas demand"
                            timezone: "Europe/Amsterdam"
                            unit: "m³/h"
                            id: 2
                    paginated_response:
                      summary: Paginated sensor list
                      description: Example of paginated response with one sensor
                      value:
                        data:
                          - entity_address: "ea1.2021-01.io.flexmeasures.company:fm1.42"
                            event_resolution: "PT15M"
                            generic_asset_id: 1
                            name: "Gas demand"
                            timezone: "Europe/Amsterdam"
                            unit: "m³/h"
                            id: 2
                        num-records: 1
                        filtered-records: 1
            400:
              description: INVALID_REQUEST
            401:
              description: UNAUTHORIZED
            403:
              description: INVALID_SENDER
            422:
              description: UNPROCESSABLE_ENTITY
          tags:
            - Sensors
        """
        if account is None and asset is None:
            if current_user.is_anonymous:
                raise Unauthorized
            account = current_user.account

        if account is not None and asset is not None:
            if asset.account_id != account.id:
                return {
                    "message": "Please provide either an account or an asset ID, not both"
                }, 422
            else:
                account = None

        if asset is not None:
            check_access(asset, "read")

            asset_tree = (
                db.session.query(GenericAsset.id, GenericAsset.parent_asset_id)
                .filter(GenericAsset.id == asset.id)
                .cte(name="asset_tree", recursive=True)
            )

            recursive_part = db.session.query(
                GenericAsset.id, GenericAsset.parent_asset_id
            ).join(asset_tree, GenericAsset.parent_asset_id == asset_tree.c.id)

            asset_tree = asset_tree.union(recursive_part)

            child_assets = db.session.query(asset_tree).all()

            filter_statement = GenericAsset.id.in_(
                [asset.id] + [a.id for a in child_assets]
            )
        elif account is not None:
            check_access(account, "read")

            account_ids: list = [account.id]

            if include_consultancy_clients:
                if current_user.has_role("consultant"):
                    consultancy_accounts = (
                        db.session.query(Account)
                        .filter(Account.consultancy_account_id == account.id)
                        .all()
                    )
                    account_ids.extend([acc.id for acc in consultancy_accounts])

            filter_statement = GenericAsset.account_id.in_(account_ids)
        else:
            filter_statement = None

        if include_public_assets:
            filter_statement = or_(
                filter_statement,
                GenericAsset.account_id.is_(None),
            )

        sensor_query = (
            select(Sensor)
            .join(GenericAsset, Sensor.generic_asset_id == GenericAsset.id)
            .outerjoin(Account, GenericAsset.owner)
            .filter(filter_statement)
        )

        if filter is not None:
            sensor_query = sensor_query.filter(
                or_(
                    *(
                        or_(
                            Sensor.name.ilike(f"%{term}%"),
                            Account.name.ilike(f"%{term}%"),
                            GenericAsset.name.ilike(f"%{term}%"),
                        )
                        for term in filter
                    )
                )
            )

        if unit:
            sensor_query = sensor_query.filter(Sensor.unit == unit)

        sensors = (
            db.session.scalars(sensor_query).all()
            if page is None
            else db.paginate(sensor_query, per_page=per_page, page=page).items
        )

        sensors = [sensor for sensor in sensors if check_access(sensor, "read") is None]

        sensors_response = sensors_schema.dump(sensors)

        # Return appropriate response for paginated or non-paginated data
        if page is None:
            return sensors_response, 200
        else:
            num_records = len(db.session.execute(sensor_query).scalars().all())
            select_pagination = db.paginate(sensor_query, per_page=per_page, page=page)
            response = {
                "data": sensors_response,
                "num-records": num_records,
                "filtered-records": select_pagination.total,
            }
            return response, 200

    @route("<id>/data/upload", methods=["POST"])
    @use_args(
        SensorDataFileSchema(), location="combined_sensor_data_upload", as_kwargs=True
    )
    @permission_required_for_context(
        "create-children",
        ctx_arg_name="data",
        ctx_loader=lambda data: data[0].sensor if data else None,
        pass_ctx_to_loader=True,
    )
    def upload_data(
        self, data: list[tb.BeliefsDataFrame], filenames: list[str], **kwargs
    ):
        """
        .. :quickref: Data; Upload sensor data by file
        ---
        post:
          summary: Upload sensor data by file
          description: |
            The file should have columns for a timestamp (event_start) and a value (event_value).
            The timestamp should be in ISO 8601 format.
            The value should be a numeric value.

            The unit has to be convertible to the sensor's unit.
            The resolution of the data has to match the sensor's required resolution, but
            FlexMeasures will attempt to upsample lower resolutions.
            The list of values may include null values.

          security:
            - ApiKeyAuth: []
          parameters:
            - name: id
              in: path
              required: true
              schema: SensorId
          requestBody:
            content:
              multipart/form-data:
                schema: SensorDataFileDescriptionSchema
                encoding:
                  uploaded-files:
                    contentType: application/octet-stream
          responses:
            200:
              description: PROCESSED
              content:
                application/json:
                  schema:
                    type: object
                  examples:
                    new_data:
                      summary: New data
                      description: |
                        If the data sent is new and is not already processed by FlexMeasures, the response will be as above.
                      value:
                        message: "Request has been processed."
                        status: "PROCESSED"
                    processed_previously_received:
                      summary: Previously received data
                      description: |
                        If some of the data sent was already received and successfully processed by FlexMeasures, the response will be as above.
                        Note that in this case, the data is still processed, but the already received data points are ignored.
                      value:
                        message: "Some of the data has already been received and successfully processed."
                        results: "PROCESSED"
                        status: "ALREADY_RECEIVED_AND_SUCCESSFULLY_PROCESSED"
                    returned_graph_data:
                      summary: Returned graph data
                      description: |
                        Example of how the processed data may be returned.
                      value:
                        data:
                          - ts: 1759669200000
                            sid: 3
                            val: 12.4
                            sf: 1.0
                            src: 1
                            bh: -427962881
                        sensors:
                          "3":
                            name: "TempSensor_A1X"
                            unit: "°C"
                            description: "TempSensor_A1X (toy-account)"
                            asset_id: 1
                            asset_description: "toy-account"
                        sources:
                          "1":
                            name: "toy-user"
                            model: ""
                            type: "other"
                            description: "toy-user"
            400:
              description: INVALID_REQUEST
            401:
              description: UNAUTHORIZED
            403:
              description: INVALID_SENDER
            422:
              description: UNPROCESSABLE_ENTITY
          tags:
            - Sensors
        """
        sensor = data[0].sensor
        AssetAuditLog.add_record(
            sensor.generic_asset,
            f"Data from {join_words_into_a_list(filenames)} uploaded to sensor '{sensor.name}': {sensor.id}",
        )
        response, code = save_and_enqueue(data)
        return response, code

    @route("/<id>/data", methods=["POST"])
    @use_args(
        PostSensorDataSchema(),
        location="combined_sensor_data_description",
        as_kwargs=True,
    )
    @permission_required_for_context(
        "create-children",
        ctx_arg_name="bdf",
        ctx_loader=lambda bdf: bdf.sensor,
        pass_ctx_to_loader=True,
    )
    def post_data(self, id: int, bdf: tb.BeliefsDataFrame):
        """
        .. :quickref: Data; Post sensor data
        ---
        post:
          summary: Post sensor data
          description: |
            Send data values via JSON, where the duration and number of values determine the resolution.

            The example request posts four values for a duration of one hour, where the first
            event start is at the given start time, and subsequent events start in 15 minute intervals throughout the one hour duration.

            The sensor is the one with ID=1.
            The unit has to be convertible to the sensor's unit.
            The resolution of the data has to match the sensor's required resolution, but
            FlexMeasures will attempt to upsample lower resolutions.
            The list of values may include null values.

          security:
            - ApiAuthKey: []
          parameters:
            - name: id
              in: path
              required: true
              schema: SensorId
          requestBody:
            content:
              application/json:
                schema: PostSensorDataSchema
                examples:
                  post_sensor:
                    summary: Post sensor data to flexmeasures
                    value:
                      "values": [-11.28, -11.28, -11.28, -11.28]
                      "start": "2021-06-07T00:00:00+02:00"
                      "duration": "PT1H"
                      "unit": "m³/h"
          responses:
            200:
              description: PROCESSED
            400:
              description: INVALID_REQUEST
            401:
              description: UNAUTHORIZED
            403:
              description: INVALID_SENDER
            422:
              description: UNPROCESSABLE_ENTITY
          tags:
            - Sensors
        """
        response, code = save_and_enqueue(bdf)
        return response, code

    @route("/<id>/data", methods=["GET"])
    @use_args(
        GetSensorDataSchema(),
        location="combined_sensor_data_description",
        as_kwargs=True,
    )
    @permission_required_for_context("read", ctx_arg_name="sensor")
    def get_data(self, id: int, **sensor_data_description: dict):
        """
        .. :quickref: Data; Get sensor data
        ---
        get:
          summary: Get sensor data
          description: |
            The unit has to be convertible from the sensor's unit - e.g. you ask for kW, and the sensor's unit is MW.

            Optional parameters:

            - "resolution" (read [the docs about frequency and resolutions](https://flexmeasures.readthedocs.io/latest/api/notation.html#frequency-and-resolution))
            - "horizon" (read [the docs about belief timing](https://flexmeasures.readthedocs.io/latest/api/notation.html#tracking-the-recording-time-of-beliefs))
            - "prior" (the belief timing docs also apply here)
            - "source" (read [the docs about sources](https://flexmeasures.readthedocs.io/latest/api/notation.html#sources))

            An example query to fetch data for sensor with ID=1, for one hour starting June 7th 2021 at midnight, in 15 minute intervals, in m³/h:

              ?start=2021-06-07T00:00:00+02:00&duration=PT1H&resolution=PT15M&unit=m³/h

            (you will probably need to escape the + in the timezone offset, depending on your HTTP client, and other characters like here in the unit, as well).

             > **Note:** This endpoint also accepts the query parameters as part of the JSON body. That is not conform to REST architecture, but it is easier for some developers.
          security:
            - ApiKeyAuth: []
          parameters:
            - name: id
              in: path
              required: true
              schema: SensorId
            - in: query
              schema: SensorDataTimingDescriptionSchema

          responses:
            200:
              description: PROCESSED
            400:
              description: INVALID_REQUEST
            401:
              description: UNAUTHORIZED
            403:
              description: INVALID_SENDER
            422:
              description: UNPROCESSABLE_ENTITY
          tags:
            - Sensors
        """
        response = GetSensorDataSchema.load_data_and_make_response(
            sensor_data_description
        )
        d, s = request_processed()
        return dict(**response, **d), s

    @route("/<id>/schedules/trigger", methods=["POST"])
    @use_kwargs(
        {"sensor": SensorIdField(data_key="id")},
        location="path",
    )
    @use_kwargs(TriggerScheduleKwargsSchema, location="json")
    @permission_required_for_context("create-children", ctx_arg_name="sensor")
    def trigger_schedule(
        self,
        sensor: Sensor,
        start_of_schedule: datetime,
        duration: timedelta,
        belief_time: datetime | None = None,
        flex_model: dict | None = None,
        flex_context: dict | None = None,
        force_new_job_creation: bool | None = False,
        **kwargs,
    ):
        """
        .. :quickref: Schedules; Trigger scheduling job for one device
        ---
        post:
          summary: Trigger scheduling job for one device
          description: |
            Trigger FlexMeasures to create a schedule for this sensor.
            The assumption is that this sensor is the power sensor on a flexible asset.

            In this request, you can describe:

            - the schedule's main features (when does it start, what unit should it report, prior to what time can we assume knowledge)
            - the flexibility model for the sensor (state and constraint variables, e.g. current state of charge of a battery, or connection capacity)
            - the flexibility context which the sensor operates in (other sensors under the same EMS which are relevant, e.g. prices)

            For details on flexibility model and context, see the [documentation on describing flexibility](https://flexmeasures.readthedocs.io/latest/features/scheduling.html#describing-flexibility).
            The schemas we use in this endpoint documentation do not describe the full flexibility model and context (as the docs do), as these are very flexible (e.g. fixed values or sensors).
            The examples below illustrate how to describe a flexibility model and context.

            > **Note:** To schedule an EMS with multiple flexible sensors at once,
            > use the [Assets scheduling endpoint](#/assets/post_api_v3_0_assets__id__schedules_trigger) instead.

            About the duration of the schedule and targets within the schedule:

            - The length of the schedule can be set explicitly through the 'duration' field.
            - Otherwise, it is set by the config setting `FLEXMEASURES_PLANNING_HORIZON`, which defaults to 48 hours.
            - If the flex-model contains targets that lie beyond the planning horizon, the length of the schedule is extended to accommodate them.
            - Finally, the schedule length is limited by the config setting `FLEXMEASURES_MAX_PLANNING_HORIZON`, which defaults to 2520 steps of the sensor's resolution. Targets that exceed the max planning horizon are not accepted.

            About the scheduling algorithm being used:

            - The appropriate algorithm is chosen by FlexMeasures (based on asset type).
            - It's also possible to use custom schedulers and custom flexibility models.
            - If you have ideas for algorithms that should be part of FlexMeasures, let us know: [https://flexmeasures.io/get-in-touch/](https://flexmeasures.io/get-in-touch/)
          security:
            - ApiKeyAuth: []
          parameters:
            - name: id
              in: path
              required: true
              schema: SensorId
          requestBody:
            required: true
            content:
              application/json:
                schema: TriggerScheduleKwargsSchema
                examples:
                  simple_schedule:
                    summary: Simple storage schedule
                    description: |
                      This message triggers a schedule for a storage asset, starting at 10.00am,
                      at which time the state of charge (soc) is 12.1 kWh.
                      The asset is further limited by a maximum soc of 25 kWh.
                      The optimization is done with reference to a fixed price for consumption.

                      This is close to the minimal set of information that needs to be provided to trigger a schedule.
                      It requires no external data series, like dynamic prices in a sensor - look to the complex example for that.
                      Obviously, the outcome of this scheduling problem will be as bland as the input.
                    value:
                      start: "2025-06-02T10:00:00+00:00"
                      flex-context:
                        consumption-price: ".2 EUR/kWh"
                      flex-model:
                        soc-at-start: "12.1 kWh"
                        soc-max: "25 kWh"
                  complex_schedule:
                    summary: Complex 24-hour schedule
                    description: |
                      In this complex example, let's really show off a lot of potential configurations.

                      This message triggers a 24-hour schedule for a storage asset, starting at 10.00am,
                      at which the state of charge (soc) is 12.1 kWh, with a target state of charge of 25 kWh at 4.00pm.

                      The charging efficiency is constant (120%) and the discharging efficiency is determined by the contents of sensor
                      with id 98. If just the ``roundtrip-efficiency`` is known, it can be described with its own field.
                      The global minimum and maximum soc are set to 10 and 25 kWh, respectively.

                      To guarantee a minimum SOC in the period prior, the sensor with ID 300 contains beliefs at 2.00pm and 3.00pm, for 15kWh and 20kWh, respectively.
                      Storage efficiency is set to 99.99%, denoting the state of charge left after each time step equal to the sensor's resolution.
                      Aggregate consumption (of all devices within this EMS) should be priced by sensor 9,
                      and aggregate production should be priced by sensor 10,
                      where the aggregate power flow in the EMS is described by the sum over sensors 13, 14, 15,
                      and the power sensor of the flexible device being optimized (referenced in the endpoint URL).


                      The battery consumption power capacity is limited by sensor 42 and the production capacity is constant (30 kW).

                      Finally, the (contractual and physical) situation of the site is part of the flex-context.
                      The site has a physical power capacity of 100 kVA, but the production capacity is limited to 80 kW,
                      while the consumption capacity is limited by a dynamic capacity contract whose values are recorded under sensor 32.
                      Breaching either capacity is penalized heavily in the optimization problem, with a price of 1000 EUR/kW.
                      Finally, peaks over 50 kW in either direction are penalized with a price of 260 EUR/MW.

                      These penalties can be used to steer the schedule into a certain behavior (e.g. avoiding breaches and peaks),
                      even if no direct financial impacts are expected at the given prices in the real world.

                      For example, site owners may be requested by their network operators to reduce stress on the grid,
                      be it explicitly or under a social contract.

                      Note that, if forecasts for sensors 13, 14 and 15 are not available, a schedule cannot be computed.
                    value:
                      start: "2015-06-02T10:00:00+00:00"
                      duration: "PT24H"
                      flex-model:
                        soc-at-start: "12.1 kWh"
                        state-of-charge:
                          sensor: 24
                        soc-targets:
                          - value: "25 kWh"
                            datetime: "2015-06-02T16:00:00+00:00"
                        soc-minima:
                          sensor: 300
                        soc-min: "10 kWh"
                        soc-max: "25 kWh"
                        charging-efficiency: "120%"
                        discharging-efficiency:
                          sensor: 98
                        storage-efficiency: 0.9999
                        power-capacity: "25kW"
                        consumption-capacity:
                          sensor: 42
                        production-capacity: "30 kW"
                      flex-context:
                        consumption-price:
                          sensor: 9
                        production-price:
                          sensor: 10
                        inflexible-device-sensors: [13, 14, 15]
                        site-power-capacity: "100 kVA"
                        site-production-capacity: "80 kW"
                        site-consumption-capacity:
                          sensor: 32
                        site-production-breach-price: "1000 EUR/kW"
                        site-consumption-breach-price: "1000 EUR/kW"
                        site-peak-consumption: "50 kW"
                        site-peak-production: "50 kW"
                        site-peak-consumption-price: "260 EUR/MW"
                        site-peak-production-price: "260 EUR/MW"
          responses:
            200:
              description: PROCESSED
              content:
                application/json:
                  schema:
                    type: object
                  examples:
                    schedule_created:
                      summary: Schedule response
                      description: |
                        This message indicates that the scheduling request has been processed without any error.
                        A scheduling job has been created with some Universally Unique Identifier (UUID),
                        which will be picked up by a worker.
                        The given UUID may be used to obtain the resulting schedule: see /sensors/<id>/schedules/<uuid>.
                      value:
                        status: "PROCESSED"
                        schedule: "364bfd06-c1fa-430b-8d25-8f5a547651fb"
                        message: "Request has been processed."
            400:
              description: INVALID_DATA
            401:
              description: UNAUTHORIZED
            403:
              description: INVALID_SENDER
            405:
              description: INVALID_METHOD
            422:
              description: UNPROCESSABLE_ENTITY
          tags:
            - Sensors
        """
        end_of_schedule = start_of_schedule + duration
        scheduler_kwargs = dict(
            asset_or_sensor=sensor,
            start=start_of_schedule,
            end=end_of_schedule,
            resolution=sensor.event_resolution,
            belief_time=belief_time,  # server time if no prior time was sent
            flex_model=flex_model,
            flex_context=flex_context,
        )

        try:
            job = create_scheduling_job(
                **scheduler_kwargs,
                enqueue=True,
                force_new_job_creation=force_new_job_creation,
            )
        except ValidationError as err:
            return invalid_flex_config(err.messages)
        except ValueError as err:
            return invalid_flex_config(str(err))

        db.session.commit()

        response = dict(schedule=job.id)
        d, s = request_processed()
        return dict(**response, **d), s

    @route("/<id>/schedules/<uuid>", methods=["GET"])
    @use_kwargs(
        {
            "sensor": SensorIdField(data_key="id"),
            "job_id": fields.Str(data_key="uuid"),
        },
        location="path",
    )
    @optional_duration_accepted(
        timedelta(hours=6)
    )  # todo: make this a Marshmallow field
    @permission_required_for_context("read", ctx_arg_name="sensor")
    def get_schedule(  # noqa: C901
        self, sensor: Sensor, job_id: str, duration: timedelta, **kwargs
    ):
        """
        .. :quickref: Schedules; Get schedule for one device
        ---
        get:
          summary: Get schedule for one device
          description: |
            Get a schedule from FlexMeasures.

            Optional fields:

            - "duration" (6 hours by default; can be increased to plan further into the future)
          security:
            - ApiKeyAuth: []
          parameters:
            - in: path
              name: id
              required: true
              schema:
                type: string
            - in: path
              name: uuid
              required: true
              schema:
                type: string
            - in: query
              name: duration
              required: false
              schema:
                type: string
          responses:
            200:
              description: PROCESSED
              content:
                application/json:
                  schema:
                    type: object
                  examples:
                    schedule:
                      summary: Schedule response
                      description: |
                        This message contains a schedule indicating to consume at various power
                        rates from 10am UTC onward for a duration of 45 minutes.
                      value:
                        values: [2.15, 3, 2]
                        start: "2015-06-02T10:00:00+00:00"
                        duration: "PT45M"
                        unit: "MW"
            400:
              description: INVALID_TIMEZONE, INVALID_DOMAIN, INVALID_UNIT, UNKNOWN_SCHEDULE, UNRECOGNIZED_CONNECTION_GROUP
            401:
              description: UNAUTHORIZED
            403:
              description: INVALID_SENDER
            405:
              description: INVALID_METHOD
            422:
              description: UNPROCESSABLE_ENTITY
          tags:
            - Sensors
        """

        planning_horizon = min(  # type: ignore
            duration, current_app.config.get("FLEXMEASURES_PLANNING_HORIZON")
        )

        # Look up the scheduling job
        connection = current_app.queues["scheduling"].connection

        try:  # First try the scheduling queue
            job = Job.fetch(job_id, connection=connection)
        except NoSuchJobError:
            return unrecognized_event(job_id, "job")

        if (
            not current_app.config.get("FLEXMEASURES_FALLBACK_REDIRECT")
            and job.is_failed
            and (job.meta.get("fallback_job_id") is not None)
        ):
            try:  # First try the scheduling queue
                job = Job.fetch(job.meta["fallback_job_id"], connection=connection)
            except NoSuchJobError:
                current_app.logger.error(
                    f"Fallback job with ID={job.meta['fallback_job_id']} (originator Job ID={job_id}) not found."
                )
                return unrecognized_event(job.meta["fallback_job_id"], "fallback-job")

        scheduler_info = job.meta.get("scheduler_info", dict(scheduler=""))
        scheduler_info_msg = f"{scheduler_info['scheduler']} was used."

        if job.is_finished:
            error_message = "A scheduling job has been processed with your job ID, but "

        elif job.is_failed:  # Try to inform the user on why the job failed
            e = job.meta.get(
                "exception",
                Exception(
                    "The job does not state why it failed. "
                    "The worker may be missing an exception handler, "
                    "or its exception handler is not storing the exception as job meta data."
                ),
            )
            message = f"Scheduling job failed with {type(e).__name__}: {e}. {scheduler_info_msg}"

            fallback_job_id = job.meta.get("fallback_job_id")

            # redirect to the fallback schedule endpoint if the fallback_job_id
            # is defined in the metadata of the original job
            if fallback_job_id is not None:
                return fallback_schedule_redirect(
                    message,
                    url_for(
                        "SensorAPI:get_schedule",
                        uuid=fallback_job_id,
                        id=sensor.id,
                        _external=True,
                    ),
                )
            else:
                return unknown_schedule(message)

        elif job.is_started:
            return unknown_schedule(f"Scheduling job in progress. {scheduler_info_msg}")
        elif job.is_queued:
            return unknown_schedule(
                f"Scheduling job waiting to be processed. {scheduler_info_msg}"
            )
        elif job.is_deferred:
            try:
                preferred_job = job.dependency
            except NoSuchJobError:
                return unknown_schedule(
                    f"Scheduling job waiting for unknown job to be processed. {scheduler_info_msg}"
                )
            return unknown_schedule(
                f'Scheduling job waiting for {preferred_job.status} job "{preferred_job.id}" to be processed. {scheduler_info_msg}'
            )
        else:
            return unknown_schedule(
                f"Scheduling job has an unknown status. {scheduler_info_msg}"
            )
        schedule_start = job.kwargs["start"]

        data_source = get_data_source_for_job(job)
        if data_source is None:
            return unknown_schedule(
                error_message
                + f"no data source could be found for {data_source}. {scheduler_info_msg}"
            )

        power_values = sensor.search_beliefs(
            event_starts_after=schedule_start,
            event_ends_before=schedule_start + planning_horizon,
            source=data_source,
            most_recent_beliefs_only=True,
            one_deterministic_belief_per_event=True,
        )

        sign = 1
<<<<<<< HEAD
        if not sensor.get_attribute("consumption_is_positive", False):
=======
        if sensor.measures_power and sensor.get_attribute(
            "consumption_is_positive", True
        ):
>>>>>>> a5f599f8
            sign = -1

        # For consumption schedules, positive values denote consumption. For the db, consumption is negative unless specified explicitly
        consumption_schedule = sign * simplify_index(power_values)["event_value"]
        if consumption_schedule.empty:
            return unknown_schedule(
                f"{error_message} the schedule was not found in the database. {scheduler_info_msg}"
            )

        # Update the planning window
        resolution = sensor.event_resolution
        start = consumption_schedule.index[0]
        duration = min(duration, consumption_schedule.index[-1] + resolution - start)
        consumption_schedule = consumption_schedule[
            start : start + duration - resolution
        ]
        response = dict(
            values=consumption_schedule.tolist(),
            start=isodate.datetime_isoformat(start),
            duration=duration_isoformat(duration),
            unit=sensor.unit,
        )

        d, s = request_processed(scheduler_info_msg)
        return dict(scheduler_info=scheduler_info, **response, **d), s

    @route("/<id>", methods=["GET"])
    @use_kwargs({"sensor": SensorIdField(data_key="id")}, location="path")
    @permission_required_for_context("read", ctx_arg_name="sensor")
    @as_json
    def fetch_one(self, id, sensor: Sensor):
        """
        .. :quickref: Sensors; Fetch a given sensor
        ---
        get:
          summary: Fetch a given sensor
          description: Fetch a given sensor by its ID.
          security:
            - ApiKeyAuth: []
          parameters:
            - in: path
              name: id
              description: ID of the sensor to fetch.
              schema: SensorId
          responses:
            200:
              description: One Sensor
              content:
                application/json:
                  schema: SensorSchema
            400:
              description: INVALID_REQUEST, REQUIRED_INFO_MISSING, UNEXPECTED_PARAMS
            401:
              description: UNAUTHORIZED
            403:
              description: INVALID_SENDER
            422:
              description: UNPROCESSABLE_ENTITY
          tags:
            - Sensors
        """

        return sensor_schema.dump(sensor), 200

    @route("", methods=["POST"])
    @use_args(sensor_schema)
    @permission_required_for_context(
        "create-children",
        ctx_arg_pos=1,
        ctx_arg_name="generic_asset_id",
        ctx_loader=GenericAsset,
        pass_ctx_to_loader=True,
    )
    def post(self, sensor_data: dict):
        """
        .. :quickref: Sensors; Create a new sensor
        ---
        post:
          summary: Create a new Sensor
          description: This endpoint creates a new sensor for a given asset.
          security:
            - ApiKeyAuth: []
          requestBody:
            content:
              application/json:
                schema: SensorSchema
                examples:
                  create_sensor:
                    summary: Create power sensor
                    description: Create a power sensor for an asset
                    value:
                      "name": "power"
                      "event_resolution": "PT1H"
                      "unit": "kWh"
                      "generic_asset_id": 1
          responses:
            201:
              description: New Sensor
              content:
                application/json:
                  schema: SensorSchema
                  examples:
                    create_sensor:
                      summary: Power sensor response
                      description: The whole sensor is returned in the response
                      value:
                        "name": "power"
                        "unit": "kWh"
                        "entity_address": "ea1.2023-08.localhost:fm1.1"
                        "event_resolution": "PT1H"
                        "generic_asset_id": 1
                        "timezone": "UTC"
                        "id": 2
            400:
              description: INVALID_REQUEST, REQUIRED_INFO_MISSING, UNEXPECTED_PARAMS
            401:
              description: UNAUTHORIZED
            403:
              description: INVALID_SENDER
            422:
              description: UNPROCESSABLE_ENTITY
          tags:
            - Sensors
        """
        sensor = Sensor(**sensor_data)
        db.session.add(sensor)
        db.session.flush()
        AssetAuditLog.add_record(
            sensor.generic_asset, f"Created sensor '{sensor.name}': {sensor.id}"
        )
        db.session.commit()

        return sensor_schema.dump(sensor), 201

    @route("/<id>", methods=["PATCH"])
    @use_args(partial_sensor_schema)
    @use_kwargs({"sensor": SensorIdField(data_key="id")}, location="path")
    @permission_required_for_context("update", ctx_arg_name="sensor")
    @as_json
    def patch(self, sensor_data: dict, id: int, sensor: Sensor):
        """
        .. :quickref: Sensors; Update a sensor
        ---
        patch:
          summary: Update a sensor
          description: |
            This endpoint updates the descriptive data of an existing sensor.

            Any subset of sensor fields can be sent.
            However, the following fields are not allowed to be updated:
            - id
            - generic_asset_id
            - entity_address

            Only admin users have rights to update the sensor fields. Be aware that changing unit, event resolution and knowledge horizon should currently only be done on sensors without existing belief data (to avoid a serious mismatch), or if you really know what you are doing.
          security:
            - ApiKeyAuth: []
          parameters:
            - in: path
              name: id
              description: ID of the sensor to update.
              schema: SensorId
          requestBody:
            content:
              application/json:
                schema: SensorSchema
                examples:
                  update_sensor:
                    summary: Update sensor name
                    description: Update the name of a sensor
                    value:
                      "name": "POWER"
          responses:
            200:
              description: Updated Sensor
              content:
                application/json:
                  schema: SensorSchema
                  examples:
                    update_sensor:
                      summary: Update sensor name
                      description: Update the name of a sensor
                      value:
                        "name": "POWER"
                        "unit": "m³/h"
                        "entity_address": "ea1.2023-08.localhost:fm1.1"
                        "event_resolution": "PT10M"
                        "generic_asset_id": 4
                        "timezone": "UTC"
                        "id": 2
            400:
              description: INVALID_REQUEST, REQUIRED_INFO_MISSING, UNEXPECTED_PARAMS
            401:
              description: UNAUTHORIZED
            403:
              description: INVALID_SENDER
            422:
              description: UNPROCESSABLE_ENTITY
          tags:
            - Sensors
        """
        audit_log_data = list()
        for k, v in sensor_data.items():
            if getattr(sensor, k) != v:
                audit_log_data.append(
                    f"Field name: {k}, Old value: {getattr(sensor, k)}, New value: {v}"
                )
        audit_log_event = f"Updated sensor '{sensor.name}': {sensor.id}. Updated fields: {'; '.join(audit_log_data)}"

        AssetAuditLog.add_record(sensor.generic_asset, audit_log_event)

        for k, v in sensor_data.items():
            setattr(sensor, k, v)
        db.session.add(sensor)
        db.session.commit()
        return sensor_schema.dump(sensor), 200

    @route("/<id>", methods=["DELETE"])
    @use_kwargs({"sensor": SensorIdField(data_key="id")}, location="path")
    @permission_required_for_context("delete", ctx_arg_name="sensor")
    @as_json
    def delete(self, id: int, sensor: Sensor):
        """Delete a sensor given its identifier.
        .. :quickref: Sensors; Delete a sensor
        ---
        delete:
          summary: Delete a sensor
          description: This endpoint deletes an existing sensor, as well as all measurements recorded for it.
          security:
            - ApiKeyAuth: []
          parameters:
            - in: path
              name: id
              description: ID of the sensor to delete.
              schema: SensorId
          responses:
            204:
              description: DELETED
            400:
              description: INVALID_REQUEST, REQUIRED_INFO_MISSING, UNEXPECTED_PARAMS
            401:
              description: UNAUTHORIZED
            403:
              description: INVALID_SENDER
            422:
              description: UNPROCESSABLE_ENTITY
          tags:
            - Sensors
        """

        """Delete time series data."""
        db.session.execute(delete(TimedBelief).filter_by(sensor_id=sensor.id))

        AssetAuditLog.add_record(
            sensor.generic_asset, f"Deleted sensor '{sensor.name}': {sensor.id}"
        )

        sensor_name = sensor.name
        AssetAuditLog.add_record(
            sensor.generic_asset,
            f"Deleted sensor '{sensor_name}': {id}",
        )
        db.session.execute(delete(Sensor).filter_by(id=sensor.id))
        db.session.commit()
        current_app.logger.info("Deleted sensor '%s'." % sensor_name)
        return {}, 204

    @route("/<id>/data", methods=["DELETE"])
    @use_kwargs({"sensor": SensorIdField(data_key="id")}, location="path")
    @permission_required_for_context("delete", ctx_arg_name="sensor")
    @as_json
    def delete_data(self, id: int, sensor: Sensor):
        """
        .. :quickref: Sensors; Delete sensor data
        ---
        delete:
          summary: Delete sensor data
          description: This endpoint deletes all data for a sensor.
          security:
            - ApiKeyAuth: []
          parameters:
            - name: id
              in: path
              description: ID of the sensor to delete data for.
              required: true
              schema: SensorId
          responses:
            204:
              description: SENSOR_DATA_DELETED
            400:
              description: INVALID_REQUEST, REQUIRED_INFO_MISSING, UNEXPECTED_PARAMS
            401:
              description: UNAUTHORIZED
            403:
              description: INVALID_SENDER
            422:
              description: UNPROCESSABLE_ENTITY
          tags:
            - Sensors
        """
        db.session.execute(delete(TimedBelief).filter_by(sensor_id=sensor.id))
        AssetAuditLog.add_record(
            sensor.generic_asset,
            f"Deleted data for sensor '{sensor.name}': {sensor.id}",
        )
        db.session.commit()

        return {}, 204

    @route("/<id>/stats", methods=["GET"])
    @use_kwargs({"sensor": SensorIdField(data_key="id")}, location="path")
    @use_kwargs(
        {
            "sort_keys": fields.Boolean(data_key="sort", load_default=True),
            "event_start_time": fields.Str(load_default=None),
            "event_end_time": fields.Str(load_default=None),
        },
        location="query",
    )
    @permission_required_for_context("read", ctx_arg_name="sensor")
    @as_json
    def get_stats(
        self,
        id,
        sensor: Sensor,
        event_start_time: str,
        event_end_time: str,
        sort_keys: bool,
    ):
        """
        .. :quickref: Sensors; Get sensor stats
        ---
        get:
          summary: Get sensor stats
          description: This endpoint fetches sensor stats for all the historical data.
          security:
            - ApiKeyAuth: []
          parameters:
            - in: path
              name: id
              description: ID of the sensor to fetch stats for.
              schema: SensorId
            - in: query
              name: event_start_time
              description: Start of the period to fetch stats for, in ISO 8601 format.
              schema:
                type: string
                format: date-time
            - in: query
              name: event_end_time
              description: End of the period to fetch stats for, in ISO 8601 format.
              schema:
                type: string
                format: date-time
            - in: query
              name: sort_keys
              description: Whether to sort the stats by keys.
              schema:
                type: boolean
          responses:
            200:
              description: PROCESSED
              content:
                application/json:
                  examples:
                    successful_response:
                      summary: Successful response
                      description: A successful response with sensor stats
                      value:
                        "some data source":
                          "First event start": "2015-06-02T10:00:00+00:00"
                          "Last event end": "2015-10-02T10:00:00+00:00"
                          "Last recorded": "2015-10-02T10:01:12+00:00"
                          "Min value": 0.0
                          "Max value": 100.0
                          "Mean value": 50.0
                          "Sum over values": 500.0
                          "Number of values": 10
            400:
              description: INVALID_REQUEST, REQUIRED_INFO_MISSING, UNEXPECTED_PARAMS
            401:
              description: UNAUTHORIZED
            403:
              description: INVALID_SENDER
            422:
              description: UNPROCESSABLE_ENTITY
          tags:
            - Sensors
        """

        return (
            get_sensor_stats(sensor, event_start_time, event_end_time, sort_keys),
            200,
        )

    @route("/<id>/status", methods=["GET"])
    @use_kwargs({"sensor": SensorIdField(data_key="id")}, location="path")
    @permission_required_for_context("read", ctx_arg_name="sensor")
    @as_json
    def get_status(self, id, sensor):
        """
        .. :quickref: Data; Get status of sensor data
        ---
        get:
          summary: Get sensor status
          description: |
            This endpoint fetches the current status of data for the specified sensor.
            The status includes information about the sensor data's status, staleness and resolution.
          security:
            - ApiKeyAuth: []
          parameters:
            - in: path
              name: id
              description: ID of the sensor to fetch status for.
              schema: SensorId
          responses:
            200:
              description: PROCESSED
              content:
                application/json:
                  examples:
                    successful_response:
                      summary: Successful response
                      description: A successful response with sensor status data
                      value:
                        - staleness: "2 hours"
                          stale: true
                          staleness_since: "2024-01-15T14:30:00+00:00"
                          reason: "data is outdated"
                          source_type: "forecast"
                          id: 64907
                          name: "temperature"
                          resolution: "5 minutes"
                          asset_name: "Building A"
                          relation: "sensor belongs to this asset"
            400:
              description: INVALID_REQUEST, REQUIRED_INFO_MISSING, UNEXPECTED_PARAMS
            401:
              description: UNAUTHORIZED
            403:
              description: INVALID_SENDER
            404:
              description: ASSET_NOT_FOUND
            422:
              description: UNPROCESSABLE_ENTITY
          tags:
            - Sensors
        """

        status_data = serialize_sensor_status_data(sensor=sensor)

        return {"sensors_data": status_data}, 200<|MERGE_RESOLUTION|>--- conflicted
+++ resolved
@@ -940,13 +940,9 @@
         )
 
         sign = 1
-<<<<<<< HEAD
-        if not sensor.get_attribute("consumption_is_positive", False):
-=======
-        if sensor.measures_power and sensor.get_attribute(
-            "consumption_is_positive", True
+        if sensor.measures_power and not sensor.get_attribute(
+            "consumption_is_positive", False
         ):
->>>>>>> a5f599f8
             sign = -1
 
         # For consumption schedules, positive values denote consumption. For the db, consumption is negative unless specified explicitly
