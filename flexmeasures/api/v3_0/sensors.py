--- conflicted
+++ resolved
@@ -48,10 +48,7 @@
 post_sensor_schema = PostSensorDataSchema()
 sensors_schema = SensorSchema(many=True)
 sensor_schema = SensorSchema()
-<<<<<<< HEAD
 partial_sensor_schema = SensorSchema(partial=True, exclude=["generic_asset_id"])
-=======
->>>>>>> d25deb26
 
 
 class SensorAPI(FlaskView):
@@ -536,10 +533,6 @@
         """
 
         sensor.resolution = sensor.event_resolution
-<<<<<<< HEAD
-        
-=======
->>>>>>> d25deb26
         return sensor_schema.dump(sensor), 200
 
     @route("", methods=["POST"])
@@ -551,10 +544,6 @@
         ctx_loader=GenericAsset,
         pass_ctx_to_loader=True,
     )
-<<<<<<< HEAD
-    @as_json
-=======
->>>>>>> d25deb26
     def post(self, sensor_data: dict):
         """Create new asset.
 
@@ -568,11 +557,7 @@
 
             {
                 "name": "power",
-<<<<<<< HEAD
-                "resolution": "PT1H",
-=======
                 "event_resolution": "PT1H",
->>>>>>> d25deb26
                 "unit": "kWh",
                 "generic_asset_id": 1,
             }
@@ -589,15 +574,10 @@
         :status 403: INVALID_SENDER
         :status 422: UNPROCESSABLE_ENTITY
         """
-<<<<<<< HEAD
-        sensor_data["event_resolution"] = sensor_data.pop("resolution")
         sensor = Sensor(**sensor_data)
         db.session.add(sensor)
         db.session.commit()
-        sensor.resolution = sensor.event_resolution
         return sensor_schema.dump(sensor), 201
-
-
 
     @route("/<id>", methods=["PATCH"])
     @use_args(partial_sensor_schema)
@@ -651,10 +631,4 @@
         db.session.add(db_sensor)
         print(db_sensor)
         db.session.commit()
-        return sensor_schema.dump(db_sensor), 200
-=======
-        sensor = Sensor(**sensor_data)
-        db.session.add(sensor)
-        db.session.commit()
-        return sensor_schema.dump(sensor), 201
->>>>>>> d25deb26
+        return sensor_schema.dump(db_sensor), 200