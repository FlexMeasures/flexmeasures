--- conflicted
+++ resolved
@@ -1508,7 +1508,6 @@
 
         status_data = serialize_sensor_status_data(sensor=sensor)
 
-<<<<<<< HEAD
         return {"sensors_data": status_data}, 200
 
     @route("/<sensor>/forecasts/trigger", methods=["POST"])
@@ -1694,7 +1693,4 @@
 
         except Exception as e:
             current_app.logger.exception("Failed to get forecast job status.")
-            return invalid_flex_config(str(e))
-=======
-        return {"sensors_data": status_data}, 200
->>>>>>> 3fcaa445
+            return invalid_flex_config(str(e))