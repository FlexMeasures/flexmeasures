--- conflicted
+++ resolved
@@ -415,12 +415,13 @@
     )
     def post_data(self, id: int, bdf: tb.BeliefsDataFrame):
         """
-<<<<<<< HEAD
         ---
         post:
           summary: Upload sensor data
           description: |
-            The above request posts four values for a duration of one hour, where the first
+            Send data values via JSON, where the duration and number of values determine the resolution.
+            
+            The example request posts four values for a duration of one hour, where the first
             event start is at the given start time, and subsequent events start in 15 minute intervals throughout the one hour duration.
 
             The sensor is the one with ID=1.
@@ -457,39 +458,6 @@
               description: UNPROCESSABLE_ENTITY
           tags:
             - Sensors
-=======
-        Post sensor data to FlexMeasures.
-
-        .. :quickref: Data; Post sensor data
-
-        **Example request**
-
-        .. code-block:: json
-
-            {
-                "values": [-11.28, -11.28, -11.28, -11.28],
-                "start": "2021-06-07T00:00:00+02:00",
-                "duration": "PT1H",
-                "unit": "m³/h"
-            }
-
-        The above request posts four values for a duration of one hour, where the first
-        event start is at the given start time, and subsequent events start in 15 minute intervals throughout the one hour duration.
-
-        The unit has to be convertible to the sensor's unit.
-        The resolution of the data has to match the sensor's required resolution, but
-        FlexMeasures will attempt to upsample lower resolutions.
-        The list of values may include null values.
-
-        :reqheader Authorization: The authentication token
-        :reqheader Content-Type: application/json
-        :resheader Content-Type: application/json
-        :status 200: PROCESSED
-        :status 400: INVALID_REQUEST
-        :status 401: UNAUTHORIZED
-        :status 403: INVALID_SENDER
-        :status 422: UNPROCESSABLE_ENTITY
->>>>>>> 9cc815ab
         """
         response, code = save_and_enqueue(bdf)
         return response, code
@@ -500,9 +468,8 @@
         location="combined_sensor_data_description",
         as_kwargs=True,
     )
-<<<<<<< HEAD
-    @permission_required_for_context("read", ctx_arg_pos=1, ctx_arg_name="sensor")
-    def get_data(self, sensor_data_description: dict):
+    @permission_required_for_context("read", ctx_arg_name="sensor")
+    def get_data(self, id: int, **sensor_data_description: dict):
         """
         ---
         get:
@@ -550,42 +517,6 @@
               description: UNPROCESSABLE_ENTITY
           tags:
             - Sensors
-=======
-    @permission_required_for_context("read", ctx_arg_name="sensor")
-    def get_data(self, id: int, **sensor_data_description: dict):
-        """Get sensor data from FlexMeasures.
-
-        .. :quickref: Data; Download sensor data
-
-        **Example request**
-
-        .. code-block:: json
-
-            {
-                "start": "2021-06-07T00:00:00+02:00",
-                "duration": "PT1H",
-                "resolution": "PT15M",
-                "unit": "m³/h"
-            }
-
-        The unit has to be convertible from the sensor's unit.
-
-        **Optional fields**
-
-        - "resolution" (see :ref:`frequency_and_resolution`)
-        - "horizon" (see :ref:`beliefs`)
-        - "prior" (see :ref:`beliefs`)
-        - "source" (see :ref:`sources`)
-
-        :reqheader Authorization: The authentication token
-        :reqheader Content-Type: application/json
-        :resheader Content-Type: application/json
-        :status 200: PROCESSED
-        :status 400: INVALID_REQUEST
-        :status 401: UNAUTHORIZED
-        :status 403: INVALID_SENDER
-        :status 422: UNPROCESSABLE_ENTITY
->>>>>>> 9cc815ab
         """
         response = GetSensorDataSchema.load_data_and_make_response(
             sensor_data_description
