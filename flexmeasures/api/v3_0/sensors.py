--- conflicted
+++ resolved
@@ -982,10 +982,7 @@
         :status 422: UNPROCESSABLE_ENTITY
         """
 
-<<<<<<< HEAD
         return get_sensor_stats(sensor, sort_keys), 200
-=======
-        return get_sensor_stats(sensor), 200
 
     @route("/<id>/status", methods=["GET"])
     @use_kwargs({"sensor": SensorIdField(data_key="id")}, location="path")
@@ -1032,5 +1029,4 @@
 
         status_data = serialize_sensor_status_data(sensor=sensor)
 
-        return {"sensors_data": status_data}, 200
->>>>>>> e6b4ae18
+        return {"sensors_data": status_data}, 200