from __future__ import annotations

from datetime import datetime, timedelta

from flask import current_app, url_for
from flask_classful import FlaskView, route
from flask_json import as_json
from flask_security import auth_required
import isodate
from marshmallow import fields, ValidationError
from rq.job import Job, NoSuchJobError
from timely_beliefs import BeliefsDataFrame
from webargs.flaskparser import use_args, use_kwargs
from sqlalchemy import delete

from flexmeasures.api.common.responses import (
    request_processed,
    unrecognized_event,
    unknown_schedule,
    invalid_flex_config,
    fallback_schedule_redirect,
)
from flexmeasures.api.common.utils.validators import (
    optional_duration_accepted,
)
from flexmeasures.api.common.schemas.sensor_data import (
    GetSensorDataSchema,
    PostSensorDataSchema,
)
from flexmeasures.api.common.schemas.users import AccountIdField
from flexmeasures.api.common.utils.api_utils import save_and_enqueue
from flexmeasures.auth.decorators import permission_required_for_context
from flexmeasures.data import db
from flexmeasures.data.models.user import Account
from flexmeasures.data.models.generic_assets import GenericAsset
from flexmeasures.data.models.time_series import Sensor, TimedBelief
from flexmeasures.data.queries.utils import simplify_index
from flexmeasures.data.schemas.sensors import SensorSchema, SensorIdField
from flexmeasures.data.schemas.times import AwareDateTimeField, PlanningDurationField
from flexmeasures.data.services.sensors import get_sensors
from flexmeasures.data.services.scheduling import (
    create_scheduling_job,
    get_data_source_for_job,
)
from flexmeasures.utils.time_utils import duration_isoformat


# Instantiate schemas outside of endpoint logic to minimize response time
get_sensor_schema = GetSensorDataSchema()
post_sensor_schema = PostSensorDataSchema()
sensors_schema = SensorSchema(many=True)
sensor_schema = SensorSchema()
partial_sensor_schema = SensorSchema(partial=True, exclude=["generic_asset_id"])


class SensorAPI(FlaskView):

    route_base = "/sensors"
    trailing_slash = False
    decorators = [auth_required()]

    @route("", methods=["GET"])
    @use_kwargs(
        {
            "account": AccountIdField(
                data_key="account_id", load_default=AccountIdField.load_current
            ),
        },
        location="query",
    )
    @permission_required_for_context("read", ctx_arg_name="account")
    @as_json
    def index(self, account: Account):
        """API endpoint to list all sensors of an account.

        .. :quickref: Sensor; Download sensor list

        This endpoint returns all accessible sensors.
        Accessible sensors are sensors in the same account as the current user.
        Only admins can use this endpoint to fetch sensors from a different account (by using the `account_id` query parameter).

        **Example response**

        An example of one sensor being returned:

        .. sourcecode:: json

            [
                {
                    "entity_address": "ea1.2021-01.io.flexmeasures.company:fm1.42",
                    "event_resolution": PT15M,
                    "generic_asset_id": 1,
                    "name": "Gas demand",
                    "timezone": "Europe/Amsterdam",
                    "unit": "m\u00b3/h"
                    "id": 2
                }
            ]

        :reqheader Authorization: The authentication token
        :reqheader Content-Type: application/json
        :resheader Content-Type: application/json
        :status 200: PROCESSED
        :status 400: INVALID_REQUEST
        :status 401: UNAUTHORIZED
        :status 403: INVALID_SENDER
        :status 422: UNPROCESSABLE_ENTITY
        """
        sensors = get_sensors(account=account)
        return sensors_schema.dump(sensors), 200

    @route("/data", methods=["POST"])
    @use_args(
        post_sensor_schema,
        location="json",
    )
    @permission_required_for_context(
        "create-children",
        ctx_arg_pos=1,
        ctx_loader=lambda bdf: bdf.sensor,
        pass_ctx_to_loader=True,
    )
    def post_data(self, bdf: BeliefsDataFrame):
        """
        Post sensor data to FlexMeasures.

        .. :quickref: Data; Upload sensor data

        **Example request**

        .. code-block:: json

            {
                "sensor": "ea1.2021-01.io.flexmeasures:fm1.1",
                "values": [-11.28, -11.28, -11.28, -11.28],
                "start": "2021-06-07T00:00:00+02:00",
                "duration": "PT1H",
                "unit": "m³/h"
            }

        The above request posts four values for a duration of one hour, where the first
        event start is at the given start time, and subsequent events start in 15 minute intervals throughout the one hour duration.

        The sensor is the one with ID=1.
        The unit has to be convertible to the sensor's unit.
        The resolution of the data has to match the sensor's required resolution, but
        FlexMeasures will attempt to upsample lower resolutions.
        The list of values may include null values.

        :reqheader Authorization: The authentication token
        :reqheader Content-Type: application/json
        :resheader Content-Type: application/json
        :status 200: PROCESSED
        :status 400: INVALID_REQUEST
        :status 401: UNAUTHORIZED
        :status 403: INVALID_SENDER
        :status 422: UNPROCESSABLE_ENTITY
        """
        response, code = save_and_enqueue(bdf)
        return response, code

    @route("/data", methods=["GET"])
    @use_args(
        get_sensor_schema,
        location="query",
    )
    @permission_required_for_context("read", ctx_arg_pos=1, ctx_arg_name="sensor")
    def get_data(self, sensor_data_description: dict):
        """Get sensor data from FlexMeasures.

        .. :quickref: Data; Download sensor data

        **Example request**

        .. code-block:: json

            {
                "sensor": "ea1.2021-01.io.flexmeasures:fm1.1",
                "start": "2021-06-07T00:00:00+02:00",
                "duration": "PT1H",
                "resolution": "PT15M",
                "unit": "m³/h"
            }

        The unit has to be convertible from the sensor's unit.

        **Optional fields**

        - "resolution" (see :ref:`frequency_and_resolution`)
        - "horizon" (see :ref:`beliefs`)
        - "prior" (see :ref:`beliefs`)
        - "source" (see :ref:`sources`)

        :reqheader Authorization: The authentication token
        :reqheader Content-Type: application/json
        :resheader Content-Type: application/json
        :status 200: PROCESSED
        :status 400: INVALID_REQUEST
        :status 401: UNAUTHORIZED
        :status 403: INVALID_SENDER
        :status 422: UNPROCESSABLE_ENTITY
        """
        response = GetSensorDataSchema.load_data_and_make_response(
            sensor_data_description
        )
        d, s = request_processed()
        return dict(**response, **d), s

    @route("/<id>/schedules/trigger", methods=["POST"])
    @use_kwargs(
        {"sensor": SensorIdField(data_key="id")},
        location="path",
    )
    @use_kwargs(
        {
            "start_of_schedule": AwareDateTimeField(
                data_key="start", format="iso", required=True
            ),
            "belief_time": AwareDateTimeField(format="iso", data_key="prior"),
            "duration": PlanningDurationField(
                load_default=PlanningDurationField.load_default
            ),
            "flex_model": fields.Dict(data_key="flex-model"),
            "flex_context": fields.Dict(required=False, data_key="flex-context"),
        },
        location="json",
    )
    @permission_required_for_context("create-children", ctx_arg_name="sensor")
    def trigger_schedule(
        self,
        sensor: Sensor,
        start_of_schedule: datetime,
        duration: timedelta,
        belief_time: datetime | None = None,
        flex_model: dict | None = None,
        flex_context: dict | None = None,
        **kwargs,
    ):
        """
        Trigger FlexMeasures to create a schedule.

        .. :quickref: Schedule; Trigger scheduling job

        Trigger FlexMeasures to create a schedule for this sensor.
        The assumption is that this sensor is the power sensor on a flexible asset.

        In this request, you can describe:

        - the schedule's main features (when does it start, what unit should it report, prior to what time can we assume knowledge)
        - the flexibility model for the sensor (state and constraint variables, e.g. current state of charge of a battery, or connection capacity)
        - the flexibility context which the sensor operates in (other sensors under the same EMS which are relevant, e.g. prices)

        For details on flexibility model and context, see :ref:`describing_flexibility`.
        Below, we'll also list some examples.

        .. note:: This endpoint does not support to schedule an EMS with multiple flexible sensors at once. This will happen in another endpoint.
                  See https://github.com/FlexMeasures/flexmeasures/issues/485. Until then, it is possible to call this endpoint for one flexible endpoint at a time
                  (considering already scheduled sensors as inflexible).

        The length of the schedule can be set explicitly through the 'duration' field.
        Otherwise, it is set by the config setting :ref:`planning_horizon_config`, which defaults to 48 hours.
        If the flex-model contains targets that lie beyond the planning horizon, the length of the schedule is extended to accommodate them.
        Finally, the schedule length is limited by :ref:`max_planning_horizon_config`, which defaults to 2520 steps of the sensor's resolution.
        Targets that exceed the max planning horizon are not accepted.

        The appropriate algorithm is chosen by FlexMeasures (based on asset type).
        It's also possible to use custom schedulers and custom flexibility models, see :ref:`plugin_customization`.

        If you have ideas for algorithms that should be part of FlexMeasures, let us know: https://flexmeasures.io/get-in-touch/

        **Example request A**

        This message triggers a schedule for a storage asset, starting at 10.00am, at which the state of charge (soc) is 12.1 kWh.

        .. code-block:: json

            {
                "start": "2015-06-02T10:00:00+00:00",
                "flex-model": {
                    "soc-at-start": 12.1,
                    "soc-unit": "kWh"
                }
            }

        **Example request B**

        This message triggers a 24-hour schedule for a storage asset, starting at 10.00am,
        at which the state of charge (soc) is 12.1 kWh, with a target state of charge of 25 kWh at 4.00pm.

        The charging efficiency is constant (120%) and the discharging efficiency is determined by the contents of sensor
        with id 98. If just the ``roundtrip-efficiency`` is known, it can be described with its own field.
        The global minimum and maximum soc are set to 10 and 25 kWh, respectively.
        To guarantee a minimum SOC in the period prior to 4.00pm, local minima constraints are imposed (via soc-minima)
        at 2.00pm and 3.00pm, for 15kWh and 20kWh, respectively.
        Storage efficiency is set to 99.99%, denoting the state of charge left after each time step equal to the sensor's resolution.
        Aggregate consumption (of all devices within this EMS) should be priced by sensor 9,
        and aggregate production should be priced by sensor 10,
        where the aggregate power flow in the EMS is described by the sum over sensors 13, 14 and 15
        (plus the flexible sensor being optimized, of course).


        The battery consumption power capacity is limited by sensor 42 and the production capacity is constant (30 kW).

        Note that, if forecasts for sensors 13, 14 and 15 are not available, a schedule cannot be computed.

        .. code-block:: json

            {
                "start": "2015-06-02T10:00:00+00:00",
                "duration": "PT24H",
                "flex-model": {
                    "soc-at-start": 12.1,
                    "soc-unit": "kWh",
                    "soc-targets": [
                        {
                            "value": 25,
                            "datetime": "2015-06-02T16:00:00+00:00"
                        },
                    ],
                    "soc-minima": [
                        {
                            "value": 15,
                            "start": "2015-06-02T14:00:00+00:00",
                            "end": "2015-06-02T15:00:00+00:00"
                        }
                    ],
                    "soc-min": 10,
                    "soc-max": 25,
                    "charging-efficiency": "120%",
                    "discharging-efficiency": {"sensor" : 98},
                    "storage-efficiency": 0.9999,
                    "power-capacity": "25kW",
                    "consumption-capacity" : {"sensor" : 42},
                    "production-capacity" : "30 kW"
                },
                "flex-context": {
                    "consumption-price-sensor": 9,
                    "production-price-sensor": 10,
                    "inflexible-device-sensors": [13, 14, 15],
                    "site-power-capacity": "100kW",
                    "site-production-capacity": "80kW",
                    "site-consumption-capacity": "100kW"
                }
            }

        **Example response**

        This message indicates that the scheduling request has been processed without any error.
        A scheduling job has been created with some Universally Unique Identifier (UUID),
        which will be picked up by a worker.
        The given UUID may be used to obtain the resulting schedule: see /sensors/<id>/schedules/<uuid>.

        .. sourcecode:: json

            {
                "status": "PROCESSED",
                "schedule": "364bfd06-c1fa-430b-8d25-8f5a547651fb",
                "message": "Request has been processed."
            }

        :reqheader Authorization: The authentication token
        :reqheader Content-Type: application/json
        :resheader Content-Type: application/json
        :status 200: PROCESSED
        :status 400: INVALID_DATA
        :status 401: UNAUTHORIZED
        :status 403: INVALID_SENDER
        :status 405: INVALID_METHOD
        :status 422: UNPROCESSABLE_ENTITY
        """
        end_of_schedule = start_of_schedule + duration
        scheduler_kwargs = dict(
            sensor=sensor,
            start=start_of_schedule,
            end=end_of_schedule,
            resolution=sensor.event_resolution,
            belief_time=belief_time,  # server time if no prior time was sent
            flex_model=flex_model,
            flex_context=flex_context,
        )

        try:
            job = create_scheduling_job(
                **scheduler_kwargs,
                enqueue=True,
            )
        except ValidationError as err:
            return invalid_flex_config(err.messages)
        except ValueError as err:
            return invalid_flex_config(str(err))

        db.session.commit()

        response = dict(schedule=job.id)
        d, s = request_processed()
        return dict(**response, **d), s

    @route("/<id>/schedules/<uuid>", methods=["GET"])
    @use_kwargs(
        {
            "sensor": SensorIdField(data_key="id"),
            "job_id": fields.Str(data_key="uuid"),
        },
        location="path",
    )
    @optional_duration_accepted(
        timedelta(hours=6)
    )  # todo: make this a Marshmallow field
    @permission_required_for_context("read", ctx_arg_name="sensor")
    def get_schedule(  # noqa: C901
        self, sensor: Sensor, job_id: str, duration: timedelta, **kwargs
    ):
        """Get a schedule from FlexMeasures.

        .. :quickref: Schedule; Download schedule from the platform

        **Optional fields**

        - "duration" (6 hours by default; can be increased to plan further into the future)

        **Example response**

        This message contains a schedule indicating to consume at various power
        rates from 10am UTC onwards for a duration of 45 minutes.

        .. sourcecode:: json

            {
                "values": [
                    2.15,
                    3,
                    2
                ],
                "start": "2015-06-02T10:00:00+00:00",
                "duration": "PT45M",
                "unit": "MW"
            }

        :reqheader Authorization: The authentication token
        :reqheader Content-Type: application/json
        :resheader Content-Type: application/json
        :status 200: PROCESSED
        :status 400: INVALID_TIMEZONE, INVALID_DOMAIN, INVALID_UNIT, UNKNOWN_SCHEDULE, UNRECOGNIZED_CONNECTION_GROUP
        :status 401: UNAUTHORIZED
        :status 403: INVALID_SENDER
        :status 405: INVALID_METHOD
        :status 422: UNPROCESSABLE_ENTITY
        """

        planning_horizon = min(  # type: ignore
            duration, current_app.config.get("FLEXMEASURES_PLANNING_HORIZON")
        )

        # Look up the scheduling job
        connection = current_app.queues["scheduling"].connection

        try:  # First try the scheduling queue
            job = Job.fetch(job_id, connection=connection)
        except NoSuchJobError:
            return unrecognized_event(job_id, "job")

        if (
            not current_app.config.get("FLEXMEASURES_FALLBACK_REDIRECT")
            and job.is_failed
            and (job.meta.get("fallback_job_id") is not None)
        ):
            try:  # First try the scheduling queue
                job = Job.fetch(job.meta["fallback_job_id"], connection=connection)
            except NoSuchJobError:
                current_app.logger.error(
                    f"Fallback job with ID={job.meta['fallback_job_id']} (originator Job ID={job_id}) not found."
                )
                return unrecognized_event(job.meta["fallback_job_id"], "fallback-job")

        scheduler_info_msg = ""
        scheduler_info = job.meta.get("scheduler_info", dict(scheduler=""))
        scheduler_info_msg = f"{scheduler_info['scheduler']} was used."

        if job.is_finished:
            error_message = "A scheduling job has been processed with your job ID, but "

        elif job.is_failed:  # Try to inform the user on why the job failed
            e = job.meta.get(
                "exception",
                Exception(
                    "The job does not state why it failed. "
                    "The worker may be missing an exception handler, "
                    "or its exception handler is not storing the exception as job meta data."
                ),
            )
            message = f"Scheduling job failed with {type(e).__name__}: {e}. {scheduler_info_msg}"

            fallback_job_id = job.meta.get("fallback_job_id")

            # redirect to the fallback schedule endpoint if the fallback_job_id
            # is defined in the metadata of the original job
            if fallback_job_id is not None:
                return fallback_schedule_redirect(
                    message,
                    url_for(
                        "SensorAPI:get_schedule",
                        uuid=fallback_job_id,
                        id=sensor.id,
                        _external=True,
                    ),
                )
            else:
                return unknown_schedule(message)

        elif job.is_started:
            return unknown_schedule(f"Scheduling job in progress. {scheduler_info_msg}")
        elif job.is_queued:
            return unknown_schedule(
                f"Scheduling job waiting to be processed. {scheduler_info_msg}"
            )
        elif job.is_deferred:
            try:
                preferred_job = job.dependency
            except NoSuchJobError:
                return unknown_schedule(
                    f"Scheduling job waiting for unknown job to be processed. {scheduler_info_msg}"
                )
            return unknown_schedule(
                f'Scheduling job waiting for {preferred_job.status} job "{preferred_job.id}" to be processed. {scheduler_info_msg}'
            )
        else:
            return unknown_schedule(
                f"Scheduling job has an unknown status. {scheduler_info_msg}"
            )
        schedule_start = job.kwargs["start"]

        data_source = get_data_source_for_job(job)
        if data_source is None:
            return unknown_schedule(
                error_message
                + f"no data source could be found for {data_source}. {scheduler_info_msg}"
            )

        power_values = sensor.search_beliefs(
            event_starts_after=schedule_start,
            event_ends_before=schedule_start + planning_horizon,
            source=data_source,
            most_recent_beliefs_only=True,
            one_deterministic_belief_per_event=True,
        )

        sign = 1
        if sensor.get_attribute("consumption_is_positive", True):
            sign = -1

        # For consumption schedules, positive values denote consumption. For the db, consumption is negative
        consumption_schedule = sign * simplify_index(power_values)["event_value"]
        if consumption_schedule.empty:
            return unknown_schedule(
                f"{error_message} the schedule was not found in the database. {scheduler_info_msg}"
            )

        # Update the planning window
        resolution = sensor.event_resolution
        start = consumption_schedule.index[0]
        duration = min(duration, consumption_schedule.index[-1] + resolution - start)
        consumption_schedule = consumption_schedule[
            start : start + duration - resolution
        ]
        response = dict(
            values=consumption_schedule.tolist(),
            start=isodate.datetime_isoformat(start),
            duration=duration_isoformat(duration),
            unit=sensor.unit,
        )

        d, s = request_processed(scheduler_info_msg)
        return dict(scheduler_info=scheduler_info, **response, **d), s

    @route("/<id>", methods=["GET"])
    @use_kwargs({"sensor": SensorIdField(data_key="id")}, location="path")
    @permission_required_for_context("read", ctx_arg_name="sensor")
    @as_json
    def fetch_one(self, id, sensor):
        """Fetch a given sensor.

        .. :quickref: Sensor; Get a sensor

        This endpoint gets a sensor.

        **Example response**

        .. sourcecode:: json

            {
                "name": "some gas sensor",
                "unit": "m³/h",
                "entity_address": "ea1.2023-08.localhost:fm1.1",
                "event_resolution": "PT10M",
                "generic_asset_id": 4,
                "timezone": "UTC",
                "id": 2
            }

        :reqheader Authorization: The authentication token
        :reqheader Content-Type: application/json
        :resheader Content-Type: application/json
        :status 200: PROCESSED
        :status 400: INVALID_REQUEST, REQUIRED_INFO_MISSING, UNEXPECTED_PARAMS
        :status 401: UNAUTHORIZED
        :status 403: INVALID_SENDER
        :status 422: UNPROCESSABLE_ENTITY
        """

        return sensor_schema.dump(sensor), 200

    @route("", methods=["POST"])
    @use_args(sensor_schema)
    @permission_required_for_context(
        "create-children",
        ctx_arg_pos=1,
        ctx_arg_name="generic_asset_id",
        ctx_loader=GenericAsset,
        pass_ctx_to_loader=True,
    )
    def post(self, sensor_data: dict):
        """Create new asset.

        .. :quickref: Sensor; Create a new Sensor

        This endpoint creates a new Sensor.

        **Example request**

        .. sourcecode:: json

            {
                "name": "power",
                "event_resolution": "PT1H",
                "unit": "kWh",
                "generic_asset_id": 1,
            }

        **Example response**

        The whole sensor is returned in the response:

        .. sourcecode:: json

            {
                "name": "power",
                "unit": "kWh",
                "entity_address": "ea1.2023-08.localhost:fm1.1",
                "event_resolution": "PT1H",
                "generic_asset_id": 1,
                "timezone": "UTC",
                "id": 2
            }

        :reqheader Authorization: The authentication token
        :reqheader Content-Type: application/json
        :resheader Content-Type: application/json
        :status 201: CREATED
        :status 400: INVALID_REQUEST
        :status 401: UNAUTHORIZED
        :status 403: INVALID_SENDER
        :status 422: UNPROCESSABLE_ENTITY
        """
        sensor = Sensor(**sensor_data)
        db.session.add(sensor)
        db.session.commit()
        return sensor_schema.dump(sensor), 201

    @route("/<id>", methods=["PATCH"])
    @use_args(partial_sensor_schema)
    @use_kwargs({"sensor": SensorIdField(data_key="id")}, location="path")
    @permission_required_for_context("update", ctx_arg_name="sensor")
    @as_json
    def patch(self, sensor_data: dict, id: int, sensor: Sensor):
        """Update a sensor given its identifier.

        .. :quickref: Sensor; Update a sensor

        This endpoint updates the descriptive data of an existing sensor.

        Any subset of sensor fields can be sent.
        However, the following fields are not allowed to be updated:
        - id
        - generic_asset_id
        - entity_address

        Only admin users have rights to update the sensor fields. Be aware that changing unit, event resolution and knowledge horizon should currently only be done on sensors without existing belief data (to avoid a serious mismatch), or if you really know what you are doing.

        **Example request**

        .. sourcecode:: json

            {
                "name": "POWER",
            }

        **Example response**

        The whole sensor is returned in the response:

        .. sourcecode:: json

            {
                "name": "some gas sensor",
                "unit": "m³/h",
                "entity_address": "ea1.2023-08.localhost:fm1.1",
                "event_resolution": "PT10M",
                "generic_asset_id": 4,
                "timezone": "UTC",
                "id": 2
            }

        :reqheader Authorization: The authentication token
        :reqheader Content-Type: application/json
        :resheader Content-Type: application/json
        :status 200: UPDATED
        :status 400: INVALID_REQUEST, REQUIRED_INFO_MISSING, UNEXPECTED_PARAMS
        :status 401: UNAUTHORIZED
        :status 403: INVALID_SENDER
        :status 422: UNPROCESSABLE_ENTITY
        """
        for k, v in sensor_data.items():
            setattr(sensor, k, v)
        db.session.add(sensor)
        db.session.commit()
        return sensor_schema.dump(sensor), 200

    @route("/<id>", methods=["DELETE"])
    @use_kwargs({"sensor": SensorIdField(data_key="id")}, location="path")
    @permission_required_for_context("delete", ctx_arg_name="sensor")
    @as_json
    def delete(self, id: int, sensor: Sensor):
        """Delete a sensor given its identifier.

        .. :quickref: Sensor; Delete a sensor

        This endpoint deletes an existing sensor, as well as all measurements recorded for it.

        :reqheader Authorization: The authentication token
        :reqheader Content-Type: application/json
        :resheader Content-Type: application/json
        :status 204: DELETED
        :status 400: INVALID_REQUEST, REQUIRED_INFO_MISSING, UNEXPECTED_PARAMS
        :status 401: UNAUTHORIZED
        :status 403: INVALID_SENDER
        :status 422: UNPROCESSABLE_ENTITY
        """

        """Delete time series data."""
        db.session.execute(delete(TimedBelief).filter_by(sensor_id=sensor.id))

        sensor_name = sensor.name
<<<<<<< HEAD
        db.session.execute(delete(Sensor).filter_by(name=sensor_name))
=======
        db.session.execute(delete(Sensor).filter_by(id=sensor.id))
>>>>>>> 071a4de2
        db.session.commit()
        current_app.logger.info("Deleted sensor '%s'." % sensor_name)
        return {}, 204<|MERGE_RESOLUTION|>--- conflicted
+++ resolved
@@ -750,11 +750,7 @@
         db.session.execute(delete(TimedBelief).filter_by(sensor_id=sensor.id))
 
         sensor_name = sensor.name
-<<<<<<< HEAD
-        db.session.execute(delete(Sensor).filter_by(name=sensor_name))
-=======
         db.session.execute(delete(Sensor).filter_by(id=sensor.id))
->>>>>>> 071a4de2
         db.session.commit()
         current_app.logger.info("Deleted sensor '%s'." % sensor_name)
         return {}, 204