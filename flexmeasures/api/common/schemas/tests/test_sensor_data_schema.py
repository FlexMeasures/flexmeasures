from datetime import timedelta
import pytest

from marshmallow import ValidationError
import pandas as pd

from flexmeasures.api.common.schemas.sensor_data import (
    SingleValueField,
    PostSensorDataSchema,
    GetSensorDataSchema,
)
from flexmeasures.data.services.sensors import (
<<<<<<< HEAD
    get_stalenesses,
    get_statuses,
=======
    get_staleness,
    get_status,
>>>>>>> 94f33211
    build_sensor_status_data,
)
from flexmeasures.data.schemas.reporting import StatusSchema


@pytest.mark.parametrize(
    "deserialization_input, exp_deserialization_output",
    [
        (
            "PT1H",
            timedelta(hours=1),
        ),
        (
            "PT15M",
            timedelta(minutes=15),
        ),
    ],
)
def test_resolution_field_deserialization(
    deserialization_input,
    exp_deserialization_output,
):
    """Check parsing the resolution field of the GetSensorDataSchema schema.

    These particular ISO durations are expected to be parsed as python timedeltas.
    """
    # todo: extend test cases with some nominal durations when timely-beliefs supports these
    #       see https://github.com/SeitaBV/timely-beliefs/issues/13
    vf = GetSensorDataSchema._declared_fields["resolution"]
    deser = vf.deserialize(deserialization_input)
    assert deser == exp_deserialization_output


@pytest.mark.parametrize(
    "deserialization_input, exp_deserialization_output",
    [
        (
            1,
            [1],
        ),
        (
            2.7,
            [2.7],
        ),
        (
            [1],
            [1],
        ),
        (
            [2.7],
            [2.7],
        ),
        (
            [1, None, 3],  # sending a None/null value as part of a list is allowed
            [1, None, 3],
        ),
        (
            [None],  # sending a None/null value as part of a list is allowed
            [None],
        ),
    ],
)
def test_value_field_deserialization(
    deserialization_input,
    exp_deserialization_output,
):
    """Testing straightforward cases"""
    vf = PostSensorDataSchema._declared_fields["values"]
    deser = vf.deserialize(deserialization_input)
    assert deser == exp_deserialization_output


@pytest.mark.parametrize(
    "serialization_input, exp_serialization_output",
    [
        (
            1,
            [1],
        ),
        (
            2.7,
            [2.7],
        ),
    ],
)
def test_value_field_serialization(
    serialization_input,
    exp_serialization_output,
):
    """Testing straightforward cases"""
    vf = SingleValueField()
    ser = vf.serialize("values", {"values": serialization_input})
    assert ser == exp_serialization_output


@pytest.mark.parametrize(
    "deserialization_input, error_msg",
    [
        (
            ["three", 4],
            "Not a valid number",
        ),
        (
            "3, 4",
            "Not a valid number",
        ),
        (
            None,
            "may not be null",  # sending a single None/null value is not allowed
        ),
    ],
)
def test_value_field_invalid(deserialization_input, error_msg):
    sf = SingleValueField()
    with pytest.raises(ValidationError) as ve:
        sf.deserialize(deserialization_input)
    assert error_msg in str(ve)


@pytest.mark.parametrize(
    "now, sensor_type, source_name, expected_staleness, expected_stale",
    [
        (
            # Last event start at 2016-01-01T23:00+01, with knowledge time 2016-01-01T12:00+01, 12 hours from now
            "2016-01-01T00:00+01",
            "market",
            None,
            None,  # Not known yet
            True,
        ),
        (
            # Last event start at 2016-01-01T23:00+01, with knowledge time 2016-01-01T12:00+01, 12 hours and 18 minutes ago
            "2016-01-02T00:18+01",
            "market",
            None,
            timedelta(hours=12, minutes=18),
            True,
        ),
        (
            # Last event start at 2016-01-01T23:00+01, with knowledge time 2016-01-01T12:00+01, 1 day and 12 hours ago
            "2016-01-03T00:00+01",
            "market",
            None,
            timedelta(days=1, hours=12),
            True,
        ),
        (
<<<<<<< HEAD
            # Last event start at 2015-01-02T07:45+01, with knowledge time 2015-01-02T08:00+01, 40 minutes from now
            "2015-01-02T07:20+01",
=======
            # Last event start at 2015-01-01T23:00:00+00:00, with knowledge time 2015-01-01T23:15:00+00:00, 40 minutes from now
            "2015-01-01T22:35+01",
>>>>>>> 94f33211
            "production",
            "Seita",
            None,  # Not known yet
            True,
        ),
        (
            # Last event start at 2015-01-02T07:45+01, with knowledge time 2015-01-02T08:00+01, 40 minutes ago (but still less than max PT1H allowed)
            "2015-01-02T08:40+01",
            "production",
            "Seita",
            timedelta(minutes=40),
            False,
        ),
        (
<<<<<<< HEAD
            # Last event start of Seita's belief at 2015-01-02T07:45+01, with knowledge time 2015-01-02T08:00+01, 2 minutes from now
            "2015-01-02T07:58+01",
=======
            # Last event start of Seita's belief at 2015-01-01T23:00:00+00:00, with knowledge time 2015-01-01T23:15:00+00:00, 2 minutes from now
            "2015-01-01T23:13+01",
>>>>>>> 94f33211
            "production",
            "Seita",
            None,  # Not known yet
            True,
        ),
        (
            # Last event start of Seita's belief at 2015-01-02T07:45+01, with knowledge time 2015-01-02T08:00+01, 4 hours and 42 minutes ago
            "2015-01-02T12:42+01",
            "production",
            "Seita",
            timedelta(hours=4, minutes=42),
            True,
        ),
        (
            # Last event start of DummyScheduler's belief at 2016-01-02T07:45+01, with knowledge time 2016-01-02T08:00+01, 13 hours ago
            "2016-01-02T21:00+01",
            "production",
            "DummySchedule",
            timedelta(hours=13),
            True,
        ),
<<<<<<< HEAD
    ],
)
def test_get_status_single_source(
=======
        (
            # Last event start at 2016-01-02T07:45+01, with knowledge time 2016-01-02T08:00+01, 13 hours ago
            "2016-01-02T21:00+01",
            "production",
            None,
            timedelta(hours=13),
            True,
        ),
    ],
)
def test_get_status(
>>>>>>> 94f33211
    add_market_prices,
    capacity_sensors,
    now,
    sensor_type,
    source_name,
    expected_staleness,
    expected_stale,
):
    if sensor_type == "market":
        sensor = add_market_prices["epex_da"]
        deserialized_staleness_search = dict()
        serialized_staleness_search = {}
    elif sensor_type == "production":
        sensor = capacity_sensors["production"]
        deserialized_staleness_search = dict()
        serialized_staleness_search = {}
        for source in sensor.data_sources:
<<<<<<< HEAD
=======
            print(source.name)
>>>>>>> 94f33211
            if source.name == source_name:
                deserialized_staleness_search = dict(source=source)
                serialized_staleness_search = {"source": source.id}

<<<<<<< HEAD
    now = pd.Timestamp(now)
    stalenesses = get_stalenesses(
        sensor=sensor, staleness_search=deserialized_staleness_search, now=now
    )
    if stalenesses is not None:
        stalenesses.pop("forecaster", None)

    source_name = source_name if source_name else "Seita"
    if expected_staleness is None:
        assert stalenesses is None
    else:
        assert stalenesses == {source_name: expected_staleness}

    status_specs = {
        "staleness_search": serialized_staleness_search,
        "max_staleness": "PT1H",
        "max_future_staleness": "-PT12H",
    }
    assert StatusSchema().load(status_specs)

    sensor_statuses = get_statuses(
=======
    print(deserialized_staleness_search)
    now = pd.Timestamp(now)
    staleness = get_staleness(
        sensor=sensor, staleness_search=deserialized_staleness_search, now=now
    )
    status_specs = {
        "staleness_search": serialized_staleness_search,
        "max_staleness": "PT1H",
    }
    sensor_status = get_status(
>>>>>>> 94f33211
        sensor=sensor,
        status_specs=status_specs,
        now=now,
    )
<<<<<<< HEAD
    sensor_statuses = [
        status for status in sensor_statuses if status["source"] != "forecaster"
    ]
    assert len(sensor_statuses) == 1

    sensor_status = sensor_statuses[0]
    assert sensor_status["staleness"] == expected_staleness
    assert sensor_status["stale"] == expected_stale
    if stalenesses is None:
        assert sensor_status["source"] is None
    else:
        assert sensor_status["source"] == source_name


# both sources have the same data
# max_staleness for forecaster is 12 hours
# max_staleness for Seita is 1 day
@pytest.mark.parametrize(
    "now, expected_forecaster_staleness, expected_forecaster_stale, expect_forecaster_reason, expected_seita_staleness, expected_seita_stale, expect_seita_reason",
    [
        (
            # Both stale
            # Last event start at 2016-01-02T23:00+01 10 hours from now,
            # with knowledge time 2016-01-01T12:00+01, 1 day 1 hour ago
            "2016-01-02T13:00+01",
            timedelta(hours=10),
            True,
            "less than 12 hours in the future",
            timedelta(days=1, hours=1),
            True,
            "more than a day old",
        ),
        (
            # Both not stale
            # Last event start at 2016-01-02T23:00+01 13 hours from now,
            # with knowledge time 2016-01-01T12:00+01, 22 hours ago
            "2016-01-02T10:00+01",
            timedelta(hours=13),
            False,
            "not less than 12 hours in the future",
            timedelta(hours=22),
            False,
            "not more than a day old",
        ),
        (
            # Seita not stale, forecaster stale
            # Last event start at 2016-01-02T23:00+01,
            # with knowledge time 2016-01-01T12:00+01, 1 day ago
            "2016-01-02T12:00+01",
            timedelta(hours=11),
            True,
            "less than 12 hours in the future",
            timedelta(days=1),
            False,
            "not more than a day old",
        ),
    ],
)
def test_get_status_multi_source(
    add_market_prices,
    now,
    expected_forecaster_staleness,
    expected_forecaster_stale,
    expect_forecaster_reason,
    expected_seita_staleness,
    expected_seita_stale,
    expect_seita_reason,
):
    sensor = add_market_prices["epex_da"]
    now = pd.Timestamp(now)

    sensor_statuses = get_statuses(
        sensor=sensor,
        now=now,
    )
    assert len(sensor_statuses) == 2
    for sensor_status in sensor_statuses:
        if sensor_status["source"] == "Seita":
            assert sensor_status["staleness"] == expected_seita_staleness
            assert sensor_status["stale"] == expected_seita_stale
            assert sensor_status["reason"] == expect_seita_reason
        else:
            assert sensor_status["staleness"] == expected_forecaster_staleness
            assert sensor_status["stale"] == expected_forecaster_stale
            assert sensor_status["reason"] == expect_forecaster_reason


def test_build_asset_status_data(mock_get_statuses, add_weather_sensors):
    asset = add_weather_sensors["asset"]

    wind_speed_res, temperature_res = [{"staleness": True}], [{"staleness": False}]
    mock_get_statuses.side_effect = (wind_speed_res, temperature_res)

    status_data = build_sensor_status_data(asset=asset)
    assert status_data == [
        {
            **wind_speed_res[0],
            "name": "wind speed",
            "id": None,
            "asset_name": asset.name,
        },
        {
            **temperature_res[0],
=======

    assert StatusSchema().load(status_specs)
    assert staleness == expected_staleness
    assert sensor_status["staleness"] == expected_staleness
    assert sensor_status["stale"] == expected_stale


def test_build_asset_status_data(mock_get_status, add_weather_sensors):
    asset = add_weather_sensors["asset"]

    wind_speed_res, temperature_res = {"staleness": True}, {"staleness": False}
    mock_get_status.side_effect = (wind_speed_res, temperature_res)

    status_data = build_sensor_status_data(asset=asset)
    assert status_data == [
        {**wind_speed_res, "name": "wind speed", "id": None, "asset_name": asset.name},
        {
            **temperature_res,
>>>>>>> 94f33211
            "name": "temperature",
            "id": None,
            "asset_name": asset.name,
        },
    ]<|MERGE_RESOLUTION|>--- conflicted
+++ resolved
@@ -10,13 +10,8 @@
     GetSensorDataSchema,
 )
 from flexmeasures.data.services.sensors import (
-<<<<<<< HEAD
     get_stalenesses,
     get_statuses,
-=======
-    get_staleness,
-    get_status,
->>>>>>> 94f33211
     build_sensor_status_data,
 )
 from flexmeasures.data.schemas.reporting import StatusSchema
@@ -164,13 +159,8 @@
             True,
         ),
         (
-<<<<<<< HEAD
-            # Last event start at 2015-01-02T07:45+01, with knowledge time 2015-01-02T08:00+01, 40 minutes from now
-            "2015-01-02T07:20+01",
-=======
             # Last event start at 2015-01-01T23:00:00+00:00, with knowledge time 2015-01-01T23:15:00+00:00, 40 minutes from now
             "2015-01-01T22:35+01",
->>>>>>> 94f33211
             "production",
             "Seita",
             None,  # Not known yet
@@ -185,13 +175,8 @@
             False,
         ),
         (
-<<<<<<< HEAD
-            # Last event start of Seita's belief at 2015-01-02T07:45+01, with knowledge time 2015-01-02T08:00+01, 2 minutes from now
-            "2015-01-02T07:58+01",
-=======
             # Last event start of Seita's belief at 2015-01-01T23:00:00+00:00, with knowledge time 2015-01-01T23:15:00+00:00, 2 minutes from now
             "2015-01-01T23:13+01",
->>>>>>> 94f33211
             "production",
             "Seita",
             None,  # Not known yet
@@ -213,23 +198,9 @@
             timedelta(hours=13),
             True,
         ),
-<<<<<<< HEAD
     ],
 )
 def test_get_status_single_source(
-=======
-        (
-            # Last event start at 2016-01-02T07:45+01, with knowledge time 2016-01-02T08:00+01, 13 hours ago
-            "2016-01-02T21:00+01",
-            "production",
-            None,
-            timedelta(hours=13),
-            True,
-        ),
-    ],
-)
-def test_get_status(
->>>>>>> 94f33211
     add_market_prices,
     capacity_sensors,
     now,
@@ -247,15 +218,10 @@
         deserialized_staleness_search = dict()
         serialized_staleness_search = {}
         for source in sensor.data_sources:
-<<<<<<< HEAD
-=======
-            print(source.name)
->>>>>>> 94f33211
             if source.name == source_name:
                 deserialized_staleness_search = dict(source=source)
                 serialized_staleness_search = {"source": source.id}
 
-<<<<<<< HEAD
     now = pd.Timestamp(now)
     stalenesses = get_stalenesses(
         sensor=sensor, staleness_search=deserialized_staleness_search, now=now
@@ -277,23 +243,10 @@
     assert StatusSchema().load(status_specs)
 
     sensor_statuses = get_statuses(
-=======
-    print(deserialized_staleness_search)
-    now = pd.Timestamp(now)
-    staleness = get_staleness(
-        sensor=sensor, staleness_search=deserialized_staleness_search, now=now
-    )
-    status_specs = {
-        "staleness_search": serialized_staleness_search,
-        "max_staleness": "PT1H",
-    }
-    sensor_status = get_status(
->>>>>>> 94f33211
         sensor=sensor,
         status_specs=status_specs,
         now=now,
     )
-<<<<<<< HEAD
     sensor_statuses = [
         status for status in sensor_statuses if status["source"] != "forecaster"
     ]
@@ -397,26 +350,6 @@
         },
         {
             **temperature_res[0],
-=======
-
-    assert StatusSchema().load(status_specs)
-    assert staleness == expected_staleness
-    assert sensor_status["staleness"] == expected_staleness
-    assert sensor_status["stale"] == expected_stale
-
-
-def test_build_asset_status_data(mock_get_status, add_weather_sensors):
-    asset = add_weather_sensors["asset"]
-
-    wind_speed_res, temperature_res = {"staleness": True}, {"staleness": False}
-    mock_get_status.side_effect = (wind_speed_res, temperature_res)
-
-    status_data = build_sensor_status_data(asset=asset)
-    assert status_data == [
-        {**wind_speed_res, "name": "wind speed", "id": None, "asset_name": asset.name},
-        {
-            **temperature_res,
->>>>>>> 94f33211
             "name": "temperature",
             "id": None,
             "asset_name": asset.name,
