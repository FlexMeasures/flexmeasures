from datetime import timedelta, datetime
import json
import pytest
import pytz

from marshmallow import ValidationError
import pandas as pd
from unittest import mock

from flexmeasures.api.common.schemas.sensor_data import (
    SingleValueField,
    PostSensorDataSchema,
    GetSensorDataSchema,
)
from flexmeasures.data.models.time_series import Sensor
from flexmeasures.data.services.forecasting import create_forecasting_jobs
from flexmeasures.data.services.scheduling import create_scheduling_job
from flexmeasures.data.services.sensors import (
    get_stalenesses,
    get_statuses,
    build_sensor_status_data,
    build_asset_jobs_data,
)
from flexmeasures.data.schemas.reporting import StatusSchema
from flexmeasures.utils.time_utils import as_server_time


@pytest.mark.parametrize(
    "deserialization_input, exp_deserialization_output",
    [
        (
            "PT1H",
            timedelta(hours=1),
        ),
        (
            "PT15M",
            timedelta(minutes=15),
        ),
    ],
)
def test_resolution_field_deserialization(
    deserialization_input,
    exp_deserialization_output,
):
    """Check parsing the resolution field of the GetSensorDataSchema schema.

    These particular ISO durations are expected to be parsed as python timedeltas.
    """
    # todo: extend test cases with some nominal durations when timely-beliefs supports these
    #       see https://github.com/SeitaBV/timely-beliefs/issues/13
    vf = GetSensorDataSchema._declared_fields["resolution"]
    deser = vf.deserialize(deserialization_input)
    assert deser == exp_deserialization_output


@pytest.mark.parametrize(
    "deserialization_input, exp_deserialization_output",
    [
        (
            1,
            [1],
        ),
        (
            2.7,
            [2.7],
        ),
        (
            [1],
            [1],
        ),
        (
            [2.7],
            [2.7],
        ),
        (
            [1, None, 3],  # sending a None/null value as part of a list is allowed
            [1, None, 3],
        ),
        (
            [None],  # sending a None/null value as part of a list is allowed
            [None],
        ),
    ],
)
def test_value_field_deserialization(
    deserialization_input,
    exp_deserialization_output,
):
    """Testing straightforward cases"""
    vf = PostSensorDataSchema._declared_fields["values"]
    deser = vf.deserialize(deserialization_input)
    assert deser == exp_deserialization_output


@pytest.mark.parametrize(
    "serialization_input, exp_serialization_output",
    [
        (
            1,
            [1],
        ),
        (
            2.7,
            [2.7],
        ),
    ],
)
def test_value_field_serialization(
    serialization_input,
    exp_serialization_output,
):
    """Testing straightforward cases"""
    vf = SingleValueField()
    ser = vf.serialize("values", {"values": serialization_input})
    assert ser == exp_serialization_output


@pytest.mark.parametrize(
    "deserialization_input, error_msg",
    [
        (
            ["three", 4],
            "Not a valid number",
        ),
        (
            "3, 4",
            "Not a valid number",
        ),
        (
            None,
            "may not be null",  # sending a single None/null value is not allowed
        ),
    ],
)
def test_value_field_invalid(deserialization_input, error_msg):
    sf = SingleValueField()
    with pytest.raises(ValidationError) as ve:
        sf.deserialize(deserialization_input)
    assert error_msg in str(ve)


# knowledge time 2016-01-01T12:00+01
@pytest.mark.parametrize(
    "now, expected_staleness, expected_stale",
    [
        (
            # Knowledge time 12 hours from now
            "2016-01-01T00:00+01",
            None,  # Not known yet
            True,
        ),
        (
            # Knowledge time 12 hours and 18 minutes ago
            "2016-01-02T00:18+01",
            timedelta(hours=12, minutes=18),
            True,
        ),
        (
            # Knowledge time 1 day and 12 hours ago
            "2016-01-03T00:00+01",
            timedelta(days=1, hours=12),
            True,
        ),
        (
            # Knowledge time 1 min ago
            "2016-01-01T12:01+01",
            timedelta(minutes=1),
            False,
        ),
    ],
)
def test_get_status_single_source(
    add_market_prices,
    capacity_sensors,
    now,
    expected_staleness,
    expected_stale,
):
    sensor = add_market_prices["epex_da"]
    deserialized_staleness_search = dict()
    serialized_staleness_search = {}

    now = pd.Timestamp(now)
    stalenesses = get_stalenesses(
        sensor=sensor, staleness_search=deserialized_staleness_search, now=now
    )
    if stalenesses is not None:
        stalenesses.pop("forecaster", None)

    source_type = "reporter"
    if expected_staleness is None:
        assert stalenesses is None
    else:
        assert stalenesses == {source_type: (mock.ANY, expected_staleness)}

    status_specs = {
        "staleness_search": serialized_staleness_search,
        "max_staleness": "PT1H",
        "max_future_staleness": "-PT12H",
    }
    assert StatusSchema().load(status_specs)

    sensor_statuses = get_statuses(
        sensor=sensor,
        status_specs=status_specs,
        now=now,
    )
    sensor_statuses = [
        status for status in sensor_statuses if status["source"] != "forecaster"
    ]
    assert len(sensor_statuses) == 1

    sensor_status = sensor_statuses[0]
    assert sensor_status["staleness"] == expected_staleness
    assert sensor_status["stale"] == expected_stale
    if stalenesses is None:
        assert sensor_status["source"] is None
    else:
        assert sensor_status["source"] == source_type


# both sources have the same data
# max_staleness for forecaster is 12 hours
# max_staleness for reporter is 1 day
@pytest.mark.parametrize(
    "now, expected_forecaster_staleness, expected_forecaster_stale, expect_forecaster_reason, expected_reporter_staleness, expected_reporter_stale, expect_reporter_reason",
    [
        (
            # Both stale
            # Last event start at 2016-01-02T23:00+01 10 hours from now,
            # with knowledge time 2016-01-01T12:00+01, 1 day 1 hour ago
            "2016-01-02T13:00+01",
            timedelta(hours=10),
            True,
            "most recent data is 10 hours in the future, but should be more than 12 hours in the future",
            timedelta(days=1, hours=1),
            True,
            "most recent data is 1 day and 1 hour old, but should not be more than 1 day old",
        ),
        (
            # Both not stale
            # Last event start at 2016-01-02T23:00+01 13 hours from now,
            # with knowledge time 2016-01-01T12:00+01, 22 hours ago
            "2016-01-02T10:00+01",
            timedelta(hours=13),
            False,
            "most recent data is 13 hours in the future, which is not less than 12 hours in the future",
            timedelta(hours=22),
            False,
            "most recent data is 22 hours old, which is not more than 1 day old",
        ),
        (
            # Reporter not stale, forecaster stale
            # Last event start at 2016-01-02T23:00+01,
            # with knowledge time 2016-01-01T12:00+01, 1 day ago
            "2016-01-02T12:00+01",
            timedelta(hours=11),
            True,
            "most recent data is 11 hours in the future, but should be more than 12 hours in the future",
            timedelta(days=1),
            False,
            "most recent data is 1 day old, which is not more than 1 day old",
        ),
        (
            # Both stale, no data in the future
            # Last event start at 2016-01-02T23:00+01,
            # with knowledge time 2016-01-01T12:00+01, 2 days ago
            "2016-01-03T12:00+01",
            None,
            True,
            "Found no future data",
            timedelta(days=2),
            True,
            "most recent data is 2 days old, but should not be more than 1 day old",
        ),
    ],
)
def test_get_status_multi_source(
    add_market_prices,
    now,
    expected_forecaster_staleness,
    expected_forecaster_stale,
    expect_forecaster_reason,
    expected_reporter_staleness,
    expected_reporter_stale,
    expect_reporter_reason,
):
    sensor = add_market_prices["epex_da"]
    now = pd.Timestamp(now)

    sensor_statuses = get_statuses(
        sensor=sensor,
        now=now,
    )
    assert len(sensor_statuses) == 2
    for sensor_status in sensor_statuses:
        if sensor_status["source"] == "reporter":
            assert sensor_status["staleness"] == expected_reporter_staleness
            assert sensor_status["stale"] == expected_reporter_stale
            assert sensor_status["reason"] == expect_reporter_reason
        else:
            assert sensor_status["staleness"] == expected_forecaster_staleness
            assert sensor_status["stale"] == expected_forecaster_stale
            assert sensor_status["reason"] == expect_forecaster_reason


<<<<<<< HEAD
def test_build_asset_status_data(mock_get_statuses, add_weather_sensors):
=======
@pytest.mark.parametrize(
    "now, expected_staleness, expected_stale, expected_stale_reason",
    [
        # sensor resolution is 15 min
        (
            # Last event start at 2016-01-02T07:45+01, with knowledge time 2016-01-02T08:00+01, 29 minutes ago
            "2016-01-02T08:29+01",
            timedelta(minutes=29),
            False,
            "not more than 30 minutes old",
        ),
        (
            # Last event start at 2016-01-02T07:45+01, with knowledge time 2016-01-02T08:00+01, 31 minutes ago
            "2016-01-02T08:31+01",
            timedelta(minutes=31),
            True,
            "more than 30 minutes old",
        ),
    ],
)
def test_get_status_no_status_specs(
    capacity_sensors,
    now,
    expected_staleness,
    expected_stale,
    expected_stale_reason,
):
    sensor = capacity_sensors["production"]
    now = pd.Timestamp(now)
    sensor_status = get_status(
        sensor=sensor,
        status_specs=None,
        now=now,
    )

    assert sensor_status["staleness"] == expected_staleness
    assert sensor_status["stale"] == expected_stale
    assert sensor_status["reason"] == expected_stale_reason


def test_build_asset_status_data(
    db, mock_get_status, add_weather_sensors, add_battery_assets
):
>>>>>>> 08a705dc
    asset = add_weather_sensors["asset"]
    battery_asset = add_battery_assets["Test battery"]
    wind_sensor, temperature_sensor = (
        add_weather_sensors["wind"],
        add_weather_sensors["temperature"],
    )

    production_price_sensor = Sensor(
        name="production price",
        generic_asset=battery_asset,
        event_resolution=timedelta(minutes=5),
        unit="EUR/MWh",
    )
    db.session.add(production_price_sensor)
    db.session.flush()

    asset.flex_context["consumption-price-sensor"] = wind_sensor.id
    asset.flex_context["production-price-sensor"] = production_price_sensor.id
    asset.flex_context["inflexible-device-sensors"] = [temperature_sensor.id]
    db.session.add(asset)

<<<<<<< HEAD
    wind_speed_res, temperature_res = [{"staleness": True}], [{"staleness": False}]
    mock_get_statuses.side_effect = (wind_speed_res, temperature_res)

    status_data = build_sensor_status_data(asset=asset)
    assert status_data == [
=======
    wind_speed_res, temperature_res = {"staleness": True}, {"staleness": False}
    production_price_res = {"staleness": True}
    mock_get_status.side_effect = (
        wind_speed_res,
        temperature_res,
        production_price_res,
    )

    status_data = build_sensor_status_data(asset=asset)
    assert status_data == [
        {
            **wind_speed_res,
            "name": "wind speed",
            "id": wind_sensor.id,
            "asset_name": asset.name,
            "relation": "included device;consumption price",
        },
>>>>>>> 08a705dc
        {
            **wind_speed_res[0],
            "name": "wind speed",
            "id": None,
            "asset_name": asset.name,
        },
        {
            **temperature_res[0],
            "name": "temperature",
            "id": temperature_sensor.id,
            "asset_name": asset.name,
            "relation": "included device;inflexible device",
        },
        {
            **production_price_res,
            "name": "production price",
            "id": production_price_sensor.id,
            "asset_name": battery_asset.name,
            "relation": "production price",
        },
    ]


def custom_model_params():
    """little training as we have little data, turn off transformations until they let this test run (TODO)"""
    return dict(
        training_and_testing_period=timedelta(hours=2),
        outcome_var_transformation=None,
        regressor_transformation={},
    )


def test_build_asset_jobs_data(db, app, add_battery_assets):
    # """Test we get both types of jobs for a battery asset."""
    battery_asset = add_battery_assets["Test battery"]
    battery = battery_asset.sensors[0]
    tz = pytz.timezone("Europe/Amsterdam")
    start, end = tz.localize(datetime(2015, 1, 2)), tz.localize(datetime(2015, 1, 3))

    scheduling_job = create_scheduling_job(
        asset_or_sensor=battery,
        start=start,
        end=end,
        belief_time=start,
        resolution=timedelta(minutes=15),
    )
    forecasting_jobs = create_forecasting_jobs(
        start_of_roll=as_server_time(datetime(2015, 1, 1, 6)),
        end_of_roll=as_server_time(datetime(2015, 1, 1, 7)),
        horizons=[timedelta(hours=1)],
        sensor_id=battery.id,
        custom_model_params=custom_model_params(),
    )

    jobs_data = build_asset_jobs_data(battery_asset)
    assert sorted([j["queue"] for j in jobs_data]) == ["forecasting", "scheduling"]
    for job_data in jobs_data:
        metadata = json.loads(job_data["metadata"])
        if job_data["queue"] == "forecasting":
            assert metadata["job_id"] == forecasting_jobs[0].id
        else:
            assert metadata["job_id"] == scheduling_job.id
        assert job_data["status"] == "queued"
        assert job_data["entity"] == f"sensor: {battery.name} (Id: {battery.id})"

    # Clean up queues
    app.queues["scheduling"].empty()
    app.queues["forecasting"].empty()
    assert app.queues["scheduling"].count == 0
    assert app.queues["forecasting"].count == 0<|MERGE_RESOLUTION|>--- conflicted
+++ resolved
@@ -304,9 +304,6 @@
             assert sensor_status["reason"] == expect_forecaster_reason
 
 
-<<<<<<< HEAD
-def test_build_asset_status_data(mock_get_statuses, add_weather_sensors):
-=======
 @pytest.mark.parametrize(
     "now, expected_staleness, expected_stale, expected_stale_reason",
     [
@@ -350,7 +347,6 @@
 def test_build_asset_status_data(
     db, mock_get_status, add_weather_sensors, add_battery_assets
 ):
->>>>>>> 08a705dc
     asset = add_weather_sensors["asset"]
     battery_asset = add_battery_assets["Test battery"]
     wind_sensor, temperature_sensor = (
@@ -372,13 +368,6 @@
     asset.flex_context["inflexible-device-sensors"] = [temperature_sensor.id]
     db.session.add(asset)
 
-<<<<<<< HEAD
-    wind_speed_res, temperature_res = [{"staleness": True}], [{"staleness": False}]
-    mock_get_statuses.side_effect = (wind_speed_res, temperature_res)
-
-    status_data = build_sensor_status_data(asset=asset)
-    assert status_data == [
-=======
     wind_speed_res, temperature_res = {"staleness": True}, {"staleness": False}
     production_price_res = {"staleness": True}
     mock_get_status.side_effect = (
@@ -396,7 +385,6 @@
             "asset_name": asset.name,
             "relation": "included device;consumption price",
         },
->>>>>>> 08a705dc
         {
             **wind_speed_res[0],
             "name": "wind speed",
