--- conflicted
+++ resolved
@@ -259,7 +259,6 @@
     assert sensor_status["stale"] == expected_stale
 
 
-<<<<<<< HEAD
 @pytest.mark.parametrize(
     "now, expected_staleness, expected_stale, expected_stale_reason",
     [
@@ -300,12 +299,9 @@
     assert sensor_status["reason"] == expected_stale_reason
 
 
-def test_build_asset_status_data(mock_get_status, add_weather_sensors):
-=======
 def test_build_asset_status_data(
     db, mock_get_status, add_weather_sensors, add_battery_assets
 ):
->>>>>>> 74dbc18b
     asset = add_weather_sensors["asset"]
     battery_asset = add_battery_assets["Test battery"]
     wind_sensor, temperature_sensor = (
