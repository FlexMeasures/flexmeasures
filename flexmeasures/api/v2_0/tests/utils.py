from typing import Optional, Union
from datetime import timedelta
from isodate import duration_isoformat, parse_duration, parse_datetime

import pandas as pd
import timely_beliefs as tb

from flexmeasures.api.common.schemas.sensors import SensorField
from flexmeasures.data.models.assets import Asset, Power
from flexmeasures.data.models.markets import Market, Price
from flexmeasures.data.models.time_series import Sensor, TimedBelief
from flexmeasures.data.models.weather import WeatherSensor, Weather
from flexmeasures.data.services.users import find_user_by_email
from flexmeasures.api.v1_1.tests.utils import (
    message_for_post_price_data as v1_1_message_for_post_price_data,
)


def get_asset_post_data() -> dict:
    post_data = {
        "name": "Test battery 2",
        "unit": "MW",
        "capacity_in_mw": 3,
        "event_resolution": timedelta(minutes=10).seconds / 60,
        "latitude": 30.1,
        "longitude": 100.42,
        "asset_type_name": "battery",
        "owner_id": find_user_by_email("test_prosumer@seita.nl").id,
        "market_id": Market.query.filter_by(name="epex_da").one_or_none().id,
    }
    return post_data


def message_for_post_price_data(
    tile_n: int = 1,
    compress_n: int = 1,
    duration: Optional[timedelta] = None,
    invalid_unit: bool = False,
    no_horizon: bool = False,
    prior_instead_of_horizon: bool = False,
) -> dict:
    """
    The default message has 24 hourly values.

    :param tile_n:       Tile the price profile back to back to obtain price data for n days (default = 1).
    :param compress_n:   Compress the price profile to obtain price data with a coarser resolution (default = 1),
                         e.g. compress=4 leads to a resolution of 4 hours.
    :param duration:     Set a duration explicitly to obtain price data with a coarser or finer resolution
                         (the default is equal to 24 hours * tile_n),
                         e.g. (assuming tile_n=1) duration=timedelta(hours=6) leads to a resolution of 15 minutes,
                         and duration=timedelta(hours=48) leads to a resolution of 2 hours.
    :param invalid_unit: Choose an invalid unit for the test market (epex_da).
    :param no_horizon:   Remove the horizon parameter.
    :param prior_instead_of_horizon: Remove the horizon parameter and replace it with a prior parameter.
    """
    message = v1_1_message_for_post_price_data(
        tile_n=tile_n,
        compress_n=compress_n,
        duration=duration,
        invalid_unit=invalid_unit,
    )
    message["market"] = "ea1.2018-06.localhost:fm1.1"
    message["horizon"] = duration_isoformat(timedelta(hours=0))
    if no_horizon or prior_instead_of_horizon:
        message.pop("horizon", None)
    if prior_instead_of_horizon:
        message["prior"] = "2021-01-05T12:00:00+01:00"
    return message


def verify_sensor_data_in_db(
    post_message,
    values,
    db,
    entity_type: str,
    fm_scheme: str,
    swapped_sign: bool = False,
):
    """util method to verify that sensor data ended up in the database"""
    if entity_type == "sensor":
        sensor_type = Sensor
        data_type = TimedBelief
    elif entity_type == "connection":
        sensor_type = Asset
        data_type = Power
    elif entity_type == "market":
        sensor_type = Market
        data_type = Price
    elif entity_type == "weather_sensor":
        sensor_type = WeatherSensor
        data_type = Weather
    else:
        raise ValueError("Unknown entity type")

    start = parse_datetime(post_message["start"])
    end = start + parse_duration(post_message["duration"])
    sensor: Union[Sensor, Asset, Market, WeatherSensor] = SensorField(
        entity_type, fm_scheme
    ).deserialize(post_message[entity_type])
    resolution = sensor.event_resolution
    if "horizon" in post_message:
        horizon = parse_duration(post_message["horizon"])
        query = (
            db.session.query(data_type.datetime, data_type.value, data_type.horizon)
            .filter(
                (data_type.datetime > start - resolution) & (data_type.datetime < end)
            )
            .filter(data_type.horizon == horizon)
            .join(sensor_type)
            .filter(sensor_type.name == sensor.name)
        )
    else:
        query = (
            db.session.query(
                data_type.datetime,
                data_type.value,
                data_type.horizon,
            )
            .filter(
                (data_type.datetime > start - resolution) & (data_type.datetime < end)
            )
            # .filter(data_type.horizon == (data_type.datetime + resolution) - prior)  # only for sensors with 0-hour ex_post knowledge horizon function
            .join(sensor_type)
            .filter(sensor_type.name == sensor.name)
        )
    # todo: after basing Price on TimedBelief, we should be able to get a BeliefsDataFrame from the query directly
    df = pd.DataFrame(
        query.all(), columns=[col["name"] for col in query.column_descriptions]
    )
    df = df.rename(
        columns={
            "value": "event_value",
            "datetime": "event_start",
            "horizon": "belief_horizon",
        }
    )
    bdf = tb.BeliefsDataFrame(df, sensor=sensor, source="Some source")
    if "prior" in post_message:
        prior = parse_datetime(post_message["prior"])
        bdf = bdf.fixed_viewpoint(prior)
    if swapped_sign:
        bdf["event_value"] = -bdf["event_value"]
    assert bdf["event_value"].tolist() == values


def message_for_post_prognosis(fm_scheme: str = "fm1"):
    message = {
        "type": "PostPrognosisRequest",
<<<<<<< HEAD
        "connection": f"ea1.2018-06.localhost:{fm_scheme}.2",
=======
        "connection": "ea1.2018-06.localhost:2:5",
>>>>>>> 8e94505a
        "values": [300, 300, 300, 0, 0, 300],
        "start": "2021-01-01T00:00:00Z",
        "duration": "PT1H30M",
        "prior": "2020-12-31T18:00:00Z",
        "unit": "MW",
    }
    return message<|MERGE_RESOLUTION|>--- conflicted
+++ resolved
@@ -32,6 +32,7 @@
 
 
 def message_for_post_price_data(
+    market_id: int,
     tile_n: int = 1,
     compress_n: int = 1,
     duration: Optional[timedelta] = None,
@@ -59,7 +60,7 @@
         duration=duration,
         invalid_unit=invalid_unit,
     )
-    message["market"] = "ea1.2018-06.localhost:fm1.1"
+    message["market"] = f"ea1.2018-06.localhost:fm1.{market_id}"
     message["horizon"] = duration_isoformat(timedelta(hours=0))
     if no_horizon or prior_instead_of_horizon:
         message.pop("horizon", None)
@@ -144,14 +145,13 @@
 
 
 def message_for_post_prognosis(fm_scheme: str = "fm1"):
+    """
+    Posting prognosis for a wind mill's production.
+    """
     message = {
         "type": "PostPrognosisRequest",
-<<<<<<< HEAD
         "connection": f"ea1.2018-06.localhost:{fm_scheme}.2",
-=======
-        "connection": "ea1.2018-06.localhost:2:5",
->>>>>>> 8e94505a
-        "values": [300, 300, 300, 0, 0, 300],
+        "values": [-300, -300, -300, 0, 0, -300],
         "start": "2021-01-01T00:00:00Z",
         "duration": "PT1H30M",
         "prior": "2020-12-31T18:00:00Z",
