--- conflicted
+++ resolved
@@ -97,19 +97,17 @@
 
     register_db_at(app)
 
-<<<<<<< HEAD
     # add auth policy
 
     from flexmeasures.auth import register_at as register_auth_at
 
     register_auth_at(app)
-=======
+
     # Register the CLI
 
     from flexmeasures.cli import register_at as register_cli_at
 
     register_cli_at(app)
->>>>>>> fe10cef3
 
     # Register the API
 
