--- conflicted
+++ resolved
@@ -5,13 +5,10 @@
 from __future__ import annotations
 
 import time
-<<<<<<< HEAD
 from copy import copy
-=======
 import os
 from pathlib import Path
 from datetime import date
->>>>>>> 3d373df5
 
 from flask import Flask, g, request
 from flask.cli import load_dotenv
