export const apiBasePath = window.location.origin;


// Fetch Account Details
export async function getAccount(accountId) {
    const cacheKey = `account_${accountId}`;
    const cachedData = localStorage.getItem(cacheKey);

    if (cachedData) {
        return JSON.parse(cachedData);
    }

    const apiUrl = apiBasePath + "/api/v3_0/accounts/" + accountId;
    const response = await fetch(apiUrl);
    const account = await response.json();

    localStorage.setItem(cacheKey, JSON.stringify(account));

    return account;
}

// Fetch Asset Details
export async function getAsset(assetId, useCache = true) {
    const cacheKey = `asset_${assetId}`;
    const cachedData = localStorage.getItem(cacheKey);

    if (cachedData && useCache) {
        return JSON.parse(cachedData);
    }

    const apiUrl = apiBasePath + "/api/v3_0/assets/" + assetId;
    const response = await fetch(apiUrl);
    const asset = await response.json();

    localStorage.setItem(cacheKey, JSON.stringify(asset));

    return asset;
}

// Fetch Sensor Details
export async function getSensor(id) {
    const cacheKey = `sensor_${id}`;
    const cachedData = localStorage.getItem(cacheKey);

    if (cachedData) {
        return JSON.parse(cachedData);
    }

    const apiUrl = apiBasePath + "/api/v3_0/sensors/" + id;
    const response = await fetch(apiUrl);
    const sensor = await response.json();

    localStorage.setItem(cacheKey, JSON.stringify(sensor));

    return sensor;
}

export function processResourceRawJSON(schema, rawJSON) {
    let processedJSON = rawJSON.replace(/'/g, '"');
    // change None to null
    processedJSON = processedJSON.replace(/None/g, 'null');
    // update the assetFlexModel fields
    processedJSON = JSON.parse(processedJSON);

    for (const [key, value] of Object.entries(processedJSON)) {
        if (key in schema) {
            schema[key] = processedJSON[key];
        } else {
            schema[key] = null;
        }
    }

    return processedJSON;
}

export function getFlexFieldTitle(fieldName) {
    return fieldName.split("-").map((word) => word.charAt(0).toUpperCase() + word.slice(1)).join(" ");
}

export function renderFlexFieldOptions(schema, options) {
    // comapare the assetFlexContext with the template and get the fields that are not set
    const assetFlexModel = Object.assign({}, schema, options);
    flexSelect.innerHTML = `<option value="blank">Select an option</option>`;
    for (const [key, value] of Object.entries(assetFlexModel)) {
        if (value === null || value.length === 0) {
            const option = document.createElement('option');
            option.value = key;
            option.textContent = getFlexFieldTitle(key);
            flexSelect.appendChild(option);
        }
    }
}

export async function renderSensor(sensorId) {
    if (!sensorId) {
        return `<div class="text-info">No sensor data available</div>`;
    }

    const sensorData = await getSensor(sensorId);
    const Asset = await getAsset(sensorData.generic_asset_id);
    const Account = await getAccount(Asset.account_id);

    return `
        <div class="d-flex justify-content-between">
            <div>
                <b>Sensor:</b> <a href="${apiBasePath}/sensors/${sensorData.id}">${sensorData.id}</a>,
                <b>Unit:</b> ${sensorData.unit},
                <b>Name:</b> ${sensorData.name},
                <div style="padding-top: 1px;"></div>
                <b>Asset:</b> ${Asset.name},
                <b>Account:</b> ${Account?.name ? Account.name : "PUBLIC"}
            </div>
        </div>
    `;
}

/**
* A custom function to mimic React's useState for simple DOM manipulation.
*
* @param {*} initialValue - The initial value for the state.
* @param {function(value: *): void} renderFunction - A callback function that
* will be executed whenever the state updates. This function should contain
* the logic to update the relevant DOM elements. It receives the new state value.
* @returns {[function(): *, function(*): void]} - A tuple/array containing:
* - A getter function for the current state value (to be reactive, we need a function).
* - A setter function to update the state value, which also triggers the renderFunction.
*/
export function createReactiveState(initialValue, renderFunction) {
    let value = initialValue;

    // The function that returns the current state value
    function getValue() {
        return value;
    }

    // The function that updates the state value
    function setValue(newValue) {
        if (typeof newValue === 'function') {
            value = newValue(value);
        } else {
            value = newValue;
        }
        if (renderFunction) {
            renderFunction(value);
        }
    }

    if (renderFunction) {
        renderFunction(value);
    }

    return [getValue, setValue];
}

export function renderSensorSearchResults(sensors, resultContainer, actionFunc) {
    if (!resultContainer) {
        console.error("Result container is not defined.");
        showToast("Error", "Result container is not defined.", "error");
        return;
    }

    if (actionFunc && typeof actionFunc !== "function") {
        console.error("Action function is not a valid function.");
        showToast("Error", "Action function is not a valid function.", "error");
        return;
    }

    resultContainer.innerHTML = "";
    if (sensors.length === 0) {
        resultContainer.innerHTML = "<h4>No sensors found</h4>";
        return;
    }

    sensors.forEach(async (sensor) => {
        const Asset = await getAsset(sensor.generic_asset_id);
        const Account = await getAccount(Asset.account_id);

        const col = document.createElement("div");
        col.classList.add("col-12", "mb-1");

        col.innerHTML = `
                <div class="card m-0">
                    <div class="card-body p-0 result-sensor-card">
                        <h5 class="card-title">${sensor.name}</h5>
                        <p class="card-text">
                            <b>ID:</b> <a href="${apiBasePath}/sensors/${sensor.id}">${sensor.id}</a>,
                            <b>Unit:</b> ${sensor.unit},
                            <b>Asset:</b> ${Asset.name},
                            <b>Account:</b> ${Account?.name ? Account.name : "PUBLIC"}
                        </p>
                    </div>
                </div>
            `;

        const cardBody = col.querySelector('.result-sensor-card');
        const addButton = document.createElement('button');
        addButton.className = 'btn btn-primary btn-sm'; // Removed me-2 mt-2 as it might be added by a parent div
        addButton.textContent = 'Add Sensor';

        addButton.onclick = () => {
            if (actionFunc) {
                actionFunc(sensor.id);
            } else {
                console.error("Action function is not defined.");
                showToast("Error", "Action function is not defined.", "error");
            }
        };
        cardBody.appendChild(addButton);

        resultContainer.appendChild(col);
    });
}

export function convertHtmlToElement(htmlString) {
    const tempDiv = document.createElement('div');
    tempDiv.innerHTML = htmlString.trim();
    return tempDiv.firstChild;
<<<<<<< HEAD
}
=======
}
>>>>>>> 7f1ba68f
<|MERGE_RESOLUTION|>--- conflicted
+++ resolved
@@ -215,8 +215,4 @@
     const tempDiv = document.createElement('div');
     tempDiv.innerHTML = htmlString.trim();
     return tempDiv.firstChild;
-<<<<<<< HEAD
-}
-=======
-}
->>>>>>> 7f1ba68f
+}