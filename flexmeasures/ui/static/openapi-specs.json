--- conflicted
+++ resolved
@@ -1142,7 +1142,6 @@
     "/api/v3_0/sensors/{id}/forecasts/trigger": {
       "post": {
         "summary": "Trigger forecasting job for one sensor",
-<<<<<<< HEAD
         "description": "Trigger a forecasting job for a sensor.\n\nThis endpoint starts a forecasting job asynchronously and returns a\njob UUID. The job will run in the background and generate forecast values\nfor the specified period.\n\nOnce triggered, the job status and results can be retrieved using the\n``GET /api/v3_0/sensors/<id>/forecasts/<uuid>`` endpoint.\n",
         "security": [
           {
@@ -1161,15 +1160,11 @@
             }
           }
         ],
-=======
-        "description": "Launch a forecasting pipeline for the given sensor asynchronously.\n\nExample:\n```\n{\n  \"start_date\": \"2026-01-01T00:00:00+01:00\",\n  \"start_predict_date\": \"2026-01-15T00:00:00+01:00\",\n  \"end_date\": \"2026-01-17T00:00:00+01:00\"\n}\n```\n",
->>>>>>> acf903c8
         "requestBody": {
           "required": true,
           "content": {
             "application/json": {
               "schema": {
-<<<<<<< HEAD
                 "type": "object",
                 "properties": {
                   "sensor": {
@@ -1197,9 +1192,6 @@
                 "start_date": "2026-01-01T00:00:00+01:00",
                 "start_predict_date": "2026-01-15T00:00:00+01:00",
                 "end_date": "2026-01-17T00:00:00+01:00"
-=======
-                "$ref": "#/components/schemas/ForecasterParameters"
->>>>>>> acf903c8
               }
             }
           }
@@ -4554,125 +4546,6 @@
         ],
         "additionalProperties": false
       },
-      "ForecasterParameters": {
-        "type": "object",
-        "properties": {
-          "sensor": {
-            "type": "integer"
-          },
-          "future_regressors": {
-            "type": "array",
-            "items": {
-              "type": "integer"
-            }
-          },
-          "past_regressors": {
-            "type": "array",
-            "items": {
-              "type": "integer"
-            }
-          },
-          "regressors": {
-            "type": "array",
-            "items": {
-              "type": "integer"
-            }
-          },
-          "model_save_dir": {
-            "type": [
-              "string",
-              "null"
-            ],
-            "default": "flexmeasures/data/models/forecasting/artifacts/models"
-          },
-          "output_path": {
-            "type": [
-              "string",
-              "null"
-            ]
-          },
-          "start_date": {
-            "type": [
-              "string",
-              "null"
-            ],
-            "format": "date-time"
-          },
-          "end_date": {
-            "type": "string",
-            "format": "date-time"
-          },
-          "train_period": {
-            "type": [
-              "string",
-              "null"
-            ]
-          },
-          "start_predict_date": {
-            "type": [
-              "string",
-              "null"
-            ],
-            "format": "date-time"
-          },
-          "retrain_frequency": {
-            "type": [
-              "string",
-              "null"
-            ]
-          },
-          "max_forecast_horizon": {
-            "type": [
-              "string",
-              "null"
-            ],
-            "default": "P2D"
-          },
-          "forecast_frequency": {
-            "type": [
-              "string",
-              "null"
-            ],
-            "default": "PT1H"
-          },
-          "probabilistic": {
-            "type": "boolean",
-            "default": false
-          },
-          "sensor_to_save": {
-            "type": [
-              "integer",
-              "null"
-            ]
-          },
-          "ensure_positive": {
-            "type": [
-              "boolean",
-              "null"
-            ]
-          },
-          "missing_threshold": {
-            "type": "number",
-            "default": 1.0
-          },
-          "as_job": {
-            "type": "boolean",
-            "default": false,
-            "description": "If True, forecast using RQ jobs in the background (needs a worker assigned to the forecasting queue)."
-          },
-          "max_training_period": {
-            "type": [
-              "string",
-              "null"
-            ]
-          }
-        },
-        "required": [
-          "end_date",
-          "sensor"
-        ],
-        "additionalProperties": false
-      },
       "TriggerScheduleKwargs": {
         "type": "object",
         "properties": {
