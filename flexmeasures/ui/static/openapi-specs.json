--- conflicted
+++ resolved
@@ -3602,11 +3602,7 @@
   },
   "info": {
     "title": "FlexMeasures",
-<<<<<<< HEAD
-    "version": "0.28.1.dev56"
-=======
     "version": "0.30.0"
->>>>>>> 32939a14
   },
   "openapi": "3.1.2",
   "components": {
