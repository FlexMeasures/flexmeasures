--- conflicted
+++ resolved
@@ -3462,11 +3462,7 @@
   },
   "info": {
     "title": "FlexMeasures",
-<<<<<<< HEAD
-    "version": "0.30.0.dev43"
-=======
     "version": "0.30.0.dev480"
->>>>>>> 2da6b203
   },
   "openapi": "3.0.2",
   "components": {
