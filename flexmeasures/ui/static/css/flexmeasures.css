--- conflicted
+++ resolved
@@ -1924,7 +1924,7 @@
   color: var(--primary-color);
 }
 
-<<<<<<< HEAD
+
 /* Show tooltip titles on touch screens */
 [title] {
 	border-bottom: 1px dashed rgba(0, 0, 0, 0.2);
@@ -1944,8 +1944,8 @@
 	box-shadow: 1px 1px 3px;
 	padding: 0.3em;
 	z-index: 1;
-=======
+}
+
 .table-responsive{
     padding: 20px;
->>>>>>> 4d5ece1f
-}+}
