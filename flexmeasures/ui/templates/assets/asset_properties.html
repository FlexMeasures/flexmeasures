{% extends "base.html" %}

{% set active_page = "assets" %}

{% block title %} {{asset.name}} {% endblock %}



{% block divs %}

{% block breadcrumbs %} {{ super() }} {% endblock %}

<div class="container-fluid">
    <div class="row">

        <div class="col-md-2 on-top-md">
            <div class="sidepanel-container d-none d-md-block">
                <div class="left-sidepanel-label">Select dates</div>
                <div class="sidepanel left-sidepanel">
                    <div id="datepicker"></div>
                </div>
            </div>
            {% if user_can_update_asset %}
            <div class="sidepanel-container">
                <div class="left-sidepanel-label">Edit asset</div>
                <div class="sidepanel left-sidepanel">
                    <form class="form-horizontal" method="POST" action="/assets/{{ asset.id }}">
                        {{ asset_form.csrf_token }}
                        {{ asset_form.hidden_tag() }}
                        <fieldset>
                            <div class="asset-form">

                                <h3>Edit {{ asset.name }}</h3>
                                <small>Owned by account: {{ asset.account_id | accountname }} (ID: {{ asset.account_id
                                    }})</small>

                                <div class="form-group">
                                    {{ asset_form.name.label(class="col-sm-3 control-label") }}
                                    <div class="col-md-3">
                                        {{ asset_form.name(class_="form-control") }}
                                        {% for error in asset_form.errors.name %}
                                        <span style="color: red;">[{{error}}]</span>
                                        {% endfor %}
                                    </div>
                                </div>
                                <div class="form-group">
                                    {{ asset_form.latitude.label(class="col-sm-6 control-label") }}
                                    <div class="col-md-6">
                                        {{ asset_form.latitude(class_="form-control") }}
                                        {% for error in asset_form.errors.latitude %}
                                        <span style="color: red;">[{{error}}]</span>
                                        {% endfor %}
                                    </div>
                                </div>
                                <div class="form-group">
                                    {{ asset_form.longitude.label(class="col-sm-6 control-label") }}
                                    <div class="col-md-6">
                                        {{ asset_form.longitude(class_="form-control") }}
                                        {% for error in asset_form.errors.longitude %}
                                        <span style="color: red;">[{{error}}]</span>
                                        {% endfor %}
                                    </div>
                                </div>
                                <div class="form-group">
                                    <label for="assset-type" class="col-sm-6 control-label">Asset Type</label>
                                    <div class="col-md-6">
                                        <input class="form-control" id="asset-type-id" name="asset-type" type="text"
                                            value="{{ asset.generic_asset_type.name }}" disabled></input>
                                    </div>
                                </div>
                                <div class="form-group">
                                    <label for="asset-id" class="col-sm-6 control-label">Asset id</label>
                                    <div class="col-md-6">
                                        <input class="form-control" id="asset-id" name="asset-id" type="text"
                                            value="{{ asset.id }}" disabled></input>
                                    </div>
                                </div>

                                <div class="form-group">
                                    {{ asset_form.attributes.label(class="col-sm-3 control-label") }}
                                    <div class="col-md-3">
                                        {{ asset_form.attributes(class_="form-control") }}
                                        {% for error in asset_form.errors.attributes %}
                                        <span style="color: red;">[{{error}}]</span>
                                        {% endfor %}
                                    </div>
                                </div>

                                <div class="form-group">
                                    {{ asset_form.sensors_to_show_as_kpis.label(class="col-sm-3 control-label") }}
                                    <div class="col-md-3">
                                        {{ asset_form.sensors_to_show_as_kpis(class_="form-control") }}
                                    </div>
                                </div>

                                <div class="form-group">
                                    <label class="control-label">Location</label>
                                    <small>(Click map to edit latitude and longitude in form)</small>
                                    <div id="mapid"></div>
                                    <button class="btn btn-sm btn-responsive btn-success create-button" type="submit"
                                        value="Save"
                                        style="margin-top: 20px; float: right; border: 1px solid var(--light-gray);">
                                        Save
                                    </button>
                                </div>
                            </div>
                        </fieldset>
                    </form>
                </div>
            </div>
            {% endif %}

            <div class="header-action-button">
                {% if user_can_delete_asset %}
                <div>
                    <form action="/assets/delete_with_data/{{ asset.id }}" method="get">
                        <button id="delete-asset-button" class="btn btn-sm btn-responsive btn-danger" type="submit">Delete this
                            asset
                        </button>
                    </form>
                    <script>
                        $("#delete-asset-button").click(function () {
                            if (confirm("Are you sure you want to delete this asset and all time series data associated with it?")) {
                                return true;
                            }
                            else {
                                return false;
                            }
                        });
                    </script>
                </div>
                {% endif %}
            </div>
        </div>

        <div class="col-md-8">
            <div class="sensors-asset card">

                <div class="d-flex justify-content-between align-items-center">
                    <h3>Asset Properties - {{ asset.name }}</h3>

                    <a class="btn bg-primary-custom text-decoration-none text-light" data-bs-toggle="modal"
                        data-bs-target="#flexModelModal">
<<<<<<< HEAD
                        Edit Flex Model
=======
                        Edit flex-model
>>>>>>> b4533605
                    </a>
                </div>
                <div class="row">
                    <div class="col-md-7">
                        <table class="table table-striped table-responsive">
                            <thead>
                                <tr>
                                    <th scope="col">Property</th>
                                    <th scope="col">Value</th>
                                </tr>
                            </thead>
                            <tbody>
                                {% for key, value in asset_summary.items() %}
                                <tr>
                                    <td scope="row">{{ key }}</td>
                                    {% if key == "Parent Asset" and value != "No Parent" %}
                                    <td scope="row"><a href="/assets/{{ asset.parent_asset.id }}"
                                            class="no-style-link">{{ value }}</a></td>
                                    {% else %}
                                    <td scope="row">{{ value }}</td>
                                    {% endif %}
                                </tr>
                                {% endfor %}
                            </tbody>
                        </table>
                    </div>
                    <div class="col-md-5">
                        {% from "_macros.html" import render_attributes %}
                        {{ render_attributes(asset.attributes) }}
                    </div>
                </div>
            </div>

            <div class="sensors-asset card">
                <div class="d-flex justify-content-between align-items-center">
                    <h3>All sensors for {{ asset.name }}</h3>

                    {% if user_can_create_children %}
                    <a href="/assets/{{asset.id}}/sensors/new"
                        class="btn bg-primary-custom text-decoration-none text-light">
                        Create sensor
                    </a>
                    {% endif %}
                </div>
                <div class="table-responsive">
                    <table class="table table-striped paginate nav-on-click" title="View data" id="sensorsTable">
                    </table>
                </div>
            </div>

            <div class="sensors-asset card">
                <div class="d-flex justify-content-between align-items-center">
                    <h3>All child assets for {{ asset.name }} </h3>
                    {% if user_can_create_assets %}
                    <a href="/assets/new?parent_asset_id={{asset.id}}"
                        class="btn bg-primary-custom text-decoration-none text-light" style="float:right;">
                        Create asset
                    </a>
                    {% endif %}
                </div>
                <div class="table-responsive">
                    <table class="table table-striped paginate nav-on-click w-100 mx-auto" title="View this asset">
                        <thead>
                            <tr>
                                <th><i class="left-icon">Name</i></th>
                                <th>Location</th>
                                <th>Asset ID</th>
                                <th>Account</th>
                                <th>Sensors</th>
                                <th class="d-none">URL</th>
                                <th class="no-sort"></th>
                            </tr>
                        </thead>
                        <tbody>
                            {% for child in asset.child_assets %}
                            <tr>
                                <td>
                                    <i class="{{ child.generic_asset_type.name | asset_icon }} left-icon">{{ child.name
                                        }}</i>
                                </td>
                                <td>
                                    {% if child.latitude and child.longitude %}
                                    LAT: {{ "{:,.4f}".format( child.latitude ) }} LONG:
                                    {{ "{:,.4f}".format( child.longitude ) }}
                                    {% endif %}
                                </td>
                                <td>
                                    {{ child.id }}
                                </td>
                                <td>
                                    {% if child.owner %}
                                    {{ child.owner.name }}
                                    {% else %}
                                    PUBLIC
                                    {% endif %}
                                </td>
                                <td>
                                    {{ child.sensors | length }}
                                </td>
                                <td class="d-none">
                                    /assets/{{ child.id }}
                                </td>
                                <td>
                                    <a href="/assets/{{ child.id }}/status">
                                        <button type="button" class="btn">Status</button>
                                    </a>
                                </td>
                            </tr>
                            {% endfor %}
                        </tbody>
                    </table>
                </div>
            </div>
        </div>
        <div class="col-md-2">

        </div>
    </div>

    <!-- FlexModel Modal -->
    <div class="modal fade " id="flexModelModal" tabindex="-1" aria-labelledby="flexModelModalLabel" aria-hidden="true">
        <div class="modal-dialog modal-xl">
            <div class="modal-content">
                <div class="modal-header">
<<<<<<< HEAD
                    <h5 class="modal-title pe-2">Edit Asset's FlexModel</h5>
=======
                    <h5 class="modal-title pe-2">Edit {{ asset.name }}'s flex-model</h5>
>>>>>>> b4533605
                    <div class="dropdown" data-bs-auto-close="outside">
                        <span class="fa fa-info dropdown-toggle" role="button" data-bs-toggle="dropdown"
                            aria-expanded="false" rel="tooltip" aria-hidden="true" tabindex="0"
                            data-bs-placement="right" data-bs-toggle="tooltip"></span>

                        <div class="dropdown-menu p-3" style="width: 400px;">
                            <div>
                                <strong>Help</strong>
                                <p class="mb-2 pt-2">
                                <p>
                                    Here, you can edit the flexibility model for this asset. This describes what
                                    schedulers need to take into account when optimizing what this asset should do. This
                                    includes constraints, set points, or efficiency parameters, but also additional
                                    information like where to look up relevant data (e.g. usage). You can read more <a
                                        href="https://flexmeasures.readthedocs.io/stable/features/scheduling.html#the-flex-models-corresponding-schedulers">
                                        in
                                        the documentation.
                                    </a>
                                </p>

                                <p>
                                    These fields can also be sent via the API to FlexMeasures, but setting them here
                                    permanently might be more convenient. Some fields can point to sensors, so they will
                                    always represent the dynamics of the asset's environment (as long as that sensor has
                                    current data).
                                </p>

                                <p>
                                    To add a field, choose it from the dropdown menu in the top right corner, then click
                                    the "Add Field" button'. Set a value in the right panel, using the provided form to
                                    set the field's value.
                                </p>
                                </p>
                            </div>
                        </div>
                    </div>
                    <button type="button" class="btn-close" data-bs-dismiss="modal" aria-label="Close"></button>
                </div>
                <div class="px-2 pt-3 pb-2">
                    <div class="row">
                        <!-- Left Column -->
                        <div class="col-5">
                            <div id="flexmodelContainer">
                            </div>
                        </div>

                        <!-- Right Column -->
                        <div class="col-7">
                            <div class="">
                                <!-- Loading Spinner -->
                                <div id="spinnerElement" class="d-flex justify-content-center align-items-center mb-2"
                                    style="height: 50vh; display: none !important;">
                                    <div class="spinner-border text-primary" role="status"
                                        style="width: 4rem; height: 4rem;">
                                        <span class="visually-hidden">Loading...</span>
                                    </div>
                                </div>

                                <!-- Settings -->
                                <div>
                                    <div class="row">
                                        <div class="col-10">
                                            <select class="form-select" id="flexSelect">
                                                <option value="blank">Select flex-model field to add</option>
                                            </select>
                                        </div>
                                        <div class="col-2 p-0">
                                            <button id="addModelFieldbtn" class="btn btn-secondary btn-md">Add
                                                Field</button>
                                        </div>
                                    </div>

                                    <div id="flexInfoContainer" class="mt-3"></div>
                                </div>

                                <hr class="border border-dark" />

                                <div id="flexOptionsContainer" class="mt-3"></div>

                                <div id="sensorsSearchResults" class="row mt-3" style="display: none;"></div>
                            </div>

                        </div>
                    </div>
                </div>
            </div>
        </div>
    </div>

    <script src="https://cdnjs.cloudflare.com/ajax/libs/jstimezonedetect/1.0.7/jstz.js"></script>
    <script src="https://cdn.jsdelivr.net/npm/litepicker/dist/litepicker.js"></script>
    <script src="https://cdn.jsdelivr.net/npm/litepicker/dist/plugins/ranges.js"></script>
    <script src="https://cdn.jsdelivr.net/npm/litepicker/dist/plugins/keyboardnav.js"></script>

    {% block leftsidepanel %} {{ super() }} {% endblock %}


    <!-- Initialise the map -->
    <script src="https://cdn.jsdelivr.net/npm/leaflet@1.7.1/dist/leaflet-src.min.js"></script>
    <script src="{{ url_for('flexmeasures_ui.static', filename='js/map-init.js') }}"></script>


    <script type="module" type="text/javascript">

        import {
            getFlexFieldTitle, renderFlexFieldOptions, renderSensor,
            createReactiveState, processResourceRawJSON, getAsset,
            getAccount, getSensor, apiBasePath, renderSensorSearchResults
        } from "{{ url_for('flexmeasures_ui.static', filename='js/ui-utils.js') }}?v={{ flexmeasures_version }}";


        const typeOne = [Boolean];
        const typeTwo = [Object];
        const typeThree = [String, Object];
        const typeFour = [Array];
        const typeFive = [String];


        const sensorsApiUrl = `${apiBasePath}/api/v3_0/sensors?page=1&per_page=100&asset_id={{ site_asset.id }}`;
        const senSearchResEle = document.getElementById("sensorsSearchResults")

        const iconMap = {
            "sensor": "fa fa-microchip",
            "string": "fa fa-solid fa-lock fa-lg",
            "boolean": "fa fa-solid fa-flag",
            "array": "fa fa-solid fa-list-ul",
            "default": "fa fa-solid fa-question-circle",
        }

        const flexModelAllowedUnits = {
            "power": ["MW", "kW"],
            "energy": ["MWh", "kWh"],
            "boolean": ["Boolean"],
            "efficiency": ["%"],
        }

        const assetFlexModelSchema = {
            "soc-min": null,
            "soc-max": null,
            "soc-minima": null,
            "soc-maxima": null,
            "soc-targets": null,
            "state-of-charge": null,
            "soc-gain": [],
            "soc-usage": [],
            "roundtrip-efficiency": null,
            "charging-efficiency": null,
            "discharging-efficiency": null,
            "storage-efficiency": null,
            "prefer-charging-sooner": null,
            "prefer-curtailing-later": null,
            "power-capacity": null,
            "consumption-capacity": null,
            "production-capacity": null,
        }

        const FlexModelFieldValidTypes = {
            "soc-min": typeThree,
            "soc-max": typeThree,
            "soc-minima": typeTwo,
            "soc-maxima": typeTwo,
            "soc-targets": typeTwo,
            "state-of-charge": typeTwo,
            "soc-gain": typeFour,
            "soc-usage": typeFour,
            "roundtrip-efficiency": typeFive,
            "charging-efficiency": typeThree,
            "discharging-efficiency": typeThree,
            "storage-efficiency": typeThree,
            "prefer-charging-sooner": typeOne,
            "prefer-curtailing-later": typeOne,
            "power-capacity": typeThree,
            "consumption-capacity": typeThree,
            "production-capacity": typeThree,
        };

        const assetFlexModelFieldDesc = {
            "soc-min": { "units": flexModelAllowedUnits.energy, "desc": "A constant lower boundary for all values in the schedule (defaults to 0).", "types": "One fixed value or a dynamic signal (via a sensor)." },
            "soc-max": { "units": flexModelAllowedUnits.energy, "desc": "A constant upper boundary for all values in the schedule (defaults to max soc target, if provided).", "types": "One fixed value or a dynamic signal (via a sensor)." },
            "soc-minima": { "units": flexModelAllowedUnits.energy, "desc": "Set points that form lower boundaries, e.g. to target a full car battery in the morning", "types": "A sensor which records the set points as energy targets." },
            "soc-maxima": { "units": flexModelAllowedUnits.energy, "desc": "Set points that form upper boundaries at certain times.", "types": "A sensor which records the set points as energy targets." },
            "soc-targets": { "units": flexModelAllowedUnits.energy, "desc": "Exact set point(s) that the scheduler needs to realize.", "types": "A sensor which records the set points as energy targets." },
            "state-of-charge": { "units": flexModelAllowedUnits.energy, "desc": "Sensor used to record the scheduled state of charge.", "types": "A sensor which records the state of charge." },
            "soc-gain": { "units": flexModelAllowedUnits.power, "desc": "SoC gain per time step, e.g. from a secondary energy source (defaults to zero). This field allows multiple settings, either fixed or dynamic, which add up to an aggregated gain.", "types": "Multiple settings possible - either fixed values or dynamic signals (via a sensor)." },
            "soc-usage": { "units": flexModelAllowedUnits.power, "desc": "SoC reduction per time step, e.g. from a load or heat sink (defaults to zero). This field allows multiple settings, either fixed or dynamic, which add up to an aggregated usage.", "types": "Multiple settings possible - either fixed values or dynamic signals (via a sensor)." },
<<<<<<< HEAD
            "roundtrip-efficiency": { "units": flexModelAllowedUnits.efficiency, "desc": "Below 100%, this represents roundtrip losses (of charging & discharging), usually used for batteries. Can be percent or ratio [0,1]. Defaults to 100% or 1.0 (no loss).", "types": "Fixed value only." },
            "charging-efficiency": { "units": flexModelAllowedUnits.efficiency, "desc": "Apply efficiency losses only at time of charging, not across roundtrip. Can be percent or ratio [0,1]. Defaults to 100% or 1.0 (no loss).", "types": "Fixed value only." },
            "discharging-efficiency": { "units": flexModelAllowedUnits.efficiency, "desc": "Apply efficiency losses only at time of discharging, not across roundtrip. Can be percent or ratio [0,1]. Defaults to 100% or 1.0 (no loss).", "types": "Fixed value only." },
=======
            "roundtrip-efficiency": { "units": flexModelAllowedUnits.efficiency, "desc": "Below 100%, this represents roundtrip losses (of charging & discharging), usually used for batteries. Can be a percentage or ratio [0,1]. Defaults to 100% or 1.0 (no loss).", "types": "Fixed value only." },
            "charging-efficiency": { "units": flexModelAllowedUnits.efficiency, "desc": "Apply efficiency losses only at time of charging, not across roundtrip. Can be a percentage, ratio [0,1], or a coefficient of performance (>1). Defaults to 100% or 1.0 (no loss).", "types": "Fixed value only." },
            "discharging-efficiency": { "units": flexModelAllowedUnits.efficiency, "desc": "Apply efficiency losses only at time of discharging, not across roundtrip. Can be a percentage or ratio [0,1]. Defaults to 100% or 1.0 (no loss).", "types": "Fixed value only." },
>>>>>>> b4533605
            "storage-efficiency": {
                "units": flexModelAllowedUnits.efficiency,
                "desc": "This can encode losses over time, so each time step the energy is held longer leads to higher losses. For example 95% (or 0.95) means a loss of 5% each step. Defaults to 100% or 1.0 (no loss). Note that the storage efficiency to use for the schedule is applied over each time step equal to the sensor resolution. For example, a storage efficiency of 95 percent  per (absolute) day, for scheduling a 1-hour resolution sensor, should be passed as a storage efficiency of 0.95<sup>1/24</sup> = 0.997865",
                "types": "Fixed value only."
            },
            "prefer-charging-sooner": { "units": flexModelAllowedUnits.boolean, "desc": "Tie-breaking policy to apply if conditions are stable, which signals a preference to charge sooner rather than later (defaults to True). It also signals a preference to discharge later.", "types": "Boolean option only." },
            "prefer-curtailing-later": { "units": flexModelAllowedUnits.boolean, "desc": "Tie-breaking policy to apply if conditions are stable, which signals a preference to curtail both consumption and production later, whichever is applicable (defaults to True).", "types": "Boolean option only." },
            "power-capacity": { "units": flexModelAllowedUnits.power, "desc": "Device-level power constraint. How much power can be applied to this asset.", "types": "One fixed value or a dynamic signal (via a sensor)." },
            "consumption-capacity": { "units": flexModelAllowedUnits.power, "desc": "Device-level power constraint on consumption. How much power can be drawn by this asset.", "types": "One fixed value or a dynamic signal (via a sensor)." },
            "production-capacity": { "units": flexModelAllowedUnits.power, "desc": "Device-level power constraint on production. How much power can be supplied by this asset. For PV curtailment (staying within promised output), set this to reference a sensor containing PV power forecasts.", "types": "One fixed value or a dynamic signal (via a sensor)." },
        }

        let assetFlexModelRawJSON = '{{ asset_flexmodel | safe}}';
        assetFlexModelRawJSON = Object.assign({}, assetFlexModelSchema, processResourceRawJSON(assetFlexModelSchema, assetFlexModelRawJSON));
        let availableUnitsRawJSON = "{{ available_units | safe }}";
        availableUnitsRawJSON = availableUnitsRawJSON.replace(/'/g, '"');
        const availableUnits = JSON.parse(availableUnitsRawJSON);
        let hasInitialized = false;


        document.addEventListener('DOMContentLoaded', async function () {
            const flexOptionsContainer = document.getElementById('flexOptionsContainer');
            const flexmodelContainer = document.getElementById('flexmodelContainer');
            const flexInfoContainer = document.getElementById('flexInfoContainer');
            const addModelFieldbtn = document.getElementById('addModelFieldbtn');
            const flexModelModal = document.getElementById('flexModelModal');
            const flexSelect = document.getElementById('flexSelect');

            const [getFlexModel, setFlexModel] = createReactiveState(assetFlexModelRawJSON, reRenderForm);
            const [activeCard, setActiveCard] = createReactiveState(null, () => { senSearchResEle.style.display = 'none'; });
            const [selectedIndex, setSelectedIndex] = createReactiveState(null, renderFlexInputOptions);

            function initializeSensorsForm() {
                const flexCheckBox = document.getElementById('flexCheckBox');
                const sensorSearchBar = document.getElementById('sensorSearchBar');
                const flexUnitsSelect = document.getElementById('flexUnitsSelect');

                const elementsToInitialize = [
                    { element: flexCheckBox, id: 'flexCheckBox' },
                    { element: sensorSearchBar, id: 'sensorSearchBar', eventType: 'input', handler: searchSensors },
                    { element: flexUnitsSelect, id: 'flexUnitsSelect', eventType: 'change', handler: searchSensors }
                ];

                elementsToInitialize.forEach(({ element, id, eventType, handler }) => {
                    if (element) {
                        if (!element.hasAttribute('data-listening')) {
                            element.setAttribute('data-listening', 'true');
                            if (eventType && handler) {
                                element.addEventListener(eventType, handler);
                                // console.log(`Event listener for ${id} (${eventType}) would be added.`);
                            }
                        } else {
                            // console.log(`${id} element found and already listening.`);
                        }
                    } else {
                        // console.warn(`${id} element not found.`);
                    }
                });
            }

            function reRenderForm() {
                // Skip on first init. This code prevents the access to teh variable 'getFlexmodel'
                // on initial run of the script as its not available at that point
                if (!hasInitialized) {
                    hasInitialized = true;
                } else {
                    renderFlexModelForm();
                }
            }


            addModelFieldbtn.onclick = async function () {
                const fieldName = flexSelect.value; // value from the select dropdown
                if (fieldName === "blank") {
                    showToast("Please select a field to add", "error");
                    return;
                }

                const fieldValue = getFlexModel()[fieldName];
                if (
                    fieldValue !== undefined &&
                    fieldValue !== null &&
                    !(Array.isArray(fieldValue) && fieldValue.length === 0) &&
                    !(typeof fieldValue === 'string' && fieldValue === '')
                ) {
                    showToast(`Field "${getFlexFieldTitle(fieldName)}" already exists`, "error");
                    return;
                }

                // Initialize the field with an empty value or an empty array
                const currentFlexmodel = getFlexModel()

                if (FlexModelFieldValidTypes[fieldName].includes(Array)) {
                    currentFlexmodel[fieldName] = ["Not Set"];
                } else if (FlexModelFieldValidTypes[fieldName].includes(Boolean)) {
                    currentFlexmodel[fieldName] = true;
                } else {
                    currentFlexmodel[fieldName] = "Not Set";
                }
                setFlexModel(currentFlexmodel)

                setTimeout(() => {
                    const card = document.getElementById(`${fieldName}-control`);
                    setActiveCard(card);
                    card.classList.add('border-on-click'); // Add border class to the card
                    renderFlexInputOptions();
                    renderSelectInfoCards(fieldName);
                }, 500);


            }

            function setCardSensor(sensorId) {
                if (!activeCard()) {
                    showToast("Please select a field to set a sensor", "info");
                    return;
                }

                if (!sensorId) {
                    return;
                }

                const card = activeCard();
                const name = card.id.replace('-control', '');
                const flexModel = getFlexModel()
                if (FlexModelFieldValidTypes[name].includes(Array)) {
                    const valueIndex = selectedIndex()
                    const fieldValues = flexModel[name];
                    fieldValues[valueIndex] = { "sensor": sensorId };
                    flexModel[name] = fieldValues;
                } else {
                    const value = flexModel[name];
                    flexModel[name] = { "sensor": sensorId };
                }

                setFlexModel(flexModel);
                senSearchResEle.style.display = 'none';
            }

            async function searchSensors() {
                const searchValue = sensorSearchBar.value.toLowerCase();
                spinnerElement.style.display = 'flex';
                senSearchResEle.style.display = 'none';
                const flexUnitsSelectValue = flexUnitsSelect.value;

                const params = new URLSearchParams();

                if (searchValue) {
                    params.append('filter', searchValue);
                }

                if (flexCheckBox.checked) {
                    params.append('include_public_assets', true);
                }

                if (flexUnitsSelectValue !== "null") {
                    params.append('unit', flexUnitsSelectValue);
                }

                const apiUrl = `${sensorsApiUrl}&${params.toString()}`;

                try {
                    const response = await fetch(apiUrl);

                    if (!response.ok) {
                        throw new Error('Failed to fetch sensors');
                    }

                    const responseData = await response.json();
                    const filteredSensors = responseData.data;

                    // Render the fetched sensors
                    renderSensorSearchResults(filteredSensors, senSearchResEle, setCardSensor);

                    spinnerElement.classList.add('hidden-important');
                    senSearchResEle.style.display = 'block';
                } catch (error) {
                    // Ensure 'response' is defined if you try to access response.statusText
                    const errorMessage = error?.message || error?.error || (response ? response.statusText : 'Unknown error');
                    showToast(`Failed to search sensors: ${errorMessage}`, "error");
                }
            }

            async function updateFlexModel() {
                const apiURL = apiBasePath + "/api/v3_0/assets/{{ asset.id }}";
                let data = getFlexModel();

                // Clean null values
                for (const [key, value] of Object.entries(data)) {
                    if (value === null) {
                        delete data[key];
                    } else if (Array.isArray(value) && value.length === 0) {
                        delete data[key];
                    } else if (typeof value === 'object' && Object.keys(value).length === 0) {
                        delete data[key];
                    }
                }

                const requestBody = JSON.stringify({ flex_model: JSON.stringify(data) });

                const response = await fetch(apiURL, {
                    method: "PATCH",
                    headers: {
                        "Content-Type": "application/json",
                    },
                    body: requestBody,
                });

                if (response.status !== 200) {
                    const errorData = await response.json();
                    const errorMessage = errorData?.message || errorData?.error || response.statusText;
                    showToast(`Failed to update the flex model: ${errorMessage}`, "error");
                    reRenderForm();
                } else {
                    renderFlexFieldOptions(assetFlexModelSchema, getFlexModel());
                    showToast("Flex model updated successfully", "success");
                }
            }

            async function renderSelectInfoCards(modelKey, allowedUnits = []) {
                if (modelKey) {
                    flexInfoContainer.innerHTML = `
                    <div>
                        <div class="alert alert-info" role="alert">
                            <b> About ${getFlexFieldTitle(modelKey)}
                            <div class="pt-2 fw-normal">
                                ${assetFlexModelFieldDesc[modelKey]["desc"] || "No description available."}
                            </div>

                             <div class="pt-2 fw-bold">
                                Possible Types: <span class="fw-normal"> ${assetFlexModelFieldDesc[modelKey]["types"] || "No types available."} </span> <br/>
                                Example Units: <span class="fw-normal"> ${assetFlexModelFieldDesc[modelKey]["units"].join(", ")} </span>
                            </div>
                        </div>
                    </div>
                `;
                } else {
                    flexInfoContainer.innerHTML = "";
                }
            }

            async function renderCarouselCards(fieldName, cardValues) {
                const scrollContainer = document.createElement('div');
                scrollContainer.id = `${fieldName}-carousel-container`;
                scrollContainer.className = 'row flex-row flex-nowrap card-carousel-contianer';
                scrollContainer.style.overflowY = 'auto';

                for (const [index, value] of cardValues.entries()) {
                    const isFixed = typeof value === "string"
                    const isKeyValueObject = typeof value === "object" &&
                        value !== null &&
                        !Array.isArray(value) && // Exclude arrays
                        Object.keys(value).length > 0;

                    const card = document.createElement('div');
                    card.className = 'col-10 d-flex border rounded m-1 justify-content-center flex-column';
                    card.id = `${fieldName}-card-${index}`;
                    card.style.padding = '5px 15px';
                    const cardHighlight = document.createElement('div');
                    cardHighlight.className = 'card-highlight';
                    const cardContentContainer = document.createElement('div');
                    cardContentContainer.className = 'd-flex justify-content-between align-items-center';

                    const titleContainer = document.createElement('div');
                    titleContainer.className = 'd-flex align-items-center py-0';

                    const itemTitle = document.createElement('b');
                    itemTitle.className = '';
                    itemTitle.textContent = `Item ${index + 1}`;

                    const selectBtn = document.createElement('button'); // ===================
                    selectBtn.className = 'btn btn-secondary btn-sm ms-2 py-0';
                    selectBtn.textContent = 'edit';
                    selectBtn.onclick = function () { setSelectedIndex(index); };
                    titleContainer.appendChild(itemTitle);
                    titleContainer.appendChild(selectBtn);

                    const component = document.createElement('div');

                    if (isKeyValueObject) {
                        const sensor = await renderSensor(value.sensor);
                        component.innerHTML = sensor;
                    } else if (isFixed) {
                        component.innerHTML = `<p class="card-text fs-4">${value}</p>`;
                    } else {
                        showToast(`Invalid value type for card: ${value}`, "error");
                        return;
                    }

                    const closeIcon = document.createElement('i');
                    closeIcon.className = 'fa fa-times fa-lg';
                    closeIcon.setAttribute('data-bs-toggle', 'tooltip');
                    closeIcon.setAttribute('data-bs-placement', 'top');
                    closeIcon.setAttribute('title', 'Remove');
                    closeIcon.style.cursor = 'pointer';
                    closeIcon.onclick = function () {
                        // remove value from the array
                        cardValues.splice(index, 1);
                        scrollContainer.removeChild(card);
                    };

                    card.appendChild(titleContainer);
                    cardContentContainer.appendChild(component);
                    cardContentContainer.appendChild(closeIcon);
                    cardHighlight.appendChild(cardContentContainer);

                    card.appendChild(cardHighlight);
                    scrollContainer.appendChild(card);
                };

                return scrollContainer;
            }

            async function renderFlexModelFieldCard(name, value) {
                const card = document.createElement('div');
                card.className = 'card m-1 mt-0';
                card.id = `${name}-control`;

                card.onclick = function () {
                    if (card.classList.contains('border-on-click')) {
                        if (activeCard() && activeCard().id === card.id) {
                            if (selectedIndex() === null && !FlexModelFieldValidTypes[name].includes(Array)) {
                                setActiveCard(null); // Deselect if the same card is clicked again
                                card.classList.remove('border-on-click'); // Remove the border class
                            }
                        }
                        return;
                    }

                    const allCards = document.querySelectorAll('.card');
                    allCards.forEach(c => c.classList.remove('border-on-click'));
                    card.classList.add('border-on-click');
                    setActiveCard(card); // Set the active card
                    renderSelectInfoCards(name); // Render the info card for the selected field
                    if (!FlexModelFieldValidTypes[name].includes(Array)) {
                        renderFlexInputOptions(); // Render the input options for the selected field
                    }
                }

                const isString = typeof value === "string";
                const isArray = Array.isArray(value);
                const isBool = typeof value === "boolean";
                const isNumber = typeof value === "number";
                const isKeyValueObject = typeof value === "object" &&
                    value !== null &&
                    !Array.isArray(value) && // Exclude arrays
                    Object.keys(value).length > 0;

                const highlightCard = document.createElement('div');
                highlightCard.className = 'card-highlight';
                card.appendChild(highlightCard);
                const titleContainer = document.createElement('div');
                titleContainer.className = 'd-flex justify-content-between align-items-center';
                const title = document.createElement('h5');
                title.className = 'card-title';
                title.textContent = getFlexFieldTitle(name);
                const titleSubContainer = document.createElement('div');
                titleSubContainer.className = 'd-flex justify-content-between align-items-center';
                titleSubContainer.appendChild(title);

                let fieldIconClass = '';
                let fieldIconTitle = '';
                if (isKeyValueObject) {
                    fieldIconClass = iconMap["sensor"];
                    fieldIconTitle = "A dynamic signal (via a sensor)";
                } else if (isBool) {
                    fieldIconClass = iconMap["boolean"];
                    fieldIconTitle = "True or False (a boolean)";
                } else if (isNumber || isString) {
                    fieldIconClass = iconMap["string"];
                    fieldIconTitle = "A Fixed Value";
                } else if (isArray) {
                    fieldIconClass = iconMap["array"];
                    fieldIconTitle = "Multiple settings possible";
                } else {
                    fieldIconClass = iconMap["default"];
                    fieldIconTitle = "Unknown";
                }

                const identityIcon = document.createElement('i');
                identityIcon.className = `${fieldIconClass} ps-1 fa-md float-end text-black-50`;
                identityIcon.setAttribute('data-bs-toggle', 'tooltip');
                identityIcon.setAttribute('data-bs-html', 'true');
                identityIcon.setAttribute('title', fieldIconTitle);
                identityIcon.style.cursor = 'pointer';

                if (isArray) {
                    const plusIcon = document.createElement('i');
                    plusIcon.className = 'fa fa-solid fa-plus ps-1 fa-lg';
                    plusIcon.style = 'cursor: pointer;';
                    plusIcon.setAttribute('data-bs-toggle', 'tooltip');
                    plusIcon.setAttribute('title', 'Add a new item');
                    plusIcon.onclick = async function (event) {
                        event.preventDefault();

                        // add new empty item to array
                        value.push('Not Set');

                        // This re render is for when an extra item is added to the array
                        // without this when you add a new item the carousel does not update
                        let carouselCards = document.getElementById(`${name}-carousel-container`);
                        carouselCards.innerHTML = '';
                        carouselCards = await renderCarouselCards(name, value);
                        card.querySelector('.card-highlight').appendChild(carouselCards);
                    };
                    titleSubContainer.appendChild(plusIcon)
                }

                const iconSubContainer = document.createElement('div');
                iconSubContainer.className = 'd-flex column-gap-4 justify-content-between align-items-center';

                const closeIcon = document.createElement('i');
                closeIcon.className = 'fa fa-times card-close-icon fa-lg';
                closeIcon.setAttribute('data-bs-toggle', 'tooltip');
                closeIcon.setAttribute('title', 'Unset this field');
                closeIcon.style.cursor = 'pointer';
                closeIcon.onclick = function () {
                    // Remove this field
                    if (activeCard() && activeCard().id === card.id) {
                        setActiveCard(null); // Deselect if the same card is clicked again
                        setSelectedIndex(null); // Reset selected index
                        card.classList.remove('border-on-click'); // Remove the border class
                    }

                    card.remove(); // Remove the card from the DOM
                    const flexModel = getFlexModel();
                    if (Array.isArray(flexModel[name])) {
                        flexModel[name] = [];
                    } else {
                        flexModel[name] = null;
                    }

                    // Update the flex model
                    setFlexModel(flexModel);
                    updateFlexModel();
                }


                iconSubContainer.appendChild(closeIcon);
                titleContainer.appendChild(titleSubContainer);
                titleContainer.appendChild(iconSubContainer);
                highlightCard.appendChild(titleContainer);

                const contentContainer = document.createElement('div');
                contentContainer.innerHTML = `
                    ${isKeyValueObject ? await renderSensor(value["sensor"]) : ''}
                    ${isBool ? `<i>${String(value).charAt(0).toUpperCase() + String(value).slice(1)} </i>` : ''}
                    ${isNumber || isString ? `<p class="card-text fs-4">${value}</p>` : ''}
                `;

                highlightCard.appendChild(contentContainer);
                highlightCard.appendChild(identityIcon);

                if (isArray) {
                    const carouselCards = await renderCarouselCards(name, value);
                    card.querySelector('.card-highlight').appendChild(carouselCards);
                    // this re renders the icon right beneath the carousel cards
                    card.querySelector('.card-highlight').appendChild(identityIcon);
                }
                flexmodelContainer.appendChild(card);
                return card;
            }

            function renderDataTypeComponents(dataType, activeTab) {
                const card = activeCard();
                const name = card.id.replace('-control', '');
                const flexModel = getFlexModel()
                let value = flexModel[name];
                const isArrayField = Array.isArray(value);

                if (isArrayField && selectedIndex() === null) {
                    showToast("Please select an item from the array to edit", "info");
                    return [null, null]; // No tab for array without selected index
                } else if (isArrayField && selectedIndex() !== null) {
                    value = value[selectedIndex()];
                }

                let tabType;

                if (dataType == Boolean) {
                    tabType = 'bool';
                } else if (dataType == Object) {
                    tabType = 'object';
                } else if (dataType == String) {
                    tabType = 'string';
                } else {
                    return [null, null]; // Unsupported data type
                }

                const tab = document.createElement('li');
                tab.className = 'nav-item';
                tab.setAttribute('role', 'presentation');
                const btn = document.createElement('button');
                btn.className = `nav-link flex-nav ${activeTab ? "active" : ""}`;
                btn.setAttribute('data-bs-toggle', 'pill');
                btn.setAttribute('data-bs-target', `#pills-${tabType}`);
                btn.setAttribute('type', 'button');
                btn.setAttribute('role', 'tab');
                btn.setAttribute('aria-controls', `pills-${tabType}`);
                btn.setAttribute('aria-selected', activeTab ? "true" : "false");

                // Add tab to the tab list
                tab.appendChild(btn);

                // Tab Content
                const tabContent = document.createElement('div');
                tabContent.id = `pills-${tabType}`;
                tabContent.className = `tab-pane rounded-bottom ${activeTab ? "fade show active" : ""}`;
                // inline style
                tabContent.style.boxShadow = '0 0 10px rgba(0, 0, 0, 0.1)';
                tabContent.style.border = '1px solid #0000002d';
                tabContent.setAttribute('role', 'tabpanel');
                tabContent.setAttribute('aria-labelledby', `pills-${tabType}-tab`);


                if (dataType == Boolean) { // Boolean Tab =================
                    btn.textContent = 'Your preference';

                    const boolTabContentSaveBtn = document.createElement('button');
                    boolTabContentSaveBtn.className = 'btn btn-secondary btn-sm me-2 mt-2';
                    boolTabContentSaveBtn.textContent = 'Set Value';
                    boolTabContentSaveBtn.onclick = function () {
                        const checkbox = document.getElementById('flexBoolInput');
                        flexModel[name] = checkbox.checked;
                        setFlexModel(flexModel);
                        updateFlexModel();
                    };
                    tabContent.innerHTML = `
                        <div class="flex-input-group mb-1 p-2">
                            <label for="fixed-value" class="form-label">Value for <b>${getFlexFieldTitle(name)}</b>
                                <i class="fa fa-info-circle ps-2"
                                    data-bs-toggle="tooltip"
                                    data-bs-placement="bottom"
                                    title="Set a fixed value for this field. If the field is a boolean, it will be set to true or false."
                                ></i>
                            </label>
                            <div class="form-check form-switch">
                                <input class="form-check-input ps-1" style="transform: scale(1.5); margin-left: -2.1em !important" type="checkbox" id="flexBoolInput" ${value ? 'checked' : ''} />
                            </div>
                        </div>
                    `;
                    tabContent.querySelector('.flex-input-group').appendChild(boolTabContentSaveBtn);
                } else if (dataType == Object) { // Object/Senosr Tab =================
                    btn.textContent = 'A Sensor';

                    tabContent.innerHTML = `
                        <div class="flex-input-group mb-1 p-2">
                            <label for="flexSensorInput" class="form-label">Select a Sensor for <b>${getFlexFieldTitle(name)} ${isArrayField ? '| Item ' + (selectedIndex() + 1) : ''}</b>
                                <i class="fa fa-info-circle ps-2"
                                    data-bs-toggle="tooltip"
                                    data-bs-placement="bottom"
                                    title="Select a sensor to link with this field. The sensor will be used to provide data for this field."
                                ></i>
                            </label>

                            <div class="form-check">
                                <input class="form-check-input" type="checkbox" value="" id="flexCheckBox">
                                <label class="form-check-label" for="flexCheckBox">
                                    Include Public Assets
                                </label>
                            </div>

                            <div class="row">
                                <div class="col-8 pe-1">
                                    <input
                                    type="text"
                                    id="sensorSearchBar"
                                    class="form-control"
                                    placeholder="Search sensors..."
                                    />
                                </div>
                                <div class="col-4 ps-0">
                                    <select id="flexUnitsSelect" class="form-select">
                                        <option value="${null}" selected>Units</option>
                                        ${availableUnits.map(unit => '<option value="' + unit + '">' + unit + '</option>').join('')}
                                    </select>
                                </div>
                            </div>
                        </div>
                    `;
                } else if (dataType == String) { // String Tab =================
                    btn.textContent = 'Fixed Value';

                    const stringTabContentSaveBtn = document.createElement('button');
                    stringTabContentSaveBtn.className = 'btn btn-secondary btn-sm me-2 mt-2';
                    stringTabContentSaveBtn.textContent = 'Set Value';
                    stringTabContentSaveBtn.onclick = function () {
                        const input = document.getElementById('flexStringInput');
                        if (!input.value) {
                            showToast("Please enter a value", "error");
                            return;
                        }
                        if (isArrayField && selectedIndex() !== null) {
                            flexModel[name][selectedIndex()] = input.value;
                        } else {
                            flexModel[name] = input.value;
                        }

                        setFlexModel(flexModel);
                        updateFlexModel();
                    };

                    const flexInputGroup = document.createElement('div');
                    flexInputGroup.className = 'flex-input-group mb-1 p-2';
                    const inputLabel = document.createElement('label');
                    inputLabel.setAttribute('for', 'fixed-value');
                    inputLabel.className = 'form-label';
                    inputLabel.innerHTML = `Value for <b>${getFlexFieldTitle(name)} ${isArrayField ? '| Item ' + (selectedIndex() + 1) : ''}</b>
                        <i class="fa fa-info-circle ps-2"
                            data-bs-toggle="tooltip"
                            data-bs-placement="bottom"
                            title="Set a fixed value for this field. If the field is a boolean, it will be set to true or false."
                        ></i>`;
                    flexInputGroup.appendChild(inputLabel);

                    const input = document.createElement('input');
                    input.type = 'text';
                    input.className = 'form-control';
                    input.id = 'flexStringInput';
                    input.placeholder = 'Enter a value';
                    input.value = `${typeof value === 'string' ? value : ''}`;
                    input.onkeydown = function (event) {
                        if (event.key === 'Enter') {
                            event.preventDefault();
                            stringTabContentSaveBtn.click();
                        }
                    };
                    flexInputGroup.appendChild(input);
                    flexInputGroup.appendChild(stringTabContentSaveBtn);
                    tabContent.appendChild(flexInputGroup);
                } else {
                    return [null, null];
                }

                return [tab, tabContent];
            }

            async function renderFlexInputOptions() {
                const card = activeCard();
                if (!card && !hasInitialized) {
                    showToast(`Cant render input options without a selected field.`, "info");
                    return;
                } else if (!card && hasInitialized) {
                    return;
                }

                const name = card.id.replace('-control', '');
                const fieldDataTypes = FlexModelFieldValidTypes[name];

                // main tab components contianer
                const tabsContainer = document.createElement('div');
                tabsContainer.className = 'card-header';
                // tab headers
                const tabHeaders = document.createElement('ul');
                tabHeaders.id = 'flexModelTabHeaders';
                tabHeaders.className = 'nav nav-tabs card-header-tabs';
                tabHeaders.setAttribute('role', 'tabHeaders');
                // tab contents
                const tabContent = document.createElement('div');
                tabContent.id = 'flexModelTabContent';
                tabContent.className = 'tab-content';

                if (fieldDataTypes[0] === Array) {
                    const currentCarouselindex = selectedIndex();
                    if (currentCarouselindex >= 0) {
                        typeThree.forEach((type, _) => {
                            const flexModel = getFlexModel()
                            const value = flexModel[name];
                            const indexValue = value[currentCarouselindex];
                            let activeTab = false;
                            if (type === Object && typeof indexValue === 'object' && indexValue !== null) {
                                activeTab = true;
                            } else if (type === String && typeof indexValue === 'string') {
                                activeTab = true;
                            }
                            const [fieldTabheader, fieldTabContent] = renderDataTypeComponents(type, activeTab)
                            if (fieldTabheader && fieldTabContent) {
                                tabHeaders.appendChild(fieldTabheader);
                                tabContent.appendChild(fieldTabContent);
                            }
                        });
                    }
                } else {
                    fieldDataTypes.forEach((type, index) => {
                        const activeTab = (index === 0);
                        const [fieldTabheader, fieldTabContent] = renderDataTypeComponents(type, activeTab)
                        if (fieldTabheader && fieldTabContent) {
                            tabHeaders.appendChild(fieldTabheader);
                            tabContent.appendChild(fieldTabContent);
                        } else {
                            showToast(`Invalid data type for field: ${getFlexFieldTitle(name)}`);
                            return;
                        }
                    });
                }

                // setup headers and contents in container
                tabsContainer.appendChild(tabHeaders);
                tabsContainer.appendChild(tabContent);

                flexOptionsContainer.innerHTML = ""; // Clear previous content
                flexOptionsContainer.appendChild(tabsContainer);

                if (fieldDataTypes[0] !== Boolean) {
                    initializeSensorsForm(); // Initialize the sensors form elements
                }

            }

            async function renderFlexModelForm() {
                flexOptionsContainer.innerHTML = "";
                flexmodelContainer.innerHTML = "";

                const assetFlexModel = getFlexModel();
                for (const [key, value] of Object.entries(assetFlexModel)) {
                    if (value !== null && (!Array.isArray(value) || value.length > 0)) {
                        const card = await renderFlexModelFieldCard(key, value);
                    } else if (value === "Not Set") {
                        if (FlexModelFieldValidTypes[key].includes(Array)) {
                            const card = await renderFlexModelFieldCard(key, []);
                        } else {
                            const card = await renderFlexModelFieldCard(key, null);
                        }
                    }
                }
            };


            flexModelModal.addEventListener('shown.bs.modal', function () {
                // Initial renders
                renderFlexModelForm(); // Initial render of flex model form
                renderFlexFieldOptions(assetFlexModelSchema, getFlexModel());
            });

            flexModelModal.addEventListener('hidden.bs.modal', function () {
                updateFlexModel();
            });

            flexSelect.addEventListener('change', (event) => {
                const selectedKey = event.target.value;
                renderSelectInfoCards(selectedKey);
            });

        });
    </script>

    <script type="text/javascript">
        // create map
        var assetMap = L
            .map('mapid', { center: ["{{ asset.latitude | replace('None', 10) }}", "{{ asset.longitude | replace('None', 10) }}"], zoom: 10 })
            .on('popupopen', function () {
                $(function () {
                    $('[data-toggle="tooltip"]').tooltip();
                });
            });
        addTileLayer(assetMap, '{{ mapboxAccessToken }}');

        // create marker
        var asset_icon = new L.DivIcon({
            className: 'map-icon',
            html: '<i class="icon-empty-marker center-icon supersize"></i><i class="overlay center-icon {{ asset.generic_asset_type.name | default("info") | asset_icon }}"></i>',
            iconSize: [100, 100], // size of the icon
            iconAnchor: [50, 50], // point of the icon which will correspond to marker's location
            popupAnchor: [0, -50] // point from which the popup should open relative to the iconAnchor
        });
        var marker = L
            .marker(
                ["{{ asset.latitude | replace('None', 10) }}", "{{ asset.longitude | replace('None', 10) }}"],
                { icon: asset_icon }
            ).addTo(assetMap);

        assetMap.on('click', function (e) {
            $("#latitude").val(e.latlng.lat.toFixed(4));
            $("#longitude").val(e.latlng.lng.toFixed(4));
            marker.setLatLng(e.latlng);
        });
    </script>

<script>
    function Sensor(
        id,
        name,
        unit,
        resolution,
        active
    ) {
        this.id = id;
        this.name = name;
        this.unit = unit;
        this.resolution = resolution
        this.url = `/sensors/${id}`;
    }

    $(document).ready(function () {
        let unit = "";
        // Initialize the DataTable
        const table = $("#sensorsTable").dataTable({
            order: [[0, "asc"]],
            pageLength: 5,
            lengthMenu: [5, 10, 25, 50, 75, 100],
            serverSide: true,
            // make the table row vertically aligned with header
            columns: [
                { data: "id", title: "ID", orderable: true },
                { data: "name", title: "Name", orderable: true },
                { data: "unit", title: "Unit", orderable: false },
                { data: "resolution", title: "Resolution", orderable: true },
                { data: "url", title: "URL", className: "d-none" },
            ],

                ajax: function (data, callback, settings) {
                    const basePath = window.location.origin;
                    let filter = data["search"]["value"];
                    let orderColumnIndex = data["order"][0]["column"]
                    let orderDirection = data["order"][0]["dir"];
                    let orderColumnName = data["columns"][orderColumnIndex]["data"];

                    let url = `${basePath}/api/v3_0/assets/{{asset.id}}/sensors?page=${data["start"] / data["length"] + 1
                        }&per_page=${data["length"]}`;

                    if (orderColumnName) {
                        url = `${url}&sort_by=${orderColumnName}&sort_dir=${orderDirection}`;
                    }

                    if (filter.length > 0) {
                        url = `${url}&filter=${filter}`;
                    }

                    if (unit !== "") {
                        url = `${url}&unit=${unit}`;
                    }



                $.ajax({
                    type: "get",
                    url: url,
                    success: function (response, text) {
                        let clean_response = [];
                        response["data"].forEach((element) =>
                            clean_response.push(
                                new Sensor(
                                    element["id"],
                                    element["name"],
                                    element["unit"],
                                    element["event_resolution"],
                                    element["active"]
                                )
                            )
                        );

                            callback({
                                data: clean_response,
                                recordsTotal: response["num-records"],
                                recordsFiltered: response["filtered-records"],
                            });
                        },
                        error: function (request, status, error) {
                            showToast(error, "error");
                        },
                    });
                },
            });


            // Event listener for the select box
            $("#unitFilterOptions").change(function () {
                unit = this.value;
                table.api().ajax.reload();
            });
        });
    </script>

    {% block paginate_tables_script %} {{ super() }} {% endblock %}
    {% endblock %}<|MERGE_RESOLUTION|>--- conflicted
+++ resolved
@@ -141,11 +141,7 @@
 
                     <a class="btn bg-primary-custom text-decoration-none text-light" data-bs-toggle="modal"
                         data-bs-target="#flexModelModal">
-<<<<<<< HEAD
                         Edit Flex Model
-=======
-                        Edit flex-model
->>>>>>> b4533605
                     </a>
                 </div>
                 <div class="row">
@@ -270,11 +266,7 @@
         <div class="modal-dialog modal-xl">
             <div class="modal-content">
                 <div class="modal-header">
-<<<<<<< HEAD
-                    <h5 class="modal-title pe-2">Edit Asset's FlexModel</h5>
-=======
                     <h5 class="modal-title pe-2">Edit {{ asset.name }}'s flex-model</h5>
->>>>>>> b4533605
                     <div class="dropdown" data-bs-auto-close="outside">
                         <span class="fa fa-info dropdown-toggle" role="button" data-bs-toggle="dropdown"
                             aria-expanded="false" rel="tooltip" aria-hidden="true" tabindex="0"
@@ -460,15 +452,9 @@
             "state-of-charge": { "units": flexModelAllowedUnits.energy, "desc": "Sensor used to record the scheduled state of charge.", "types": "A sensor which records the state of charge." },
             "soc-gain": { "units": flexModelAllowedUnits.power, "desc": "SoC gain per time step, e.g. from a secondary energy source (defaults to zero). This field allows multiple settings, either fixed or dynamic, which add up to an aggregated gain.", "types": "Multiple settings possible - either fixed values or dynamic signals (via a sensor)." },
             "soc-usage": { "units": flexModelAllowedUnits.power, "desc": "SoC reduction per time step, e.g. from a load or heat sink (defaults to zero). This field allows multiple settings, either fixed or dynamic, which add up to an aggregated usage.", "types": "Multiple settings possible - either fixed values or dynamic signals (via a sensor)." },
-<<<<<<< HEAD
-            "roundtrip-efficiency": { "units": flexModelAllowedUnits.efficiency, "desc": "Below 100%, this represents roundtrip losses (of charging & discharging), usually used for batteries. Can be percent or ratio [0,1]. Defaults to 100% or 1.0 (no loss).", "types": "Fixed value only." },
-            "charging-efficiency": { "units": flexModelAllowedUnits.efficiency, "desc": "Apply efficiency losses only at time of charging, not across roundtrip. Can be percent or ratio [0,1]. Defaults to 100% or 1.0 (no loss).", "types": "Fixed value only." },
-            "discharging-efficiency": { "units": flexModelAllowedUnits.efficiency, "desc": "Apply efficiency losses only at time of discharging, not across roundtrip. Can be percent or ratio [0,1]. Defaults to 100% or 1.0 (no loss).", "types": "Fixed value only." },
-=======
             "roundtrip-efficiency": { "units": flexModelAllowedUnits.efficiency, "desc": "Below 100%, this represents roundtrip losses (of charging & discharging), usually used for batteries. Can be a percentage or ratio [0,1]. Defaults to 100% or 1.0 (no loss).", "types": "Fixed value only." },
             "charging-efficiency": { "units": flexModelAllowedUnits.efficiency, "desc": "Apply efficiency losses only at time of charging, not across roundtrip. Can be a percentage, ratio [0,1], or a coefficient of performance (>1). Defaults to 100% or 1.0 (no loss).", "types": "Fixed value only." },
             "discharging-efficiency": { "units": flexModelAllowedUnits.efficiency, "desc": "Apply efficiency losses only at time of discharging, not across roundtrip. Can be a percentage or ratio [0,1]. Defaults to 100% or 1.0 (no loss).", "types": "Fixed value only." },
->>>>>>> b4533605
             "storage-efficiency": {
                 "units": flexModelAllowedUnits.efficiency,
                 "desc": "This can encode losses over time, so each time step the energy is held longer leads to higher losses. For example 95% (or 0.95) means a loss of 5% each step. Defaults to 100% or 1.0 (no loss). Note that the storage efficiency to use for the schedule is applied over each time step equal to the sensor resolution. For example, a storage efficiency of 95 percent  per (absolute) day, for scheduling a 1-hour resolution sensor, should be passed as a storage efficiency of 0.95<sup>1/24</sup> = 0.997865",
