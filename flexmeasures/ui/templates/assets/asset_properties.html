{% extends "base.html" %}

{% set active_page = "assets" %}

{% block title %} {{asset.name}} {% endblock %}



{% block divs %}

{% block breadcrumbs %} {{ super() }} {% endblock %}

<div class="container-fluid">
    <div class="row">

        <div class="col-md-2 on-top-md">
            <div class="header-action-button">
                {% if user_can_delete_asset %}
                <div>
                    <form action="/assets/delete_with_data/{{ asset.id }}" method="get">
                        <button id="delete-asset-button" class="btn btn-sm btn-responsive btn-danger"
                            type="submit">Delete this asset
                        </button>
                    </form>
                    <script>
                        $("#delete-asset-button").click(function () {
                            if (confirm("Are you sure you want to delete this asset and all time series data associated with it?")) {
                                return true;
                            }
                            else {
                                return false;
                            }
                        });
                    </script>
                </div>
                {% endif %}
            </div>
            <div class="sidepanel-container d-none d-md-block">
                <div class="left-sidepanel-label">Select dates</div>
                <div class="sidepanel left-sidepanel">
                    <div id="datepicker"></div>
                </div>
            </div>
            {% if user_can_update_asset %}
            <div class="sidepanel-container">
                <div class="left-sidepanel-label">Edit asset</div>
                <div class="sidepanel left-sidepanel">
                    <form class="form-horizontal" method="POST" action="/assets/{{ asset.id }}">
                        {{ asset_form.csrf_token }}
                        {{ asset_form.hidden_tag() }}
                        <fieldset>
                            <div class="asset-form">

                                <h3>Edit {{ asset.name }}</h3>
                                <small>Owned by account: {{ asset.account_id | accountname }} (ID: {{ asset.account_id
                                    }})</small>

                                <div class="form-group">
                                    {{ asset_form.name.label(class="col-sm-3 control-label") }}
                                    <div class="col-md-3">
                                        {{ asset_form.name(class_="form-control") }}
                                        {% for error in asset_form.errors.name %}
                                        <span style="color: red;">[{{error}}]</span>
                                        {% endfor %}
                                    </div>
                                </div>
                                <div class="form-group">
                                    {{ asset_form.latitude.label(class="col-sm-6 control-label") }}
                                    <div class="col-md-6">
                                        {{ asset_form.latitude(class_="form-control") }}
                                        {% for error in asset_form.errors.latitude %}
                                        <span style="color: red;">[{{error}}]</span>
                                        {% endfor %}
                                    </div>
                                </div>
                                <div class="form-group">
                                    {{ asset_form.longitude.label(class="col-sm-6 control-label") }}
                                    <div class="col-md-6">
                                        {{ asset_form.longitude(class_="form-control") }}
                                        {% for error in asset_form.errors.longitude %}
                                        <span style="color: red;">[{{error}}]</span>
                                        {% endfor %}
                                    </div>
                                </div>
                                <div class="form-group">
                                    <label for="assset-type" class="col-sm-6 control-label">Asset Type</label>
                                    <div class="col-md-6">
                                        <input class="form-control" id="asset-type-id" name="asset-type" type="text"
                                            value="{{ asset.generic_asset_type.name }}" disabled></input>
                                    </div>
                                </div>
                                <div class="form-group">
                                    <label for="asset-id" class="col-sm-6 control-label">Asset id</label>
                                    <div class="col-md-6">
                                        <input class="form-control" id="asset-id" name="asset-id" type="text"
                                            value="{{ asset.id }}" disabled></input>
                                    </div>
                                </div>

                                <div class="form-group">
                                    {{ asset_form.attributes.label(class="col-sm-3 control-label") }}
                                    <div class="col-md-3">
                                        {{ asset_form.attributes(class_="form-control") }}
                                        {% for error in asset_form.errors.attributes %}
                                        <span style="color: red;">[{{error}}]</span>
                                        {% endfor %}
                                    </div>
                                </div>

                                <div class="form-group">
                                    {{ asset_form.sensors_to_show_as_kpis.label(class="col-sm-3 control-label") }}
                                    <div class="col-md-3">
                                        {{ asset_form.sensors_to_show_as_kpis(class_="form-control") }}
                                    </div>
                                </div>

                                <div class="form-group">
                                    <label class="control-label">Location</label>
                                    <small>(Click map to edit latitude and longitude in form)</small>
                                    <div id="mapid"></div>
                                    <button class="btn btn-sm btn-responsive btn-success create-button" type="submit"
                                        value="Save"
                                        style="margin-top: 20px; float: right; border: 1px solid var(--light-gray);">
                                        Save
                                    </button>
                                </div>
                            </div>
                        </fieldset>
                    </form>
                </div>
            </div>
            {% endif %}
<<<<<<< HEAD
=======
      
            <div class="header-action-button">
                {% if user_can_delete_asset %}
                <div>
                    <form action="/assets/delete_with_data/{{ asset.id }}" method="get">
                        <button id="delete-asset-button" class="btn btn-sm btn-responsive btn-danger" type="submit">Delete this
                            asset
                        </button>
                    </form>
                    <script>
                        $("#delete-asset-button").click(function () {
                            if (confirm("Are you sure you want to delete this asset and all time series data associated with it?")) {
                                return true;
                            }
                            else {
                                return false;
                            }
                        });
                    </script>
                </div>
                {% endif %}
            </div>
>>>>>>> 29756111
        </div>

        <div class="col-md-8">
            <div class="sensors-asset card">

                <div class="d-flex justify-content-between align-items-center">
                    <h3>Asset Properties - {{ asset.name }}</h3>

                    <a class="btn bg-primary-custom text-decoration-none text-light" data-bs-toggle="modal"
                        data-bs-target="#flexModelModal">
                        Edit Flex Model
                    </a>
                </div>
                <div class="row">
                    <div class="col-md-7">
                        <table class="table table-striped table-responsive">
                            <thead>
                                <tr>
                                    <th scope="col">Property</th>
                                    <th scope="col">Value</th>
                                </tr>
                            </thead>
                            <tbody>
                                {% for key, value in asset_summary.items() %}
                                <tr>
                                    <td scope="row">{{ key }}</td>
                                    {% if key == "Parent Asset" and value != "No Parent" %}
                                    <td scope="row"><a href="/assets/{{ asset.parent_asset.id }}"
                                            class="no-style-link">{{ value }}</a></td>
                                    {% else %}
                                    <td scope="row">{{ value }}</td>
                                    {% endif %}
                                </tr>
                                {% endfor %}
                            </tbody>
                        </table>
                    </div>
                    <div class="col-md-5">
                        {% from "_macros.html" import render_attributes %}
                        {{ render_attributes(asset.attributes) }}
                    </div>
                </div>
            </div>

            <div class="sensors-asset card">
                <div class="d-flex justify-content-between align-items-center">
                    <h3>All sensors for {{ asset.name }}</h3>

                    {% if user_can_create_children %}
                    <a href="/assets/{{asset.id}}/sensors/new"
                        class="btn bg-primary-custom text-decoration-none text-light">
                        Create sensor
                    </a>
                    {% endif %}
                </div>
                <div class="table-responsive">
                    <table class="table table-striped paginate nav-on-click" title="View data" id="sensorsTable">
                    </table>
                </div>
            </div>

            <div class="sensors-asset card">
                <div class="d-flex justify-content-between align-items-center">
                    <h3>All child assets for {{ asset.name }} </h3>
                    {% if user_can_create_assets %}
                    <a href="/assets/new?parent_asset_id={{asset.id}}"
                        class="btn bg-primary-custom text-decoration-none text-light" style="float:right;">
                        Create asset
                    </a>
                    {% endif %}
                </div>
                <div class="table-responsive">
                    <table class="table table-striped paginate nav-on-click w-100 mx-auto" title="View this asset">
                        <thead>
                            <tr>
                                <th><i class="left-icon">Name</i></th>
                                <th>Location</th>
                                <th>Asset ID</th>
                                <th>Account</th>
                                <th>Sensors</th>
                                <th class="d-none">URL</th>
                                <th class="no-sort"></th>
                            </tr>
                        </thead>
                        <tbody>
                            {% for child in asset.child_assets %}
                            <tr>
                                <td>
                                    <i class="{{ child.generic_asset_type.name | asset_icon }} left-icon">{{ child.name
                                        }}</i>
                                </td>
                                <td>
                                    {% if child.latitude and child.longitude %}
                                    LAT: {{ "{:,.4f}".format( child.latitude ) }} LONG:
                                    {{ "{:,.4f}".format( child.longitude ) }}
                                    {% endif %}
                                </td>
                                <td>
                                    {{ child.id }}
                                </td>
                                <td>
                                    {% if child.owner %}
                                    {{ child.owner.name }}
                                    {% else %}
                                    PUBLIC
                                    {% endif %}
                                </td>
                                <td>
                                    {{ child.sensors | length }}
                                </td>
                                <td class="d-none">
                                    /assets/{{ child.id }}
                                </td>
                                <td>
                                    <a href="/assets/{{ child.id }}/status">
                                        <button type="button" class="btn">Status</button>
                                    </a>
                                </td>
                            </tr>
                            {% endfor %}
                        </tbody>
                    </table>
                </div>
            </div>
        </div>
        <div class="col-md-2">

        </div>
    </div>

    <!-- FlexModel Modal -->
    <div class="modal fade " id="flexModelModal" tabindex="-1" aria-labelledby="flexModelModalLabel" aria-hidden="true">
        <div class="modal-dialog modal-xl">
            <div class="modal-content">
                <div class="modal-header">
                    <h5 class="modal-title pe-2">Edit Asset's FlexModel</h5>
                    <div class="dropdown" data-bs-auto-close="outside">
                        <span class="fa fa-info dropdown-toggle" role="button" data-bs-toggle="dropdown"
                            aria-expanded="false" rel="tooltip" aria-hidden="true" tabindex="0"
                            data-bs-placement="right" data-bs-toggle="tooltip"></span>
<<<<<<< HEAD

                        <div class="dropdown-menu p-3" style="width: 400px;">
                            <div>
                                <strong>Help</strong>
                                <p class="mb-2 pt-2">
                                <p>
                                    Here, you can edit the flexibility model for this asset. This describes what
                                    schedulers need to take into account when optimizing what this asset should do. This
                                    includes constraints, set points, or efficiency parameters, but also additional
                                    information like where to look up relevant data (e.g. usage). You can read more <a
                                        href="https://flexmeasures.readthedocs.io/stable/features/scheduling.html#the-flex-models-corresponding-schedulers">
                                        in
                                        the documentation.
                                    </a>
                                </p>

                                <p>
                                    These fields can also be sent via the API to FlexMeasures, but setting them here
                                    permanently might be more convenient. Some fields can point to sensors, so they will
                                    always represent the dynamics of the asset's environment (as long as that sensor has
                                    current data).
                                </p>

                                <p>
                                    To add a field, choose it from the dropdown menu in the top right corner, then click
                                    the "Add Field" button'. Set a value in the right panel, using the provided form to
                                    set the field's value.
                                </p>
                                </p>
                            </div>
                        </div>
                    </div>
                    <button type="button" class="btn-close" data-bs-dismiss="modal" aria-label="Close"></button>
                </div>
                <div class="px-2 pt-3 pb-2">
                    <div class="row">
                        <!-- Left Column -->
                        <div class="col-5">
                            <div id="flexmodelContainer">
                            </div>
                        </div>

                        <!-- Right Column -->
                        <div class="col-7">
                            <div class="">
                                <!-- Loading Spinner -->
                                <div id="spinnerElement" class="d-flex justify-content-center align-items-center mb-2"
                                    style="height: 50vh; display: none !important;">
                                    <div class="spinner-border text-primary" role="status"
                                        style="width: 4rem; height: 4rem;">
                                        <span class="visually-hidden">Loading...</span>
                                    </div>
                                </div>

                                <!-- Settings -->
                                <div>
                                    <div class="row">
                                        <div class="col-10">
                                            <select class="form-select" id="flexSelect">
                                                <option value="blank">Select flex-model field to add</option>
                                            </select>
                                        </div>
                                        <div class="col-2 p-0">
                                            <button id="addModelFieldbtn" class="btn btn-secondary btn-md">Add
                                                Field</button>
                                        </div>
                                    </div>

=======

                        <div class="dropdown-menu p-3" style="width: 400px;">
                            <div>
                                <strong>Help</strong>
                                <p class="mb-2 pt-2">
                                <p>
                                    Here, you can edit the flexibility model for this asset. This describes what
                                    schedulers need to take into account when optimizing what this asset should do. This
                                    includes constraints, set points, or efficiency parameters, but also additional
                                    information like where to look up relevant data (e.g. usage). You can read more <a
                                        href="https://flexmeasures.readthedocs.io/stable/features/scheduling.html#the-flex-models-corresponding-schedulers">
                                        in
                                        the documentation.
                                    </a>
                                </p>

                                <p>
                                    These fields can also be sent via the API to FlexMeasures, but setting them here
                                    permanently might be more convenient. Some fields can point to sensors, so they will
                                    always represent the dynamics of the asset's environment (as long as that sensor has
                                    current data).
                                </p>

                                <p>
                                    To add a field, choose it from the dropdown menu in the top right corner, then click
                                    the "Add Field" button'. Set a value in the right panel, using the provided form to
                                    set the field's value.
                                </p>
                                </p>
                            </div>
                        </div>
                    </div>
                    <button type="button" class="btn-close" data-bs-dismiss="modal" aria-label="Close"></button>
                </div>
                <div class="px-2 pt-3 pb-2">
                    <div class="row">
                        <!-- Left Column -->
                        <div class="col-5">
                            <div id="flexmodelContainer">
                            </div>
                        </div>

                        <!-- Right Column -->
                        <div class="col-7">
                            <div class="">
                                <!-- Loading Spinner -->
                                <div id="spinnerElement" class="d-flex justify-content-center align-items-center mb-2"
                                    style="height: 50vh; display: none !important;">
                                    <div class="spinner-border text-primary" role="status"
                                        style="width: 4rem; height: 4rem;">
                                        <span class="visually-hidden">Loading...</span>
                                    </div>
                                </div>

                                <!-- Settings -->
                                <div>
                                    <div class="row">
                                        <div class="col-10">
                                            <select class="form-select" id="flexSelect">
                                                <option value="blank">Select flex-model field to add</option>
                                            </select>
                                        </div>
                                        <div class="col-2 p-0">
                                            <button id="addModelFieldbtn" class="btn btn-secondary btn-md">Add
                                                Field</button>
                                        </div>
                                    </div>

>>>>>>> 29756111
                                    <div id="flexInfoContainer" class="mt-3"></div>
                                </div>

                                <hr class="border border-dark" />

                                <div id="flexOptionsContainer" class="mt-3"></div>

                                <div id="sensorsSearchResults" class="row mt-3" style="display: none;"></div>
                            </div>

                        </div>
                    </div>
                </div>
            </div>
        </div>
    </div>

    <script src="https://cdnjs.cloudflare.com/ajax/libs/jstimezonedetect/1.0.7/jstz.js"></script>
    <script src="https://cdn.jsdelivr.net/npm/litepicker/dist/litepicker.js"></script>
    <script src="https://cdn.jsdelivr.net/npm/litepicker/dist/plugins/ranges.js"></script>
    <script src="https://cdn.jsdelivr.net/npm/litepicker/dist/plugins/keyboardnav.js"></script>

    {% block leftsidepanel %} {{ super() }} {% endblock %}


    <!-- Initialise the map -->
    <script src="https://cdn.jsdelivr.net/npm/leaflet@1.7.1/dist/leaflet-src.min.js"></script>
    <script src="{{ url_for('flexmeasures_ui.static', filename='js/map-init.js') }}"></script>


    <script type="module" type="text/javascript">

        import {
            getFlexFieldTitle, renderFlexFieldOptions, renderSensor,
            createReactiveState, processResourceRawJSON, getAsset,
<<<<<<< HEAD
            getAccount, apiBasePath, renderSensorSearchResults
=======
            getAccount, getSensor, apiBasePath, renderSensorSearchResults
>>>>>>> 29756111
        } from "{{ url_for('flexmeasures_ui.static', filename='js/ui-utils.js') }}?v={{ flexmeasures_version }}";


        const typeOne = [Boolean];
        const typeTwo = [Object];
        const typeThree = [String, Object];
        const typeFour = [Array];
        const typeFive = [String];


        const sensorsApiUrl = `${apiBasePath}/api/v3_0/sensors?page=1&per_page=100&asset_id={{ site_asset.id }}`;
        const senSearchResEle = document.getElementById("sensorsSearchResults")

        const iconMap = {
            "sensor": "fa fa-microchip",
            "string": "fa fa-solid fa-lock fa-lg",
            "boolean": "fa fa-solid fa-flag",
            "array": "fa fa-solid fa-list-ul",
            "default": "fa fa-solid fa-question-circle",
        }

        const flexModelAllowedUnits = {
            "power": ["MW", "kW"],
            "energy": ["MWh", "kWh"],
            "boolean": ["Boolean"],
            "efficiency": ["%"],
        }

        const assetFlexModelSchema = {
            "soc-min": null,
            "soc-max": null,
            "soc-minima": null,
            "soc-maxima": null,
            "soc-targets": null,
            "soc-gain": [],
            "soc-usage": [],
            "roundtrip-efficiency": null,
            "charging-efficiency": null,
            "discharging-efficiency": null,
            "storage-efficiency": null,
            "prefer-charging-sooner": null,
            "prefer-curtailing-later": null,
            "power-capacity": null,
            "consumption-capacity": null,
            "production-capacity": null,
        }

        const FlexModelFieldValidTypes = {
            "soc-min": typeThree,
            "soc-max": typeThree,
            "soc-minima": typeTwo,
            "soc-maxima": typeTwo,
            "soc-targets": typeTwo,
            "soc-gain": typeFour,
            "soc-usage": typeFour,
            "roundtrip-efficiency": typeFive,
<<<<<<< HEAD
            "charging-efficiency": typeFive,
            "discharging-efficiency": typeFive,
=======
            "charging-efficiency": typeThree,
            "discharging-efficiency": typeThree,
>>>>>>> 29756111
            "storage-efficiency": typeThree,
            "prefer-charging-sooner": typeOne,
            "prefer-curtailing-later": typeOne,
            "power-capacity": typeThree,
            "consumption-capacity": typeThree,
            "production-capacity": typeThree,
        };

        const assetFlexModelFieldDesc = {
            "soc-min": { "units": flexModelAllowedUnits.energy, "desc": "A constant lower boundary for all values in the schedule (defaults to 0).", "types": "One fixed value or a dynamic signal (via a sensor)." },
            "soc-max": { "units": flexModelAllowedUnits.energy, "desc": "A constant upper boundary for all values in the schedule (defaults to max soc target, if provided).", "types": "One fixed value or a dynamic signal (via a sensor)." },
            "soc-minima": { "units": flexModelAllowedUnits.energy, "desc": "Set points that form lower boundaries, e.g. to target a full car battery in the morning", "types": "A sensor which records the set points as energy targets." },
            "soc-maxima": { "units": flexModelAllowedUnits.energy, "desc": "Set points that form upper boundaries at certain times.", "types": "A sensor which records the set points as energy targets." },
            "soc-targets": { "units": flexModelAllowedUnits.energy, "desc": "Exact set point(s) that the scheduler needs to realize.", "types": "A sensor which records the set points as energy targets." },
<<<<<<< HEAD
            "soc-gain": { "units": flexModelAllowedUnits.power, "desc": "SoC gain per time step, e.g. from a secondary energy source (defaults to zero). This field allows multiple settings, either fixed or dynamic, which add up to an aggregated gain.", "types": Multiple settings possible - either fixed values or dynamic signals (via a sensor)." },
            "soc-usage": { "units": flexModelAllowedUnits.power, "desc": "SoC reduction per time step, e.g. from a load or heat sink (defaults to zero). This field allows multiple settings, either fixed or dynamic, which add up to an aggregated usage.", "types": "Multiple settings possible - either fixed values or dynamic signals (via a sensor)." },
            "roundtrip-efficiency": { "units": flexModelAllowedUnits.efficiency, "desc": "Below 100%, this represents roundtrip losses (of charging & discharging), usually used for batteries. Can be percent or ratio [0,1]. Defaults to 100% (no loss).", "types": "Fixed value only." },
            "charging-efficiency": { "units": flexModelAllowedUnits.efficiency, "desc": "Apply efficiency losses only at time of charging, not across roundtrip. Defaults to 100% (no loss).", "types": "Fixed value only." },
            "discharging-efficiency": { "units": flexModelAllowedUnits.efficiency, "desc": "Apply efficiency losses only at time of discharging, not across roundtrip. Defaults to 100% (no loss).", "types": "Fixed value only." },
            "storage-efficiency": {
                "units": flexModelAllowedUnits.efficiency,
                "desc": "This can encode losses over time, so each time step the energy is held longer leads to higher losses. For example 95% (or 0.95) means a loss of 5% each step. Defaults to 100% (no loss). Note that the storage efficiency to use for the schedule is applied over each time step equal to the sensor resolution. For example, a storage efficiency of 95 percent  per (absolute) day, for scheduling a 1-hour resolution sensor, should be passed as a storage efficiency of 0.95<sup>1/24</sup> = 0.997865",
=======
            "soc-gain": { "units": flexModelAllowedUnits.power, "desc": "SoC gain per time step, e.g. from a secondary energy source (defaults to zero). This field allows multiple settings, either fixed or dynamic, which add up to an aggregated gain.", "types": "Multiple settings possible - either fixed values or dynamic signals (via a sensor)." },
            "soc-usage": { "units": flexModelAllowedUnits.power, "desc": "SoC reduction per time step, e.g. from a load or heat sink (defaults to zero). This field allows multiple settings, either fixed or dynamic, which add up to an aggregated usage.", "types": "Multiple settings possible - either fixed values or dynamic signals (via a sensor)." },
            "roundtrip-efficiency": { "units": flexModelAllowedUnits.efficiency, "desc": "Below 100%, this represents roundtrip losses (of charging & discharging), usually used for batteries. Can be percent or ratio [0,1]. Defaults to 100% or 1.0 (no loss).", "types": "Fixed value only." },
            "charging-efficiency": { "units": flexModelAllowedUnits.efficiency, "desc": "Apply efficiency losses only at time of charging, not across roundtrip. Can be percent or ratio [0,1]. Defaults to 100% or 1.0 (no loss).", "types": "Fixed value only." },
            "discharging-efficiency": { "units": flexModelAllowedUnits.efficiency, "desc": "Apply efficiency losses only at time of discharging, not across roundtrip. Can be percent or ratio [0,1]. Defaults to 100% or 1.0 (no loss).", "types": "Fixed value only." },
            "storage-efficiency": {
                "units": flexModelAllowedUnits.efficiency,
                "desc": "This can encode losses over time, so each time step the energy is held longer leads to higher losses. For example 95% (or 0.95) means a loss of 5% each step. Defaults to 100% or 1.0 (no loss). Note that the storage efficiency to use for the schedule is applied over each time step equal to the sensor resolution. For example, a storage efficiency of 95 percent  per (absolute) day, for scheduling a 1-hour resolution sensor, should be passed as a storage efficiency of 0.95<sup>1/24</sup> = 0.997865",
>>>>>>> 29756111
                "types": "Fixed value only."
            },
            "prefer-charging-sooner": { "units": flexModelAllowedUnits.boolean, "desc": "Tie-breaking policy to apply if conditions are stable, which signals a preference to charge sooner rather than later (defaults to True). It also signals a preference to discharge later.", "types": "Boolean option only." },
            "prefer-curtailing-later": { "units": flexModelAllowedUnits.boolean, "desc": "Tie-breaking policy to apply if conditions are stable, which signals a preference to curtail both consumption and production later, whichever is applicable (defaults to True).", "types": "Boolean option only." },
<<<<<<< HEAD
            "power-capacity": { "units": flexModelAllowedUnits.power, "desc": "Device-level power constraint. How much power can be applied to this asset (defaults to the Sensor attribute capacity_in_mw).", "types": "One fixed value or a dynamic signal (via a sensor)." },
            "consumption-capacity": { "units": flexModelAllowedUnits.power, "desc": "Device-level power constraint on consumption. How much power can be drawn by this asset.", "types": "One fixed value or a dynamic signal (via a sensor)." },
            "production-capacity": { "units": flexModelAllowedUnits.power, "desc": "Device-level power constraint on production. How much power can be supplied by this asset. For PV curtailment, set this to reference your sensor containing PV power forecasts.", "types": "One fixed value or a dynamic signal (via a sensor)." },
=======
            "power-capacity": { "units": flexModelAllowedUnits.power, "desc": "Device-level power constraint. How much power can be applied to this asset.", "types": "One fixed value or a dynamic signal (via a sensor)." },
            "consumption-capacity": { "units": flexModelAllowedUnits.power, "desc": "Device-level power constraint on consumption. How much power can be drawn by this asset.", "types": "One fixed value or a dynamic signal (via a sensor)." },
            "production-capacity": { "units": flexModelAllowedUnits.power, "desc": "Device-level power constraint on production. How much power can be supplied by this asset. For PV curtailment (staying within promised output), set this to reference a sensor containing PV power forecasts.", "types": "One fixed value or a dynamic signal (via a sensor)." },
>>>>>>> 29756111
        }

        let assetFlexModelRawJSON = '{{ asset_flexmodel | safe}}';
        assetFlexModelRawJSON = Object.assign({}, assetFlexModelSchema, processResourceRawJSON(assetFlexModelSchema, assetFlexModelRawJSON));
        let availableUnitsRawJSON = "{{ available_units | safe }}";
        availableUnitsRawJSON = availableUnitsRawJSON.replace(/'/g, '"');
        const availableUnits = JSON.parse(availableUnitsRawJSON);
        let hasInitialized = false;


        document.addEventListener('DOMContentLoaded', async function () {
            const flexOptionsContainer = document.getElementById('flexOptionsContainer');
            const flexmodelContainer = document.getElementById('flexmodelContainer');
            const flexInfoContainer = document.getElementById('flexInfoContainer');
            const addModelFieldbtn = document.getElementById('addModelFieldbtn');
            const flexModelModal = document.getElementById('flexModelModal');
            const flexSelect = document.getElementById('flexSelect');

            const [getFlexModel, setFlexModel] = createReactiveState(assetFlexModelRawJSON, reRenderForm);
            const [activeCard, setActiveCard] = createReactiveState(null, () => { senSearchResEle.style.display = 'none'; });
            const [selectedIndex, setSelectedIndex] = createReactiveState(null, renderFlexInputOptions);

            function initializeSensorsForm() {
                const flexCheckBox = document.getElementById('flexCheckBox');
                const sensorSearchBar = document.getElementById('sensorSearchBar');
                const flexUnitsSelect = document.getElementById('flexUnitsSelect');

                const elementsToInitialize = [
<<<<<<< HEAD
                    { element: flexCheckBox, id: 'flexCheckBox', eventType: 'change', handler: searchSensors },
=======
                    { element: flexCheckBox, id: 'flexCheckBox' },
>>>>>>> 29756111
                    { element: sensorSearchBar, id: 'sensorSearchBar', eventType: 'input', handler: searchSensors },
                    { element: flexUnitsSelect, id: 'flexUnitsSelect', eventType: 'change', handler: searchSensors }
                ];

                elementsToInitialize.forEach(({ element, id, eventType, handler }) => {
                    if (element) {
                        if (!element.hasAttribute('data-listening')) {
                            element.setAttribute('data-listening', 'true');
                            if (eventType && handler) {
                                element.addEventListener(eventType, handler);
                                // console.log(`Event listener for ${id} (${eventType}) would be added.`);
                            }
                        } else {
                            // console.log(`${id} element found and already listening.`);
                        }
                    } else {
                        // console.warn(`${id} element not found.`);
                    }
                });
            }

            function reRenderForm() {
                // Skip on first init. This code prevents the access to teh variable 'getFlexmodel'
                // on initial run of the script as its not available at that point
                if (!hasInitialized) {
                    hasInitialized = true;
                } else {
                    renderFlexModelForm();
<<<<<<< HEAD
                }
            }


            addModelFieldbtn.onclick = async function () {
                const fieldName = flexSelect.value; // value from the select dropdown
                if (fieldName === "blank") {
                    showToast("Please select a field to add", "error");
                    return;
=======
>>>>>>> 29756111
                }
            }

<<<<<<< HEAD
                const fieldValue = getFlexModel()[fieldName];
                if (
                    fieldValue !== undefined &&
                    fieldValue !== null &&
                    !(Array.isArray(fieldValue) && fieldValue.length === 0) &&
                    !(typeof fieldValue === 'string' && fieldValue === '')
                ) {
                    showToast(`Field "${getFlexFieldTitle(fieldName)}" already exists`, "error");
                    return;
                }

                // Initialize the field with an empty value or an empty array
                const currentFlexmodel = getFlexModel()

                if (FlexModelFieldValidTypes[fieldName].includes(Array)) {
                    currentFlexmodel[fieldName] = ["Not Set"];
                } else if (FlexModelFieldValidTypes[fieldName].includes(Boolean)) {
                    currentFlexmodel[fieldName] = false;
                } else {
                    currentFlexmodel[fieldName] = "Not Set";
=======

            addModelFieldbtn.onclick = async function () {
                const fieldName = flexSelect.value; // value from the select dropdown
                if (fieldName === "blank") {
                    showToast("Please select a field to add", "error");
                    return;
                }

                const fieldValue = getFlexModel()[fieldName];
                if (
                    fieldValue !== undefined &&
                    fieldValue !== null &&
                    !(Array.isArray(fieldValue) && fieldValue.length === 0) &&
                    !(typeof fieldValue === 'string' && fieldValue === '')
                ) {
                    showToast(`Field "${getFlexFieldTitle(fieldName)}" already exists`, "error");
                    return;
>>>>>>> 29756111
                }
                setFlexModel(currentFlexmodel)

<<<<<<< HEAD
                setTimeout(() => {
                    const card = document.getElementById(`${fieldName}-control`);
                    setActiveCard(card);
                    card.classList.add('border-on-click'); // Add border class to the card
                    renderFlexInputOptions();
                    renderSelectInfoCards(fieldName);
                }, 500);
=======
                // Initialize the field with an empty value or an empty array
                const currentFlexmodel = getFlexModel()
>>>>>>> 29756111

                if (FlexModelFieldValidTypes[fieldName].includes(Array)) {
                    currentFlexmodel[fieldName] = ["Not Set"];
                } else if (FlexModelFieldValidTypes[fieldName].includes(Boolean)) {
                    currentFlexmodel[fieldName] = true;
                } else {
                    currentFlexmodel[fieldName] = "Not Set";
                }
                setFlexModel(currentFlexmodel)

<<<<<<< HEAD
            }

=======
                setTimeout(() => {
                    const card = document.getElementById(`${fieldName}-control`);
                    setActiveCard(card);
                    card.classList.add('border-on-click'); // Add border class to the card
                    renderFlexInputOptions();
                    renderSelectInfoCards(fieldName);
                }, 500);


            }

>>>>>>> 29756111
            function setCardSensor(sensorId) {
                if (!activeCard()) {
                    showToast("Please select a field to set a sensor", "info");
                    return;
                }

                if (!sensorId) {
                    return;
                }

                const card = activeCard();
                const name = card.id.replace('-control', '');
                const flexModel = getFlexModel()
                if (FlexModelFieldValidTypes[name].includes(Array)) {
                    const valueIndex = selectedIndex()
                    const fieldValues = flexModel[name];
                    fieldValues[valueIndex] = { "sensor": sensorId };
                    flexModel[name] = fieldValues;
                } else {
                    const value = flexModel[name];
                    flexModel[name] = { "sensor": sensorId };
                }

                setFlexModel(flexModel);
                senSearchResEle.style.display = 'none';
            }

            async function searchSensors() {
                const searchValue = sensorSearchBar.value.toLowerCase();
                spinnerElement.style.display = 'flex';
                senSearchResEle.style.display = 'none';
                const flexUnitsSelectValue = flexUnitsSelect.value;

                const params = new URLSearchParams();

                if (searchValue) {
                    params.append('filter', searchValue);
                }

                if (flexCheckBox.checked) {
<<<<<<< HEAD
                    console.log("Triggered...")
=======
>>>>>>> 29756111
                    params.append('include_public_assets', true);
                }

                if (flexUnitsSelectValue !== "null") {
                    params.append('unit', flexUnitsSelectValue);
                }

                const apiUrl = `${sensorsApiUrl}&${params.toString()}`;

                try {
                    const response = await fetch(apiUrl);

                    if (!response.ok) {
                        throw new Error('Failed to fetch sensors');
                    }

                    const responseData = await response.json();
                    const filteredSensors = responseData.data;

                    // Render the fetched sensors
                    renderSensorSearchResults(filteredSensors, senSearchResEle, setCardSensor);

                    spinnerElement.classList.add('hidden-important');
                    senSearchResEle.style.display = 'block';
                } catch (error) {
                    // Ensure 'response' is defined if you try to access response.statusText
                    const errorMessage = error?.message || error?.error || (response ? response.statusText : 'Unknown error');
                    showToast(`Failed to search sensors: ${errorMessage}`, "error");
                }
            }

            async function updateFlexModel() {
                const apiURL = apiBasePath + "/api/v3_0/assets/{{ asset.id }}";
                let data = getFlexModel();

                // Clean null values
                for (const [key, value] of Object.entries(data)) {
                    if (value === null) {
                        delete data[key];
                    } else if (Array.isArray(value) && value.length === 0) {
                        delete data[key];
                    } else if (typeof value === 'object' && Object.keys(value).length === 0) {
                        delete data[key];
                    }
                }

                const requestBody = JSON.stringify({ flex_model: JSON.stringify(data) });

                const response = await fetch(apiURL, {
                    method: "PATCH",
                    headers: {
                        "Content-Type": "application/json",
                    },
                    body: requestBody,
                });

                if (response.status !== 200) {
                    const errorData = await response.json();
                    const errorMessage = errorData?.message || errorData?.error || response.statusText;
                    showToast(`Failed to update the flex model: ${errorMessage}`, "error");
                    reRenderForm();
                } else {
                    renderFlexFieldOptions(assetFlexModelSchema, getFlexModel());
                    showToast("Flex model updated successfully", "success");
                }
            }

            async function renderSelectInfoCards(modelKey, allowedUnits = []) {
                if (modelKey) {
                    flexInfoContainer.innerHTML = `
                    <div>
                        <div class="alert alert-info" role="alert">
                            <b> About ${getFlexFieldTitle(modelKey)}
                            <div class="pt-2 fw-normal">
                                ${assetFlexModelFieldDesc[modelKey]["desc"] || "No description available."}
                            </div>

                             <div class="pt-2 fw-bold"> 
                                Possible Types: <span class="fw-normal"> ${assetFlexModelFieldDesc[modelKey]["types"] || "No types available."} </span> <br/>
                                Example Units: <span class="fw-normal"> ${assetFlexModelFieldDesc[modelKey]["units"].join(", ")} </span>
                            </div>
                        </div>
                    </div>
                `;
                } else {
                    flexInfoContainer.innerHTML = "";
                }
            }

            async function renderCarouselCards(fieldName, cardValues) {
                const scrollContainer = document.createElement('div');
                scrollContainer.id = `${fieldName}-carousel-container`;
                scrollContainer.className = 'row flex-row flex-nowrap card-carousel-contianer';
                scrollContainer.style.overflowY = 'auto';

                for (const [index, value] of cardValues.entries()) {
                    const isFixed = typeof value === "string"
                    const isKeyValueObject = typeof value === "object" &&
                        value !== null &&
                        !Array.isArray(value) && // Exclude arrays
                        Object.keys(value).length > 0;

                    const card = document.createElement('div');
                    card.className = 'col-10 d-flex border rounded m-1 justify-content-center flex-column';
                    card.id = `${fieldName}-card-${index}`;
                    card.style.padding = '5px 15px';
                    const cardHighlight = document.createElement('div');
                    cardHighlight.className = 'card-highlight';
                    const cardContentContainer = document.createElement('div');
                    cardContentContainer.className = 'd-flex justify-content-between align-items-center';

                    const titleContainer = document.createElement('div');
                    titleContainer.className = 'd-flex align-items-center py-0';

                    const itemTitle = document.createElement('b');
                    itemTitle.className = '';
                    itemTitle.textContent = `Item ${index + 1}`;

                    const selectBtn = document.createElement('button'); // ===================
                    selectBtn.className = 'btn btn-secondary btn-sm ms-2 py-0';
                    selectBtn.textContent = 'edit';
                    selectBtn.onclick = function () { setSelectedIndex(index); };
                    titleContainer.appendChild(itemTitle);
                    titleContainer.appendChild(selectBtn);

                    const component = document.createElement('div');

                    if (isKeyValueObject) {
                        const sensor = await renderSensor(value.sensor);
                        component.innerHTML = sensor;
                    } else if (isFixed) {
                        component.innerHTML = `<p class="card-text fs-4">${value}</p>`;
                    } else {
                        showToast(`Invalid value type for card: ${value}`, "error");
                        return;
                    }

                    const closeIcon = document.createElement('i');
                    closeIcon.className = 'fa fa-times fa-lg';
                    closeIcon.setAttribute('data-bs-toggle', 'tooltip');
                    closeIcon.setAttribute('data-bs-placement', 'top');
                    closeIcon.setAttribute('title', 'Remove');
                    closeIcon.style.cursor = 'pointer';
                    closeIcon.onclick = function () {
                        // remove value from the array
                        cardValues.splice(index, 1);
                        scrollContainer.removeChild(card);
                    };

                    card.appendChild(titleContainer);
                    cardContentContainer.appendChild(component);
                    cardContentContainer.appendChild(closeIcon);
                    cardHighlight.appendChild(cardContentContainer);

                    card.appendChild(cardHighlight);
                    scrollContainer.appendChild(card);
                };

                return scrollContainer;
            }

            async function renderFlexModelFieldCard(name, value) {
                const card = document.createElement('div');
                card.className = 'card m-1 mt-0';
                card.id = `${name}-control`;

                card.onclick = function () {
                    if (card.classList.contains('border-on-click')) {
                        if (activeCard() && activeCard().id === card.id) {
                            if (selectedIndex() === null && !FlexModelFieldValidTypes[name].includes(Array)) {
                                setActiveCard(null); // Deselect if the same card is clicked again
                                card.classList.remove('border-on-click'); // Remove the border class
                            }
                        }
                        return;
                    }

                    const allCards = document.querySelectorAll('.card');
                    allCards.forEach(c => c.classList.remove('border-on-click'));
                    card.classList.add('border-on-click');
                    setActiveCard(card); // Set the active card
                    renderSelectInfoCards(name); // Render the info card for the selected field
                    if (!FlexModelFieldValidTypes[name].includes(Array)) {
                        renderFlexInputOptions(); // Render the input options for the selected field
                    }
                }

                const isString = typeof value === "string";
                const isArray = Array.isArray(value);
                const isBool = typeof value === "boolean";
                const isNumber = typeof value === "number";
                const isKeyValueObject = typeof value === "object" &&
                    value !== null &&
                    !Array.isArray(value) && // Exclude arrays
                    Object.keys(value).length > 0;

                const highlightCard = document.createElement('div');
                highlightCard.className = 'card-highlight';
                card.appendChild(highlightCard);
                const titleContainer = document.createElement('div');
                titleContainer.className = 'd-flex justify-content-between align-items-center';
                const title = document.createElement('h5');
                title.className = 'card-title';
                title.textContent = getFlexFieldTitle(name);
                const titleSubContainer = document.createElement('div');
                titleSubContainer.className = 'd-flex justify-content-between align-items-center';
                titleSubContainer.appendChild(title);

                let fieldIconClass = '';
                let fieldIconTitle = '';
                if (isKeyValueObject) {
                    fieldIconClass = iconMap["sensor"];
                    fieldIconTitle = "A dynamic signal (via a sensor)";
                } else if (isBool) {
                    fieldIconClass = iconMap["boolean"];
                    fieldIconTitle = "True or False (a boolean)";
                } else if (isNumber || isString) {
                    fieldIconClass = iconMap["string"];
                    fieldIconTitle = "A Fixed Value";
                } else if (isArray) {
                    fieldIconClass = iconMap["array"];
                    fieldIconTitle = "Multiple settings possible";
                } else {
                    fieldIconClass = iconMap["default"];
                    fieldIconTitle = "Unknown";
                }

                const identityIcon = document.createElement('i');
<<<<<<< HEAD
                identityIcon.className = `${fieldIconClass} ps-1 fa-md float-end`;
=======
                identityIcon.className = `${fieldIconClass} ps-1 fa-md float-end text-black-50`;
>>>>>>> 29756111
                identityIcon.setAttribute('data-bs-toggle', 'tooltip');
                identityIcon.setAttribute('data-bs-html', 'true');
                identityIcon.setAttribute('title', fieldIconTitle);
                identityIcon.style.cursor = 'pointer';

                if (isArray) {
                    const plusIcon = document.createElement('i');
                    plusIcon.className = 'fa fa-solid fa-plus ps-1 fa-lg';
                    plusIcon.style = 'cursor: pointer;';
                    plusIcon.setAttribute('data-bs-toggle', 'tooltip');
                    plusIcon.setAttribute('title', 'Add a new item');
                    plusIcon.onclick = async function (event) {
                        event.preventDefault();

                        // add new empty item to array
                        value.push('Not Set');

                        // This re render is for when an extra item is added to the array
                        // without this when you add a new item the carousel does not update
                        let carouselCards = document.getElementById(`${name}-carousel-container`);
                        carouselCards.innerHTML = '';
                        carouselCards = await renderCarouselCards(name, value);
                        card.querySelector('.card-highlight').appendChild(carouselCards);
                    };
                    titleSubContainer.appendChild(plusIcon)
                }

                const iconSubContainer = document.createElement('div');
                iconSubContainer.className = 'd-flex column-gap-4 justify-content-between align-items-center';

                const closeIcon = document.createElement('i');
                closeIcon.className = 'fa fa-times card-close-icon fa-lg';
                closeIcon.setAttribute('data-bs-toggle', 'tooltip');
                closeIcon.setAttribute('title', 'Unset this field');
                closeIcon.style.cursor = 'pointer';
                closeIcon.onclick = function () {
                    // Remove this field
                    if (activeCard() && activeCard().id === card.id) {
                        setActiveCard(null); // Deselect if the same card is clicked again
                        setSelectedIndex(null); // Reset selected index
                        card.classList.remove('border-on-click'); // Remove the border class
                    }

                    card.remove(); // Remove the card from the DOM
                    const flexModel = getFlexModel();
                    if (Array.isArray(flexModel[name])) {
                        flexModel[name] = [];
                    } else {
                        flexModel[name] = null;
                    }

                    // Update the flex model
                    setFlexModel(flexModel);
                    updateFlexModel();
                }


<<<<<<< HEAD
                titleContainer.appendChild(titleSubContainer);
                iconSubContainer.appendChild(closeIcon);
=======
                iconSubContainer.appendChild(closeIcon);
                titleContainer.appendChild(titleSubContainer);
>>>>>>> 29756111
                titleContainer.appendChild(iconSubContainer);
                highlightCard.appendChild(titleContainer);

                const contentContainer = document.createElement('div');
                contentContainer.innerHTML = `
                    ${isKeyValueObject ? await renderSensor(value["sensor"]) : ''}
                    ${isBool ? `<i>${String(value).charAt(0).toUpperCase() + String(value).slice(1)} </i>` : ''}
                    ${isNumber || isString ? `<p class="card-text fs-4">${value}</p>` : ''}
                `;

                highlightCard.appendChild(contentContainer);
                highlightCard.appendChild(identityIcon);

                if (isArray) {
                    const carouselCards = await renderCarouselCards(name, value);
                    card.querySelector('.card-highlight').appendChild(carouselCards);
                    // this re renders the icon right beneath the carousel cards
                    card.querySelector('.card-highlight').appendChild(identityIcon);
                }
                flexmodelContainer.appendChild(card);
                return card;
            }

            function renderDataTypeComponents(dataType, activeTab) {
                const card = activeCard();
                const name = card.id.replace('-control', '');
                const flexModel = getFlexModel()
                let value = flexModel[name];
                const isArrayField = Array.isArray(value);

                if (isArrayField && selectedIndex() === null) {
                    showToast("Please select an item from the array to edit", "info");
                    return [null, null]; // No tab for array without selected index
                } else if (isArrayField && selectedIndex() !== null) {
                    value = value[selectedIndex()];
                }

                let tabType;

                if (dataType == Boolean) {
                    tabType = 'bool';
                } else if (dataType == Object) {
                    tabType = 'object';
                } else if (dataType == String) {
                    tabType = 'string';
                } else {
                    return [null, null]; // Unsupported data type
                }

                const tab = document.createElement('li');
                tab.className = 'nav-item';
                tab.setAttribute('role', 'presentation');
                const btn = document.createElement('button');
                btn.className = `nav-link flex-nav ${activeTab ? "active" : ""}`;
                btn.setAttribute('data-bs-toggle', 'pill');
                btn.setAttribute('data-bs-target', `#pills-${tabType}`);
                btn.setAttribute('type', 'button');
                btn.setAttribute('role', 'tab');
                btn.setAttribute('aria-controls', `pills-${tabType}`);
                btn.setAttribute('aria-selected', activeTab ? "true" : "false");

                // Add tab to the tab list
                tab.appendChild(btn);

                // Tab Content
                const tabContent = document.createElement('div');
                tabContent.id = `pills-${tabType}`;
                tabContent.className = `tab-pane rounded-bottom ${activeTab ? "fade show active" : ""}`;
                // inline style
                tabContent.style.boxShadow = '0 0 10px rgba(0, 0, 0, 0.1)';
                tabContent.style.border = '1px solid #0000002d';
                tabContent.setAttribute('role', 'tabpanel');
                tabContent.setAttribute('aria-labelledby', `pills-${tabType}-tab`);


                if (dataType == Boolean) { // Boolean Tab =================
                    btn.textContent = 'Your preference';

                    const boolTabContentSaveBtn = document.createElement('button');
                    boolTabContentSaveBtn.className = 'btn btn-secondary btn-sm me-2 mt-2';
                    boolTabContentSaveBtn.textContent = 'Set Value';
                    boolTabContentSaveBtn.onclick = function () {
                        const checkbox = document.getElementById('flexBoolInput');
                        flexModel[name] = checkbox.checked;
                        setFlexModel(flexModel);
                        updateFlexModel();
                    };
                    tabContent.innerHTML = `
                        <div class="flex-input-group mb-1 p-2">
                            <label for="fixed-value" class="form-label">Value for <b>${getFlexFieldTitle(name)}</b>
                                <i class="fa fa-info-circle ps-2"
                                    data-bs-toggle="tooltip"
                                    data-bs-placement="bottom"
                                    title="Set a fixed value for this field. If the field is a boolean, it will be set to true or false."
                                ></i>
                            </label>
                            <div class="form-check form-switch">
                                <input class="form-check-input ps-1" style="transform: scale(1.5); margin-left: -2.1em !important" type="checkbox" id="flexBoolInput" ${value ? 'checked' : ''} />
                            </div>
                        </div>
                    `;
                    tabContent.querySelector('.flex-input-group').appendChild(boolTabContentSaveBtn);
                } else if (dataType == Object) { // Object/Senosr Tab =================
                    btn.textContent = 'A Sensor';

                    tabContent.innerHTML = `
                        <div class="flex-input-group mb-1 p-2">
                            <label for="flexSensorInput" class="form-label">Select a Sensor for <b>${getFlexFieldTitle(name)} ${isArrayField ? '| Item ' + (selectedIndex() + 1) : ''}</b>
                                <i class="fa fa-info-circle ps-2"
                                    data-bs-toggle="tooltip"
                                    data-bs-placement="bottom"
                                    title="Select a sensor to link with this field. The sensor will be used to provide data for this field."
                                ></i>
                            </label>

                            <div class="form-check">
                                <input class="form-check-input" type="checkbox" value="" id="flexCheckBox">
                                <label class="form-check-label" for="flexCheckBox">
                                    Include Public Assets
                                </label>
                            </div>
                            
                            <div class="row">
                                <div class="col-8 pe-1">
                                    <input
                                    type="text"
                                    id="sensorSearchBar"
                                    class="form-control"
                                    placeholder="Search sensors..."
                                    />
                                </div>
                                <div class="col-4 ps-0">
                                    <select id="flexUnitsSelect" class="form-select">
                                        <option value="${null}" selected>Units</option>
                                        ${availableUnits.map(unit => '<option value="' + unit + '">' + unit + '</option>').join('')}
                                    </select>
                                </div>
                            </div>
                        </div>
                    `;
                } else if (dataType == String) { // String Tab =================
                    btn.textContent = 'Fixed Value';

                    const stringTabContentSaveBtn = document.createElement('button');
                    stringTabContentSaveBtn.className = 'btn btn-secondary btn-sm me-2 mt-2';
                    stringTabContentSaveBtn.textContent = 'Set Value';
                    stringTabContentSaveBtn.onclick = function () {
                        const input = document.getElementById('flexStringInput');
                        if (!input.value) {
                            showToast("Please enter a value", "error");
                            return;
                        }
                        if (isArrayField && selectedIndex() !== null) {
                            flexModel[name][selectedIndex()] = input.value;
                        } else {
                            flexModel[name] = input.value;
                        }

                        setFlexModel(flexModel);
                        updateFlexModel();
                    };

                    const flexInputGroup = document.createElement('div');
                    flexInputGroup.className = 'flex-input-group mb-1 p-2';
                    const inputLabel = document.createElement('label');
                    inputLabel.setAttribute('for', 'fixed-value');
                    inputLabel.className = 'form-label';
                    inputLabel.innerHTML = `Value for <b>${getFlexFieldTitle(name)} ${isArrayField ? '| Item ' + (selectedIndex() + 1) : ''}</b>
                        <i class="fa fa-info-circle ps-2"
                            data-bs-toggle="tooltip"
                            data-bs-placement="bottom"
                            title="Set a fixed value for this field. If the field is a boolean, it will be set to true or false."
                        ></i>`;
                    flexInputGroup.appendChild(inputLabel);

                    const input = document.createElement('input');
                    input.type = 'text';
                    input.className = 'form-control';
                    input.id = 'flexStringInput';
                    input.placeholder = 'Enter a value';
                    input.value = `${typeof value === 'string' ? value : ''}`;
                    input.onkeydown = function (event) {
                        if (event.key === 'Enter') {
                            event.preventDefault();
                            stringTabContentSaveBtn.click();
                        }
                    };
                    flexInputGroup.appendChild(input);
                    flexInputGroup.appendChild(stringTabContentSaveBtn);
                    tabContent.appendChild(flexInputGroup);
                } else {
                    return [null, null];
                }

                return [tab, tabContent];
            }

            async function renderFlexInputOptions() {
                const card = activeCard();
                if (!card && !hasInitialized) {
                    showToast(`Cant render input options without a selected field.`, "info");
                    return;
                } else if (!card && hasInitialized) {
                    return;
                }

<<<<<<< HEAD

=======
>>>>>>> 29756111
                const name = card.id.replace('-control', '');
                const fieldDataTypes = FlexModelFieldValidTypes[name];

                // main tab components contianer
                const tabsContainer = document.createElement('div');
                tabsContainer.className = 'card-header';
                // tab headers
                const tabHeaders = document.createElement('ul');
                tabHeaders.id = 'flexModelTabHeaders';
                tabHeaders.className = 'nav nav-tabs card-header-tabs';
                tabHeaders.setAttribute('role', 'tabHeaders');
                // tab contents
                const tabContent = document.createElement('div');
                tabContent.id = 'flexModelTabContent';
                tabContent.className = 'tab-content';

                if (fieldDataTypes[0] === Array) {
                    const currentCarouselindex = selectedIndex();
                    if (currentCarouselindex >= 0) {
                        typeThree.forEach((type, _) => {
                            const flexModel = getFlexModel()
                            const value = flexModel[name];
                            const indexValue = value[currentCarouselindex];
                            let activeTab = false;
                            if (type === Object && typeof indexValue === 'object' && indexValue !== null) {
                                activeTab = true;
                            } else if (type === String && typeof indexValue === 'string') {
                                activeTab = true;
                            }
                            const [fieldTabheader, fieldTabContent] = renderDataTypeComponents(type, activeTab)
                            if (fieldTabheader && fieldTabContent) {
                                tabHeaders.appendChild(fieldTabheader);
                                tabContent.appendChild(fieldTabContent);
                            }
                        });
                    }
                } else {
                    fieldDataTypes.forEach((type, index) => {
                        const activeTab = (index === 0);
                        const [fieldTabheader, fieldTabContent] = renderDataTypeComponents(type, activeTab)
                        if (fieldTabheader && fieldTabContent) {
                            tabHeaders.appendChild(fieldTabheader);
                            tabContent.appendChild(fieldTabContent);
                        } else {
                            showToast(`Invalid data type for field: ${getFlexFieldTitle(name)}`);
                            return;
                        }
                    });
                }

                // setup headers and contents in container
                tabsContainer.appendChild(tabHeaders);
                tabsContainer.appendChild(tabContent);

                flexOptionsContainer.innerHTML = ""; // Clear previous content
                flexOptionsContainer.appendChild(tabsContainer);

                if (fieldDataTypes[0] !== Boolean) {
                    initializeSensorsForm(); // Initialize the sensors form elements
                }

            }

            async function renderFlexModelForm() {
                flexOptionsContainer.innerHTML = "";
                flexmodelContainer.innerHTML = "";

                const assetFlexModel = getFlexModel();
                for (const [key, value] of Object.entries(assetFlexModel)) {
                    if (value !== null && (!Array.isArray(value) || value.length > 0)) {
                        const card = await renderFlexModelFieldCard(key, value);
                    } else if (value === "Not Set") {
                        if (FlexModelFieldValidTypes[key].includes(Array)) {
                            const card = await renderFlexModelFieldCard(key, []);
                        } else {
                            const card = await renderFlexModelFieldCard(key, null);
                        }
                    }
                }
            };


            flexModelModal.addEventListener('shown.bs.modal', function () {
                // Initial renders
                renderFlexModelForm(); // Initial render of flex model form
                renderFlexFieldOptions(assetFlexModelSchema, getFlexModel());
            });

            flexModelModal.addEventListener('hidden.bs.modal', function () {
                updateFlexModel();
            });

            flexSelect.addEventListener('change', (event) => {
                const selectedKey = event.target.value;
                renderSelectInfoCards(selectedKey);
            });

<<<<<<< HEAD
        });
    </script>

    <script type="text/javascript">
        // create map
        var assetMap = L
            .map('mapid', { center: ["{{ asset.latitude | replace('None', 10) }}", "{{ asset.longitude | replace('None', 10) }}"], zoom: 10 })
            .on('popupopen', function () {
                $(function () {
                    $('[data-toggle="tooltip"]').tooltip();
                });
            });
        addTileLayer(assetMap, '{{ mapboxAccessToken }}');

        // create marker
        var asset_icon = new L.DivIcon({
            className: 'map-icon',
            html: '<i class="icon-empty-marker center-icon supersize"></i><i class="overlay center-icon {{ asset.generic_asset_type.name | default("info") | asset_icon }}"></i>',
            iconSize: [100, 100], // size of the icon
            iconAnchor: [50, 50], // point of the icon which will correspond to marker's location
            popupAnchor: [0, -50] // point from which the popup should open relative to the iconAnchor
        });
=======
        });
    </script>

    <script type="text/javascript">
        // create map
        var assetMap = L
            .map('mapid', { center: ["{{ asset.latitude | replace('None', 10) }}", "{{ asset.longitude | replace('None', 10) }}"], zoom: 10 })
            .on('popupopen', function () {
                $(function () {
                    $('[data-toggle="tooltip"]').tooltip();
                });
            });
        addTileLayer(assetMap, '{{ mapboxAccessToken }}');

        // create marker
        var asset_icon = new L.DivIcon({
            className: 'map-icon',
            html: '<i class="icon-empty-marker center-icon supersize"></i><i class="overlay center-icon {{ asset.generic_asset_type.name | default("info") | asset_icon }}"></i>',
            iconSize: [100, 100], // size of the icon
            iconAnchor: [50, 50], // point of the icon which will correspond to marker's location
            popupAnchor: [0, -50] // point from which the popup should open relative to the iconAnchor
        });
>>>>>>> 29756111
        var marker = L
            .marker(
                ["{{ asset.latitude | replace('None', 10) }}", "{{ asset.longitude | replace('None', 10) }}"],
                { icon: asset_icon }
            ).addTo(assetMap);
<<<<<<< HEAD

        assetMap.on('click', function (e) {
            $("#latitude").val(e.latlng.lat.toFixed(4));
            $("#longitude").val(e.latlng.lng.toFixed(4));
            marker.setLatLng(e.latlng);
        });
    </script>

    <script>
        function Sensor(
            id,
            name,
            unit,
            resolution,
            entity_address,
            active
        ) {
            this.id = id;
            this.name = name;
            this.unit = unit;
            this.resolution = resolution
            this.entity_address = entity_address;
            this.url = `/sensors/${id}`;
        }

        $(document).ready(function () {
            let unit = "";
            // Initialize the DataTable
            const table = $("#sensorsTable").dataTable({
                order: [[0, "asc"]],
                pageLength: 5,
                lengthMenu: [5, 10, 25, 50, 75, 100],
                serverSide: true,
                // make the table row vertically aligned with header
                columns: [
                    { data: "id", title: "ID", orderable: true },
                    { data: "name", title: "Name", orderable: true },
                    { data: "unit", title: "Unit", orderable: false },
                    { data: "resolution", title: "Resolution", orderable: true },
                    { data: "entity_address", title: "Entity address", orderable: false },
                    { data: "url", title: "URL", className: "d-none" },
                ],

=======

        assetMap.on('click', function (e) {
            $("#latitude").val(e.latlng.lat.toFixed(4));
            $("#longitude").val(e.latlng.lng.toFixed(4));
            marker.setLatLng(e.latlng);
        });
    </script>

    <script>
        function Sensor(
            id,
            name,
            unit,
            resolution,
            entity_address,
            active
        ) {
            this.id = id;
            this.name = name;
            this.unit = unit;
            this.resolution = resolution
            this.entity_address = entity_address;
            this.url = `/sensors/${id}`;
        }

        $(document).ready(function () {
            let unit = "";
            // Initialize the DataTable
            const table = $("#sensorsTable").dataTable({
                order: [[0, "asc"]],
                pageLength: 5,
                lengthMenu: [5, 10, 25, 50, 75, 100],
                serverSide: true,
                // make the table row vertically aligned with header
                columns: [
                    { data: "id", title: "ID", orderable: true },
                    { data: "name", title: "Name", orderable: true },
                    { data: "unit", title: "Unit", orderable: false },
                    { data: "resolution", title: "Resolution", orderable: true },
                    { data: "entity_address", title: "Entity address", orderable: false },
                    { data: "url", title: "URL", className: "d-none" },
                ],

>>>>>>> 29756111
                ajax: function (data, callback, settings) {
                    const basePath = window.location.origin;
                    let filter = data["search"]["value"];
                    let orderColumnIndex = data["order"][0]["column"]
                    let orderDirection = data["order"][0]["dir"];
                    let orderColumnName = data["columns"][orderColumnIndex]["data"];

                    let url = `${basePath}/api/v3_0/assets/{{asset.id}}/sensors?page=${data["start"] / data["length"] + 1
                        }&per_page=${data["length"]}`;

                    if (orderColumnName) {
                        url = `${url}&sort_by=${orderColumnName}&sort_dir=${orderDirection}`;
                    }

                    if (filter.length > 0) {
                        url = `${url}&filter=${filter}`;
                    }

                    if (unit !== "") {
                        url = `${url}&unit=${unit}`;
                    }



                    $.ajax({
                        type: "get",
                        url: url,
                        success: function (response, text) {
                            let clean_response = [];
                            response["data"].forEach((element) =>
                                clean_response.push(
                                    new Sensor(
                                        element["id"],
                                        element["name"],
                                        element["unit"],
                                        element["event_resolution"],
                                        element["entity_address"],
                                        element["active"]
                                    )
                                )
                            );

                            callback({
                                data: clean_response,
                                recordsTotal: response["num-records"],
                                recordsFiltered: response["filtered-records"],
                            });
                        },
                        error: function (request, status, error) {
                            showToast(error, "error");
                        },
                    });
                },
            });


            // Event listener for the select box
            $("#unitFilterOptions").change(function () {
                unit = this.value;
                table.api().ajax.reload();
            });
        });
    </script>

    {% block paginate_tables_script %} {{ super() }} {% endblock %}
    {% endblock %}<|MERGE_RESOLUTION|>--- conflicted
+++ resolved
@@ -130,31 +130,6 @@
                 </div>
             </div>
             {% endif %}
-<<<<<<< HEAD
-=======
-      
-            <div class="header-action-button">
-                {% if user_can_delete_asset %}
-                <div>
-                    <form action="/assets/delete_with_data/{{ asset.id }}" method="get">
-                        <button id="delete-asset-button" class="btn btn-sm btn-responsive btn-danger" type="submit">Delete this
-                            asset
-                        </button>
-                    </form>
-                    <script>
-                        $("#delete-asset-button").click(function () {
-                            if (confirm("Are you sure you want to delete this asset and all time series data associated with it?")) {
-                                return true;
-                            }
-                            else {
-                                return false;
-                            }
-                        });
-                    </script>
-                </div>
-                {% endif %}
-            </div>
->>>>>>> 29756111
         </div>
 
         <div class="col-md-8">
@@ -295,7 +270,6 @@
                         <span class="fa fa-info dropdown-toggle" role="button" data-bs-toggle="dropdown"
                             aria-expanded="false" rel="tooltip" aria-hidden="true" tabindex="0"
                             data-bs-placement="right" data-bs-toggle="tooltip"></span>
-<<<<<<< HEAD
 
                         <div class="dropdown-menu p-3" style="width: 400px;">
                             <div>
@@ -364,76 +338,6 @@
                                         </div>
                                     </div>
 
-=======
-
-                        <div class="dropdown-menu p-3" style="width: 400px;">
-                            <div>
-                                <strong>Help</strong>
-                                <p class="mb-2 pt-2">
-                                <p>
-                                    Here, you can edit the flexibility model for this asset. This describes what
-                                    schedulers need to take into account when optimizing what this asset should do. This
-                                    includes constraints, set points, or efficiency parameters, but also additional
-                                    information like where to look up relevant data (e.g. usage). You can read more <a
-                                        href="https://flexmeasures.readthedocs.io/stable/features/scheduling.html#the-flex-models-corresponding-schedulers">
-                                        in
-                                        the documentation.
-                                    </a>
-                                </p>
-
-                                <p>
-                                    These fields can also be sent via the API to FlexMeasures, but setting them here
-                                    permanently might be more convenient. Some fields can point to sensors, so they will
-                                    always represent the dynamics of the asset's environment (as long as that sensor has
-                                    current data).
-                                </p>
-
-                                <p>
-                                    To add a field, choose it from the dropdown menu in the top right corner, then click
-                                    the "Add Field" button'. Set a value in the right panel, using the provided form to
-                                    set the field's value.
-                                </p>
-                                </p>
-                            </div>
-                        </div>
-                    </div>
-                    <button type="button" class="btn-close" data-bs-dismiss="modal" aria-label="Close"></button>
-                </div>
-                <div class="px-2 pt-3 pb-2">
-                    <div class="row">
-                        <!-- Left Column -->
-                        <div class="col-5">
-                            <div id="flexmodelContainer">
-                            </div>
-                        </div>
-
-                        <!-- Right Column -->
-                        <div class="col-7">
-                            <div class="">
-                                <!-- Loading Spinner -->
-                                <div id="spinnerElement" class="d-flex justify-content-center align-items-center mb-2"
-                                    style="height: 50vh; display: none !important;">
-                                    <div class="spinner-border text-primary" role="status"
-                                        style="width: 4rem; height: 4rem;">
-                                        <span class="visually-hidden">Loading...</span>
-                                    </div>
-                                </div>
-
-                                <!-- Settings -->
-                                <div>
-                                    <div class="row">
-                                        <div class="col-10">
-                                            <select class="form-select" id="flexSelect">
-                                                <option value="blank">Select flex-model field to add</option>
-                                            </select>
-                                        </div>
-                                        <div class="col-2 p-0">
-                                            <button id="addModelFieldbtn" class="btn btn-secondary btn-md">Add
-                                                Field</button>
-                                        </div>
-                                    </div>
-
->>>>>>> 29756111
                                     <div id="flexInfoContainer" class="mt-3"></div>
                                 </div>
 
@@ -469,11 +373,7 @@
         import {
             getFlexFieldTitle, renderFlexFieldOptions, renderSensor,
             createReactiveState, processResourceRawJSON, getAsset,
-<<<<<<< HEAD
             getAccount, apiBasePath, renderSensorSearchResults
-=======
-            getAccount, getSensor, apiBasePath, renderSensorSearchResults
->>>>>>> 29756111
         } from "{{ url_for('flexmeasures_ui.static', filename='js/ui-utils.js') }}?v={{ flexmeasures_version }}";
 
 
@@ -530,13 +430,8 @@
             "soc-gain": typeFour,
             "soc-usage": typeFour,
             "roundtrip-efficiency": typeFive,
-<<<<<<< HEAD
             "charging-efficiency": typeFive,
             "discharging-efficiency": typeFive,
-=======
-            "charging-efficiency": typeThree,
-            "discharging-efficiency": typeThree,
->>>>>>> 29756111
             "storage-efficiency": typeThree,
             "prefer-charging-sooner": typeOne,
             "prefer-curtailing-later": typeOne,
@@ -551,7 +446,6 @@
             "soc-minima": { "units": flexModelAllowedUnits.energy, "desc": "Set points that form lower boundaries, e.g. to target a full car battery in the morning", "types": "A sensor which records the set points as energy targets." },
             "soc-maxima": { "units": flexModelAllowedUnits.energy, "desc": "Set points that form upper boundaries at certain times.", "types": "A sensor which records the set points as energy targets." },
             "soc-targets": { "units": flexModelAllowedUnits.energy, "desc": "Exact set point(s) that the scheduler needs to realize.", "types": "A sensor which records the set points as energy targets." },
-<<<<<<< HEAD
             "soc-gain": { "units": flexModelAllowedUnits.power, "desc": "SoC gain per time step, e.g. from a secondary energy source (defaults to zero). This field allows multiple settings, either fixed or dynamic, which add up to an aggregated gain.", "types": Multiple settings possible - either fixed values or dynamic signals (via a sensor)." },
             "soc-usage": { "units": flexModelAllowedUnits.power, "desc": "SoC reduction per time step, e.g. from a load or heat sink (defaults to zero). This field allows multiple settings, either fixed or dynamic, which add up to an aggregated usage.", "types": "Multiple settings possible - either fixed values or dynamic signals (via a sensor)." },
             "roundtrip-efficiency": { "units": flexModelAllowedUnits.efficiency, "desc": "Below 100%, this represents roundtrip losses (of charging & discharging), usually used for batteries. Can be percent or ratio [0,1]. Defaults to 100% (no loss).", "types": "Fixed value only." },
@@ -560,29 +454,13 @@
             "storage-efficiency": {
                 "units": flexModelAllowedUnits.efficiency,
                 "desc": "This can encode losses over time, so each time step the energy is held longer leads to higher losses. For example 95% (or 0.95) means a loss of 5% each step. Defaults to 100% (no loss). Note that the storage efficiency to use for the schedule is applied over each time step equal to the sensor resolution. For example, a storage efficiency of 95 percent  per (absolute) day, for scheduling a 1-hour resolution sensor, should be passed as a storage efficiency of 0.95<sup>1/24</sup> = 0.997865",
-=======
-            "soc-gain": { "units": flexModelAllowedUnits.power, "desc": "SoC gain per time step, e.g. from a secondary energy source (defaults to zero). This field allows multiple settings, either fixed or dynamic, which add up to an aggregated gain.", "types": "Multiple settings possible - either fixed values or dynamic signals (via a sensor)." },
-            "soc-usage": { "units": flexModelAllowedUnits.power, "desc": "SoC reduction per time step, e.g. from a load or heat sink (defaults to zero). This field allows multiple settings, either fixed or dynamic, which add up to an aggregated usage.", "types": "Multiple settings possible - either fixed values or dynamic signals (via a sensor)." },
-            "roundtrip-efficiency": { "units": flexModelAllowedUnits.efficiency, "desc": "Below 100%, this represents roundtrip losses (of charging & discharging), usually used for batteries. Can be percent or ratio [0,1]. Defaults to 100% or 1.0 (no loss).", "types": "Fixed value only." },
-            "charging-efficiency": { "units": flexModelAllowedUnits.efficiency, "desc": "Apply efficiency losses only at time of charging, not across roundtrip. Can be percent or ratio [0,1]. Defaults to 100% or 1.0 (no loss).", "types": "Fixed value only." },
-            "discharging-efficiency": { "units": flexModelAllowedUnits.efficiency, "desc": "Apply efficiency losses only at time of discharging, not across roundtrip. Can be percent or ratio [0,1]. Defaults to 100% or 1.0 (no loss).", "types": "Fixed value only." },
-            "storage-efficiency": {
-                "units": flexModelAllowedUnits.efficiency,
-                "desc": "This can encode losses over time, so each time step the energy is held longer leads to higher losses. For example 95% (or 0.95) means a loss of 5% each step. Defaults to 100% or 1.0 (no loss). Note that the storage efficiency to use for the schedule is applied over each time step equal to the sensor resolution. For example, a storage efficiency of 95 percent  per (absolute) day, for scheduling a 1-hour resolution sensor, should be passed as a storage efficiency of 0.95<sup>1/24</sup> = 0.997865",
->>>>>>> 29756111
                 "types": "Fixed value only."
             },
             "prefer-charging-sooner": { "units": flexModelAllowedUnits.boolean, "desc": "Tie-breaking policy to apply if conditions are stable, which signals a preference to charge sooner rather than later (defaults to True). It also signals a preference to discharge later.", "types": "Boolean option only." },
             "prefer-curtailing-later": { "units": flexModelAllowedUnits.boolean, "desc": "Tie-breaking policy to apply if conditions are stable, which signals a preference to curtail both consumption and production later, whichever is applicable (defaults to True).", "types": "Boolean option only." },
-<<<<<<< HEAD
             "power-capacity": { "units": flexModelAllowedUnits.power, "desc": "Device-level power constraint. How much power can be applied to this asset (defaults to the Sensor attribute capacity_in_mw).", "types": "One fixed value or a dynamic signal (via a sensor)." },
             "consumption-capacity": { "units": flexModelAllowedUnits.power, "desc": "Device-level power constraint on consumption. How much power can be drawn by this asset.", "types": "One fixed value or a dynamic signal (via a sensor)." },
             "production-capacity": { "units": flexModelAllowedUnits.power, "desc": "Device-level power constraint on production. How much power can be supplied by this asset. For PV curtailment, set this to reference your sensor containing PV power forecasts.", "types": "One fixed value or a dynamic signal (via a sensor)." },
-=======
-            "power-capacity": { "units": flexModelAllowedUnits.power, "desc": "Device-level power constraint. How much power can be applied to this asset.", "types": "One fixed value or a dynamic signal (via a sensor)." },
-            "consumption-capacity": { "units": flexModelAllowedUnits.power, "desc": "Device-level power constraint on consumption. How much power can be drawn by this asset.", "types": "One fixed value or a dynamic signal (via a sensor)." },
-            "production-capacity": { "units": flexModelAllowedUnits.power, "desc": "Device-level power constraint on production. How much power can be supplied by this asset. For PV curtailment (staying within promised output), set this to reference a sensor containing PV power forecasts.", "types": "One fixed value or a dynamic signal (via a sensor)." },
->>>>>>> 29756111
         }
 
         let assetFlexModelRawJSON = '{{ asset_flexmodel | safe}}';
@@ -611,11 +489,7 @@
                 const flexUnitsSelect = document.getElementById('flexUnitsSelect');
 
                 const elementsToInitialize = [
-<<<<<<< HEAD
                     { element: flexCheckBox, id: 'flexCheckBox', eventType: 'change', handler: searchSensors },
-=======
-                    { element: flexCheckBox, id: 'flexCheckBox' },
->>>>>>> 29756111
                     { element: sensorSearchBar, id: 'sensorSearchBar', eventType: 'input', handler: searchSensors },
                     { element: flexUnitsSelect, id: 'flexUnitsSelect', eventType: 'change', handler: searchSensors }
                 ];
@@ -644,7 +518,6 @@
                     hasInitialized = true;
                 } else {
                     renderFlexModelForm();
-<<<<<<< HEAD
                 }
             }
 
@@ -654,12 +527,9 @@
                 if (fieldName === "blank") {
                     showToast("Please select a field to add", "error");
                     return;
-=======
->>>>>>> 29756111
                 }
             }
 
-<<<<<<< HEAD
                 const fieldValue = getFlexModel()[fieldName];
                 if (
                     fieldValue !== undefined &&
@@ -680,29 +550,9 @@
                     currentFlexmodel[fieldName] = false;
                 } else {
                     currentFlexmodel[fieldName] = "Not Set";
-=======
-
-            addModelFieldbtn.onclick = async function () {
-                const fieldName = flexSelect.value; // value from the select dropdown
-                if (fieldName === "blank") {
-                    showToast("Please select a field to add", "error");
-                    return;
-                }
-
-                const fieldValue = getFlexModel()[fieldName];
-                if (
-                    fieldValue !== undefined &&
-                    fieldValue !== null &&
-                    !(Array.isArray(fieldValue) && fieldValue.length === 0) &&
-                    !(typeof fieldValue === 'string' && fieldValue === '')
-                ) {
-                    showToast(`Field "${getFlexFieldTitle(fieldName)}" already exists`, "error");
-                    return;
->>>>>>> 29756111
                 }
                 setFlexModel(currentFlexmodel)
 
-<<<<<<< HEAD
                 setTimeout(() => {
                     const card = document.getElementById(`${fieldName}-control`);
                     setActiveCard(card);
@@ -710,10 +560,6 @@
                     renderFlexInputOptions();
                     renderSelectInfoCards(fieldName);
                 }, 500);
-=======
-                // Initialize the field with an empty value or an empty array
-                const currentFlexmodel = getFlexModel()
->>>>>>> 29756111
 
                 if (FlexModelFieldValidTypes[fieldName].includes(Array)) {
                     currentFlexmodel[fieldName] = ["Not Set"];
@@ -724,22 +570,6 @@
                 }
                 setFlexModel(currentFlexmodel)
 
-<<<<<<< HEAD
-            }
-
-=======
-                setTimeout(() => {
-                    const card = document.getElementById(`${fieldName}-control`);
-                    setActiveCard(card);
-                    card.classList.add('border-on-click'); // Add border class to the card
-                    renderFlexInputOptions();
-                    renderSelectInfoCards(fieldName);
-                }, 500);
-
-
-            }
-
->>>>>>> 29756111
             function setCardSensor(sensorId) {
                 if (!activeCard()) {
                     showToast("Please select a field to set a sensor", "info");
@@ -780,10 +610,7 @@
                 }
 
                 if (flexCheckBox.checked) {
-<<<<<<< HEAD
                     console.log("Triggered...")
-=======
->>>>>>> 29756111
                     params.append('include_public_assets', true);
                 }
 
@@ -1012,11 +839,7 @@
                 }
 
                 const identityIcon = document.createElement('i');
-<<<<<<< HEAD
                 identityIcon.className = `${fieldIconClass} ps-1 fa-md float-end`;
-=======
-                identityIcon.className = `${fieldIconClass} ps-1 fa-md float-end text-black-50`;
->>>>>>> 29756111
                 identityIcon.setAttribute('data-bs-toggle', 'tooltip');
                 identityIcon.setAttribute('data-bs-html', 'true');
                 identityIcon.setAttribute('title', fieldIconTitle);
@@ -1074,13 +897,8 @@
                 }
 
 
-<<<<<<< HEAD
                 titleContainer.appendChild(titleSubContainer);
                 iconSubContainer.appendChild(closeIcon);
-=======
-                iconSubContainer.appendChild(closeIcon);
-                titleContainer.appendChild(titleSubContainer);
->>>>>>> 29756111
                 titleContainer.appendChild(iconSubContainer);
                 highlightCard.appendChild(titleContainer);
 
@@ -1287,10 +1105,6 @@
                     return;
                 }
 
-<<<<<<< HEAD
-
-=======
->>>>>>> 29756111
                 const name = card.id.replace('-control', '');
                 const fieldDataTypes = FlexModelFieldValidTypes[name];
 
@@ -1387,8 +1201,6 @@
                 const selectedKey = event.target.value;
                 renderSelectInfoCards(selectedKey);
             });
-
-<<<<<<< HEAD
         });
     </script>
 
@@ -1411,36 +1223,11 @@
             iconAnchor: [50, 50], // point of the icon which will correspond to marker's location
             popupAnchor: [0, -50] // point from which the popup should open relative to the iconAnchor
         });
-=======
-        });
-    </script>
-
-    <script type="text/javascript">
-        // create map
-        var assetMap = L
-            .map('mapid', { center: ["{{ asset.latitude | replace('None', 10) }}", "{{ asset.longitude | replace('None', 10) }}"], zoom: 10 })
-            .on('popupopen', function () {
-                $(function () {
-                    $('[data-toggle="tooltip"]').tooltip();
-                });
-            });
-        addTileLayer(assetMap, '{{ mapboxAccessToken }}');
-
-        // create marker
-        var asset_icon = new L.DivIcon({
-            className: 'map-icon',
-            html: '<i class="icon-empty-marker center-icon supersize"></i><i class="overlay center-icon {{ asset.generic_asset_type.name | default("info") | asset_icon }}"></i>',
-            iconSize: [100, 100], // size of the icon
-            iconAnchor: [50, 50], // point of the icon which will correspond to marker's location
-            popupAnchor: [0, -50] // point from which the popup should open relative to the iconAnchor
-        });
->>>>>>> 29756111
         var marker = L
             .marker(
                 ["{{ asset.latitude | replace('None', 10) }}", "{{ asset.longitude | replace('None', 10) }}"],
                 { icon: asset_icon }
             ).addTo(assetMap);
-<<<<<<< HEAD
 
         assetMap.on('click', function (e) {
             $("#latitude").val(e.latlng.lat.toFixed(4));
@@ -1484,51 +1271,6 @@
                     { data: "url", title: "URL", className: "d-none" },
                 ],
 
-=======
-
-        assetMap.on('click', function (e) {
-            $("#latitude").val(e.latlng.lat.toFixed(4));
-            $("#longitude").val(e.latlng.lng.toFixed(4));
-            marker.setLatLng(e.latlng);
-        });
-    </script>
-
-    <script>
-        function Sensor(
-            id,
-            name,
-            unit,
-            resolution,
-            entity_address,
-            active
-        ) {
-            this.id = id;
-            this.name = name;
-            this.unit = unit;
-            this.resolution = resolution
-            this.entity_address = entity_address;
-            this.url = `/sensors/${id}`;
-        }
-
-        $(document).ready(function () {
-            let unit = "";
-            // Initialize the DataTable
-            const table = $("#sensorsTable").dataTable({
-                order: [[0, "asc"]],
-                pageLength: 5,
-                lengthMenu: [5, 10, 25, 50, 75, 100],
-                serverSide: true,
-                // make the table row vertically aligned with header
-                columns: [
-                    { data: "id", title: "ID", orderable: true },
-                    { data: "name", title: "Name", orderable: true },
-                    { data: "unit", title: "Unit", orderable: false },
-                    { data: "resolution", title: "Resolution", orderable: true },
-                    { data: "entity_address", title: "Entity address", orderable: false },
-                    { data: "url", title: "URL", className: "d-none" },
-                ],
-
->>>>>>> 29756111
                 ajax: function (data, callback, settings) {
                     const basePath = window.location.origin;
                     let filter = data["search"]["value"];
