--- conflicted
+++ resolved
@@ -109,7 +109,7 @@
                 </div>
             </div>
             {% endif %}
-      
+
             <div class="header-action-button">
                 {% if user_can_delete_asset %}
                 <div>
@@ -325,7 +325,6 @@
                                     </div>
                                 </div>
 
-<<<<<<< HEAD
                                 <!-- Settings -->
                                 <div>
                                     <div class="row">
@@ -520,83 +519,6 @@
                     hasInitialized = true;
                 } else {
                     renderFlexModelForm();
-=======
-    // create map
-    var assetMap = L
-        .map('mapid', { center: [{{ asset.latitude | replace("None", 10) }}, {{ asset.longitude | replace("None", 10) }}], zoom: 10})
-        .on('popupopen', function () {
-            $(function () {
-                $('[data-toggle="tooltip"]').tooltip();
-            });
-        });
-    addTileLayer(assetMap, '{{ mapboxAccessToken }}');
-
-    // create marker
-    var asset_icon = new L.DivIcon({
-        className: 'map-icon',
-        html: '<i class="icon-empty-marker center-icon supersize"></i><i class="overlay center-icon {{ asset.generic_asset_type.name | default("info") | asset_icon }}"></i>',
-        iconSize: [100, 100], // size of the icon
-        iconAnchor: [50, 50], // point of the icon which will correspond to marker's location
-        popupAnchor: [0, -50] // point from which the popup should open relative to the iconAnchor
-    });
-    var marker = L
-        .marker(
-            [{{ asset.latitude | replace("None", 10) }}, {{ asset.longitude | replace("None", 10) }}],
-    { icon: asset_icon }
-        ).addTo(assetMap);
-
-    assetMap.on('click', function (e) {
-        $("#latitude").val(e.latlng.lat.toFixed(4));
-        $("#longitude").val(e.latlng.lng.toFixed(4));
-        marker.setLatLng(e.latlng);
-    });
-</script>
-
-<script>
-    function Sensor(
-        id,
-        name,
-        unit,
-        resolution,
-        active
-    ) {
-        this.id = id;
-        this.name = name;
-        this.unit = unit;
-        this.resolution = resolution
-        this.url = `/sensors/${id}`;
-    }
-
-    $(document).ready(function () {
-        let unit = "";
-        // Initialize the DataTable
-        const table = $("#sensorsTable").dataTable({
-            order: [[0, "asc"]],
-            pageLength: 5,
-            lengthMenu: [5, 10, 25, 50, 75, 100],
-            serverSide: true,
-            // make the table row vertically aligned with header
-            columns: [
-                { data: "id", title: "ID", orderable: true },
-                { data: "name", title: "Name", orderable: true },
-                { data: "unit", title: "Unit", orderable: false },
-                { data: "resolution", title: "Resolution", orderable: true },
-                { data: "url", title: "URL", className: "d-none" },
-            ],
-
-            ajax: function (data, callback, settings) {
-                const basePath = window.location.origin;
-                let filter = data["search"]["value"];
-                let orderColumnIndex = data["order"][0]["column"]
-                let orderDirection = data["order"][0]["dir"];
-                let orderColumnName = data["columns"][orderColumnIndex]["data"];
-
-                let url = `${basePath}/api/v3_0/assets/{{asset.id}}/sensors?page=${data["start"] / data["length"] + 1
-                    }&per_page=${data["length"]}`;
-
-                if (orderColumnName) {
-                    url = `${url}&sort_by=${orderColumnName}&sort_dir=${orderDirection}`;
->>>>>>> a75ce778
                 }
             }
 
@@ -631,7 +553,6 @@
                 }
                 setFlexModel(currentFlexmodel)
 
-<<<<<<< HEAD
                 setTimeout(() => {
                     const card = document.getElementById(`${fieldName}-control`);
                     setActiveCard(card);
@@ -639,24 +560,6 @@
                     renderFlexInputOptions();
                     renderSelectInfoCards(fieldName);
                 }, 500);
-=======
-                $.ajax({
-                    type: "get",
-                    url: url,
-                    success: function (response, text) {
-                        let clean_response = [];
-                        response["data"].forEach((element) =>
-                            clean_response.push(
-                                new Sensor(
-                                    element["id"],
-                                    element["name"],
-                                    element["unit"],
-                                    element["event_resolution"],
-                                    element["active"]
-                                )
-                            )
-                        );
->>>>>>> a75ce778
 
 
             }
@@ -778,7 +681,7 @@
                                 ${assetFlexModelFieldDesc[modelKey]["desc"] || "No description available."}
                             </div>
 
-                             <div class="pt-2 fw-bold"> 
+                             <div class="pt-2 fw-bold">
                                 Possible Types: <span class="fw-normal"> ${assetFlexModelFieldDesc[modelKey]["types"] || "No types available."} </span> <br/>
                                 Example Units: <span class="fw-normal"> ${assetFlexModelFieldDesc[modelKey]["units"].join(", ")} </span>
                             </div>
@@ -1110,7 +1013,7 @@
                                     Include Public Assets
                                 </label>
                             </div>
-                            
+
                             <div class="row">
                                 <div class="col-8 pe-1">
                                     <input
@@ -1327,40 +1230,37 @@
         });
     </script>
 
-    <script>
-        function Sensor(
-            id,
-            name,
-            unit,
-            resolution,
-            entity_address,
-            active
-        ) {
-            this.id = id;
-            this.name = name;
-            this.unit = unit;
-            this.resolution = resolution
-            this.entity_address = entity_address;
-            this.url = `/sensors/${id}`;
-        }
-
-        $(document).ready(function () {
-            let unit = "";
-            // Initialize the DataTable
-            const table = $("#sensorsTable").dataTable({
-                order: [[0, "asc"]],
-                pageLength: 5,
-                lengthMenu: [5, 10, 25, 50, 75, 100],
-                serverSide: true,
-                // make the table row vertically aligned with header
-                columns: [
-                    { data: "id", title: "ID", orderable: true },
-                    { data: "name", title: "Name", orderable: true },
-                    { data: "unit", title: "Unit", orderable: false },
-                    { data: "resolution", title: "Resolution", orderable: true },
-                    { data: "entity_address", title: "Entity address", orderable: false },
-                    { data: "url", title: "URL", className: "d-none" },
-                ],
+<script>
+    function Sensor(
+        id,
+        name,
+        unit,
+        resolution,
+        active
+    ) {
+        this.id = id;
+        this.name = name;
+        this.unit = unit;
+        this.resolution = resolution
+        this.url = `/sensors/${id}`;
+    }
+
+    $(document).ready(function () {
+        let unit = "";
+        // Initialize the DataTable
+        const table = $("#sensorsTable").dataTable({
+            order: [[0, "asc"]],
+            pageLength: 5,
+            lengthMenu: [5, 10, 25, 50, 75, 100],
+            serverSide: true,
+            // make the table row vertically aligned with header
+            columns: [
+                { data: "id", title: "ID", orderable: true },
+                { data: "name", title: "Name", orderable: true },
+                { data: "unit", title: "Unit", orderable: false },
+                { data: "resolution", title: "Resolution", orderable: true },
+                { data: "url", title: "URL", className: "d-none" },
+            ],
 
                 ajax: function (data, callback, settings) {
                     const basePath = window.location.origin;
@@ -1386,23 +1286,22 @@
 
 
 
-                    $.ajax({
-                        type: "get",
-                        url: url,
-                        success: function (response, text) {
-                            let clean_response = [];
-                            response["data"].forEach((element) =>
-                                clean_response.push(
-                                    new Sensor(
-                                        element["id"],
-                                        element["name"],
-                                        element["unit"],
-                                        element["event_resolution"],
-                                        element["entity_address"],
-                                        element["active"]
-                                    )
+                $.ajax({
+                    type: "get",
+                    url: url,
+                    success: function (response, text) {
+                        let clean_response = [];
+                        response["data"].forEach((element) =>
+                            clean_response.push(
+                                new Sensor(
+                                    element["id"],
+                                    element["name"],
+                                    element["unit"],
+                                    element["event_resolution"],
+                                    element["active"]
                                 )
-                            );
+                            )
+                        );
 
                             callback({
                                 data: clean_response,
