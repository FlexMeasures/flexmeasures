--- conflicted
+++ resolved
@@ -745,18 +745,9 @@
             flexContextFormEle.innerHTML = flexContextFormEle.innerHTML.replace(document.getElementById(`${flexId}-control`).outerHTML, highlightedCard);
             await setActiveCard(document.getElementById(`${flexId}-control`));
             await setFlexContext(assetFlexContext);
-
-<<<<<<< HEAD
+            
             // Update FlexContext
             await updateFlexContext();
-=======
-        if (!response.ok) {
-            const errorData = await response.json();
-            const errorMessage = errorData?.message?.json || errorData?.error || response.statusText;
-            showToast(`Failed to update sensors to show: ${errorMessage}`, "error");
-        } else {
-            showToast("Sensor graphs updated successfully", "success");
->>>>>>> 8baa11fc
         }
 
         function renderFlexSelectOptions() {
@@ -768,30 +759,6 @@
                     flexSelect.innerHTML += `<option value="${key}">${getFlexFieldTitle(key)}</option>`;
                 }
             }
-
-<<<<<<< HEAD
-=======
-        const response = await fetch(apiURL, {
-            method: "PATCH",
-            headers: {
-                "Content-Type": "application/json",
-            },
-            body: requestBody,
-        });
-
-        if (!response.ok) {
-            const errorData = await response.json();
-            const errorMessage = errorData?.message?.json || errorData?.error || response.statusText;
-            showToast(`Failed to update the flex context: ${errorMessage}`, "error");
-
-            // Revert to previous state
-            const asset = await getAsset("{{ asset.id }}", false);
-            const previousFlexContext = await processAssetRawFlexContextJSON(asset.flex_context);
-            assetFlexContext = previousFlexContext;
-            renderFlexContextForm();
-        } else {
-            showToast("Flex context updated successfully", "success");
->>>>>>> 8baa11fc
         }
 
         function renderFlexInputOptions(contextKey, sensorsOnly = false) {
