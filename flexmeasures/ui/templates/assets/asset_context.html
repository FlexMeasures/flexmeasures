{% extends "base.html" %}

{% set active_page = "assets" %}

{% block title %} {{ asset.name }} - Scenario {% endblock %}

{% block divs %}

{% block breadcrumbs %} {{ super() }} {% endblock %}

<div class="container-fluid">
    <div class="row">
        <div class="col-sm-2"></div>
        <div class="col-sm-8 card">
            <div class="row">
                <div class="col-sm-9">
                    <div class="d-flex justify-content-between align-items-center" style="margin-bottom: 10px;">
                        <h1>
                            Asset: {{ asset.name }}
                        </h1>
                        <div class="d-flex">
                            <button class="btn btn-sm btn-primary me-2" onclick='openSensorsModal()'>
                                Show sensors
                            </button>
                            <button class="btn btn-sm btn-primary me-2" data-bs-toggle="modal"
                                data-bs-target="#flexContextModal">
                                Edit flex-context
                            </button>
                        </div>
                    </div>
                    <p>Type: {{ asset.generic_asset_type.name.split('.')[-1] | title }}</p>
                </div>
                <div class="col-sm-3">
                    {% if can_delete %}
                    <button type="button" class="btn delete-button"
                        onClick="delete_asset(event, {{ asset.id }}, '{{ asset.name }}')">Delete Scenario</button>
                    {% endif %}
                    <!-- Tabs for toggling content -->
                    <div class="tabs-container">
                        <ul class="nav nav-tabs">
                            <!-- Reorder the tabs based on the length of the assets -->
                            {% if assets|length > 2 %}
                            <!-- Structure tab will be first if assets length > 2 -->
                            <li class="nav-item">
                                <a class="nav-link active" id="structure-tab" data-bs-toggle="tab"
                                    href="#structure">Structure</a>
                            </li>
                            <li class="nav-item">
                                <a class="nav-link" id="location-tab" data-bs-toggle="tab" href="#location">Location</a>
                            </li>
                            {% else %}
                            <!-- Location tab will be first if assets length <= 2 -->
                            <li class="nav-item">
                                <a class="nav-link active" id="location-tab" data-bs-toggle="tab"
                                    href="#location">Location</a>
                            </li>
                            <li class="nav-item">
                                <a class="nav-link" id="structure-tab" data-bs-toggle="tab"
                                    href="#structure">Structure</a>
                            </li>
                            {% endif %}
                        </ul>
                    </div>

                </div>
            </div>

            <!-- Tab Content (outside col-sm) -->
            <div class="tab-content">
                <!-- Structure Content -->
                <div class="tab-pane fade {% if assets|length > 2 %}show active{% endif %}" id="structure">
                    <div class="col-sm-12">
                        {% from "_macros.html" import show_tree %}
                        {{ show_tree(assets, asset.name) }}
                    </div>
                </div>

                <!-- Location Content -->
                <div class="tab-pane fade {% if assets|length <= 2 %}show active{% endif %}" id="location">
                    <!-- Location-related content here -->
                    <div id="mapid" style="height: 400px;"></div>
                </div>
            </div>
        </div>
        <div class="col-sm-2"></div>

        <!-- Bootstrap Modal for Sensors -->
        <div class="modal fade" id="sensorsModal" tabindex="-1" aria-labelledby="modalTitle" aria-hidden="true">
            <div class="modal-dialog modal-lg">
                <div class="modal-content">
                    <div class="modal-header">
                        <h5 class="modal-title" id="modalTitle">Node Details</h5>
                        <button type="button" class="btn-close" data-bs-dismiss="modal" aria-label="Close"></button>
                    </div>
                    <div class="modal-body">
                        {% if user_can_create_children %}
                        <button class="btn btn-sm btn-success mb-2 create-button" type="submit">
                            <a href="/assets/{{asset.id}}/sensors/new">Create sensor</a>
                        </button>
                        {% endif %}
                        <table id="modalTable" class="table table-bordered">
                            <thead id="modalTableHead"></thead>
                            <tbody id="modalTableBody"></tbody>
                        </table>
                    </div>
                    <div class="modal-footer">
                        <button type="button" class="btn btn-secondary" data-bs-dismiss="modal">Close</button>
                    </div>
                </div>
            </div>
        </div>
    </div>

    <!-- Flex Context Modal -->
    <div class="modal fade modal-xl" id="flexContextModal" tabindex="-1" aria-labelledby="flexContextModalLabel"
        aria-hidden="true">
        <div class="modal-dialog">
            <div class="modal-content">
                <div class="modal-header">
<<<<<<< HEAD
                    <h5 class="modal-title pe-2">Edit Asset's FlexContext</h5>
=======
                    <h5 class="modal-title pe-2">Edit {{ asset.name }}'s flex-context</h5>
>>>>>>> b4533605

                    <div class="dropdown" data-bs-auto-close="outside">
                        <span class="fa fa-info dropdown-toggle" role="button" data-bs-toggle="dropdown"
                            aria-expanded="false" rel="tooltip" aria-hidden="true" tabindex="0"
                            data-bs-placement="right" data-bs-toggle="tooltip"></span>

                        <div class="dropdown-menu p-3" style="width: 400px;">
                            <div>
                                <strong>Help</strong>
                                <p class="mb-2 pt-2">
                                    Here, you can edit the flexibility context for this asset. This describes
                                    information about the managed system as a
                                    whole, in order to assess the value of activating flexibility. You can read more <a
                                        href="https://flexmeasures.readthedocs.io/stable/features/scheduling.html#the-flex-context">in
                                        the documentation</a>.
                                    <br />
                                    <br />
                                    These fields can also be sent via the API to FlexMeasures, but setting them here
                                    permanently might be more convenient.
                                    Some fields can point to sensors, so they will always represent the dynamics of the
                                    asset's environment (as long as that sensor has current data).
                                    <br />
                                    <br />
                                    To add a field, choose it from the dropdown menu in the top right corner, then click
                                    the "Add Field" button'.
                                    Set a value in the right panel, using the provided form to set the field's value.
                                </p>
                            </div>
                        </div>
                    </div>

                    <button type="button" class="btn-close" data-bs-dismiss="modal" aria-label="Close"></button>
                </div>

                <div class="modal-body">
                    <div class="row">
                        <!-- Left Column -->
                        <div class="col-5">
                            <form id="flexContextForm">
                            </form>
                        </div>

                        <!-- Right Column -->
                        <div class="col-7">
                            <div>
                                <!-- Loading Spinner -->
                                <div id="spinnerElement" class="d-flex justify-content-center align-items-center mb-2"
                                    style="height: 50vh; display: none !important;">
                                    <div class="spinner-border text-primary" role="status"
                                        style="width: 4rem; height: 4rem;">
                                        <span class="visually-hidden">Loading...</span>
                                    </div>
                                </div>

                                <!-- Settings -->
                                <div>
                                    <div class="row">
                                        <div class="col-10">
                                            <select class="form-select" id="flexSelect">
                                                <option value="blank">Select flex-context field to add</option>
                                            </select>
                                        </div>
                                        <div class="col-2 p-0">
                                            <button id="addFieldBtn" class="btn btn-secondary btn-md">Add
                                                Field</button>
                                        </div>
                                    </div>

                                    <div id="flexInfoContainer" class="mt-3"></div>
                                </div>

                                <hr class="border border-dark" />

                                <div id="flexOptionsContainer" class="mt-3"></div>

                                <div id="sensorsSearchResults" class="row mt-3" style="display: none;"></div>
                            </div>

                        </div>
                    </div>
                </div>
            </div>
        </div>
    </div>
</div>

<script>
    function openSensorsModal() {
        const sensors = {{ current_asset_sensors | safe
    }};
    document.getElementById("modalTitle").innerText = "Sensors for " + '{{ asset.name }}';
    let tableHead = document.getElementById("modalTableHead");
    let tableBody = document.getElementById("modalTableBody");

    // Clear previous content
    tableHead.innerHTML = "";
    tableBody.innerHTML = "";

    if (sensors && sensors.length > 0) {
        let keys = Object.keys(sensors[0]); // e.g., ['name', 'unit']
        keys.pop("link"); // Remove the 'link' from the table

        // Create table header row
        let headerRow = document.createElement("tr");
        keys.forEach(key => {
            let headerText = key.charAt(0).toUpperCase() + key.slice(1);
            let th = document.createElement("th"); // Use <th> for header cells
            th.innerText = headerText;
            th.setAttribute("aria-label", headerText); // set aria-label so floatThead can pick it up
            headerRow.appendChild(th);
        });
        tableHead.appendChild(headerRow);

        // Force destroy the floatThead instance
        setTimeout(function () {
            if ($.fn.floatThead) {
                $('#modalTable').floatThead('destroy');
            }
        }, 200);

        // Populate table with sensor data
        sensors.forEach(sensor => {
            let row = document.createElement("tr");
            keys.forEach(key => {
                let td = document.createElement("td");
                if (key === "name") {
                    // Create an anchor element
                    let a = document.createElement("a");
                    a.innerText = sensor[key] !== undefined ? sensor[key] : "N/A";
                    // Set the href; you can modify this as needed, for example using sensor.link if available
                    a.href = sensor.link;
                    td.appendChild(a);
                } else {
                    td.innerText = sensor[key] !== undefined ? sensor[key] : "N/A";
                }
                row.appendChild(td);
            });
            tableBody.appendChild(row);
        });
    } else {
        tableBody.innerHTML = "<tr><td colspan='100%'>No sensor data available</td></tr>";
    }

    // Show Bootstrap modal
    let modal = new bootstrap.Modal(document.getElementById('sensorsModal'));
    modal.show();
        }
</script>

<style>
    details {
        display: none;
    }
</style>

<!-- Initialise the map -->
<script src="https://cdn.jsdelivr.net/npm/leaflet@1.7.1/dist/leaflet-src.min.js"></script>
<script src="{{ url_for('flexmeasures_ui.static', filename='js/map-init.js') }}"></script>

<script type="text/javascript">

    // create map
    var assetMap = L
        .map('mapid', { center: ["{{ asset.latitude | replace('None', 10) }}", "{{ asset.longitude | replace('None', 10) }}"], zoom: 10 })
        .on('popupopen', function () {
            $(function () {
                $('[data-toggle="tooltip"]').tooltip();
            });
        });
    addTileLayer(assetMap, '{{ mapboxAccessToken }}');

    // create marker
    var asset_icon = new L.DivIcon({
        className: 'map-icon',
        html: '<i class="icon-empty-marker center-icon supersize"></i><i class="overlay center-icon {{ asset.generic_asset_type.name | default("info") | asset_icon }}"></i>',
        iconSize: [100, 100], // size of the icon
        iconAnchor: [50, 50], // point of the icon which will correspond to marker's location
        popupAnchor: [0, -50] // point from which the popup should open relative to the iconAnchor
    });
    var marker = L
        .marker(
            ["{{ asset.latitude | replace('None', 10) }}", "{{ asset.longitude | replace('None', 10) }}"],
            { icon: asset_icon }
        ).addTo(assetMap);
</script>

<<<<<<< HEAD
<script type="module">
    import {
        getFlexFieldTitle, renderSensor, getAsset, createReactiveState,
        apiBasePath, processResourceRawJSON, convertHtmlToElement, renderSensorSearchResults
=======

<script type="module">
    import {
        getFlexFieldTitle, renderSensor, getAsset,
        getAccount, getSensor, apiBasePath
>>>>>>> b4533605
    } from "{{ url_for('flexmeasures_ui.static', filename='js/ui-utils.js') }}?v={{ flexmeasures_version }}";

    let hasInitialized = false;
    const senSearchResEle = document.getElementById("sensorsSearchResults")
    const flexContextFormEle = document.getElementById("flexContextForm")
    const flexContexFormModal = document.getElementById('flexContextModal');
    const flexSelect = document.getElementById('flexSelect');
    const flexInfoContainer = document.getElementById('flexInfoContainer');
    const flexOptionsContainer = document.getElementById('flexOptionsContainer');
    let availableUnitsRawJSON = "{{ available_units | safe }}";
    availableUnitsRawJSON = availableUnitsRawJSON.replace(/'/g, '"');
    const availableUnits = JSON.parse(availableUnitsRawJSON);

<<<<<<< HEAD
    const iconMap = {
        "sensor": "fa fa-microchip",
        "string": "fa fa-solid fa-lock fa-lg",
        "default": "fa fa-solid fa-question-circle",
    }

    let schemaSpecs = "{{ flex_context_schema | safe }}".replace(/'/g, '"');
    schemaSpecs = schemaSpecs.replace(/None/g, 'null');
    schemaSpecs = JSON.parse(schemaSpecs);

    const assetFlexContextSchema = {};
    for (const [key, value] of Object.entries(schemaSpecs)) {
        assetFlexContextSchema[key] = value["default"];
    }
    processResourceRawJSON(assetFlexContextSchema, "{{ asset.flex_context | safe }}");

    const spinnerElement = document.getElementById('spinnerElement');
    const sensorsApiUrl = `${apiBasePath}/api/v3_0/sensors?page=1&per_page=100&asset_id={{ asset.id }}`;

    const [activeCard, setActiveCard] = createReactiveState(null, () => { senSearchResEle.style.display = 'none'; });
    const [getFlexContext, setFlexContext] = createReactiveState(assetFlexContextSchema, reRenderForm);

    function reRenderForm() {
        // Skip on first init. This code prevents the access to teh variable 'getFlexcontext'
        // on initial run of the script as its not available at that point
        if (!hasInitialized) {
            hasInitialized = true;
=======
    let assetFlexContext = {
        "consumption-price": null,
        "production-price": null,
        "site-power-capacity": null,
        "site-production-capacity": null,
        "site-consumption-capacity": null,
        "site-consumption-breach-price": null,
        "site-production-breach-price": null,
        "site-peak-consumption": null,
        "site-peak-consumption-price": null,
        "site-peak-production": null,
        "site-peak-production-price": null,
        "inflexible-device-sensors": []
    }
    let assetFlexContextRawJSON = "{{ asset.flex_context | safe }}";
    assetFlexContextRawJSON = processAssetRawFlexContextJSON(assetFlexContextRawJSON);

    const apiSensorsListElement = document.getElementById("apiSensorsList");
    const spinnerElement = document.getElementById('spinnerElement');
    let sensorsToShowRawJSON = "{{ asset.sensors_to_show | safe }}";
    sensorsToShowRawJSON = sensorsToShowRawJSON.replace(/'/g, '"');
    let sensorsToShow = JSON.parse(sensorsToShowRawJSON);
    let cachedFilteredSensors = []; // keeps track of the filtered sensors
    let editingIndex; // keeps track of which graph we are currently editing
    let savedGraphIndex; // keeps track of the graph that is currently selected
    let selectedGraphTitle; // keeps track of the graph title that is currently selected
    const sensorsApiUrl = `${apiBasePath}/api/v3_0/sensors?page=1&per_page=100&asset_id={{ asset.id }}`;

    // Making certain functions available globally
    window.udpateFlexContextFieldValue = udpateFlexContextFieldValue;
    window.searchSensorsFlexContextForm = searchSensorsFlexContextForm;
    window.removeFlexContextField = removeFlexContextField;

    const addFieldBtn = document.getElementById("addFieldBtn");
    addFieldBtn.onclick = async function () {
        const fieldName = flexSelect.value;
        if (fieldName === "blank") {
            showToast("Please select a field to add", "error");
            return;
        }
        assetFlexContext[fieldName] = "";
        flexOptionsContainer.innerHTML = "";
        await renderFlexContextForm(); // I'm rendring here so the card with the 'border-on-click' class is updated/exists
        const card = document.getElementById(`${fieldName}-control`);
        selectFlexField(card);
    }

    function processAssetRawFlexContextJSON(rawJSON) {
        let processedJSON = rawJSON.replace(/'/g, '"');
        // change None to null
        processedJSON = processedJSON.replace(/None/g, 'null');
        // update the assetFlexContext fields
        processedJSON = JSON.parse(processedJSON);

        for (const [key, value] of Object.entries(processedJSON)) {
            if (key in assetFlexContext) {
                assetFlexContext[key] = processedJSON[key];
            } else {
                assetFlexContext[key] = null;
            }
        }

        return processedJSON;
    }

    // highlight selected graph 
    async function selectGraph(graphIndex) {
        if (graphIndex !== undefined) {
            savedGraphIndex = graphIndex;
            selectedGraphTitle = sensorsToShow[graphIndex]?.title;
            // check if graphIndex still exists(This is because this function is called when the removed button is clicked as well)
            if (sensorsToShow[graphIndex]) {
                renderApiSensors(cachedFilteredSensors, graphIndex);
            } else {
                renderApiSensors(cachedFilteredSensors);
            }
>>>>>>> b4533605
        } else {
            renderFlexContextForm();
        }
    }

    // ============= Add Field/Card Action Button START ============== //
    const addFieldBtn = document.getElementById("addFieldBtn");
    addFieldBtn.onclick = async function () {
        const fieldName = flexSelect.value;
        if (fieldName === "blank") {
            showToast("Please select a field to add", "error");
            return;
        }
        const assetFlexContext = getFlexContext();
        assetFlexContext[fieldName] = "";
        flexOptionsContainer.innerHTML = "";
        setActiveCard(document.getElementById(`${fieldName}-control`));
        setFlexContext(assetFlexContext);
    }
    // ============== Add Field/Card Action Button END ============== //

    async function updateFlexContext() {
        const apiURL = apiBasePath + "/api/v3_0/assets/{{ asset.id }}";
        let data = getFlexContext();

        // Clean null values
        for (const [key, value] of Object.entries(data)) {
            if (value === null) {
                delete data[key];
            }
        }

        const requestBody = JSON.stringify({ flex_context: JSON.stringify(data) });

        const response = await fetch(apiURL, {
            method: "PATCH",
            headers: {
                "Content-Type": "application/json",
            },
            body: requestBody,
        });

        if (!response.ok) {
            const errorData = await response.json();
            const errorMessage = errorData?.message || errorData?.error || response.statusText;
            showToast(`Failed to update the flex context: ${errorMessage}`, "error");
        } else {
            setFlexContext(data);
            showToast("Flex context updated successfully", "success");
        }
    }

    /* This search function is tied to the FlexContext Form */
    async function searchSensorsFlexContextForm() {
        const searchValue = document.getElementById("flexContextSensorSearch").value.toLowerCase();
        spinnerElement.style.display = 'flex';
        senSearchResEle.style.display = 'none';
        const flexUnitsSelectValue = document.getElementById("flexUnitsSelect").value;
        const flexCheckBox = document.getElementById('flexCheckBox');

        const params = new URLSearchParams();

        if (searchValue) {
            params.append('filter', searchValue);
        }

        if (flexCheckBox.checked) {
            params.append('include_public_assets', true);
        }

        if (flexUnitsSelectValue != "null") {
            params.append('unit', flexUnitsSelectValue);
        }

        const apiUrl = `${sensorsApiUrl}&${params.toString()}`;

        try {
            const response = await fetch(apiUrl);

            if (!response.ok) {
                throw new Error('Failed to fetch sensors');
            }

            const responseData = await response.json();
            const filteredSensors = responseData.data;

            // Render the fetched sensors
            renderSensorSearchResults(filteredSensors, senSearchResEle, updateSensorValue);

            spinnerElement.classList.add('hidden-important');
            senSearchResEle.style.display = 'block';
        } catch (error) {
            const errorMessage = error?.message || error?.error || response.statusText;
            showToast(`Failed to search sensors: ${errorMessage}`, "error");
        }
    }
    // ============== Flex Context Management BEGIN ============== //

    async function removeFlexContextField(fieldName) {
        const assetFlexContext = getFlexContext();
        getFlexContext()[fieldName] = null;
        setFlexContext(assetFlexContext);
    }

    async function removeFlexContextSensorValue(fieldName, sensorId) {
        const assetFlexContext = getFlexContext();
        if (sensorId) {
            const fieldValue = assetFlexContext[fieldName];
            const isArray = Array.isArray(fieldValue);
            const isKeyValueObject = typeof fieldValue === "object" &&
                fieldValue !== null &&
                !Array.isArray(fieldValue) && // Exclude arrays
                Object.keys(fieldValue).length > 0;
            if (isArray) {
                const sensorIndex = assetFlexContext[fieldName].indexOf(sensorId);
                assetFlexContext[fieldName].splice(sensorIndex, 1);
            } else if (isKeyValueObject) {
                assetFlexContext[fieldName] = "";
            }
        } else {
            assetFlexContext[fieldName] = null;
        }
        await renderFlexContextForm();
    }

    async function renderFlexContextCard(fieldName) {
        const assetFlexContext = getFlexContext();
        senSearchResEle.innerHTML = "";
        let fieldValue = assetFlexContext[fieldName]
        let newFieldValue;
        let isSensorValue = false;
<<<<<<< HEAD
        const sensorsContent = [];

=======
        let sensorsContent = [];
>>>>>>> b4533605

        if (fieldValue === null) {
            newFieldValue = ""
        } else if (typeof fieldValue === "object") {
            if (fieldValue["sensor"]) {
                newFieldValue = `{&quot;sensor&quot;: ${fieldValue["sensor"]}}`
                isSensorValue = true;
            } else if (fieldValue.length > 0) {
                newFieldValue = fieldValue.join(", ")
            }
        } else if (typeof fieldValue == "string") {
            newFieldValue = fieldValue
        }

        const isString = typeof fieldValue === "string";
        const isArray = Array.isArray(fieldValue);
        const isKeyValueObject = typeof fieldValue === "object" &&
            fieldValue !== null &&
            !Array.isArray(fieldValue) && // Exclude arrays
            Object.keys(fieldValue).length > 0;

        if (isKeyValueObject) {
            const item = convertHtmlToElement(await renderSensor(fieldValue["sensor"]));
            sensorsContent.push(item);
        } else if (isArray) {
<<<<<<< HEAD
            const sensorPromises = fieldValue.map(async (sensor, sensorIndex) => {
                const closeIcon = document.createElement('i');
                closeIcon.className = 'fa fa-times fa-lg';
                closeIcon.setAttribute('data-bs-toggle', 'tooltip');
                closeIcon.setAttribute('data-bs-placement', 'top');
                closeIcon.setAttribute('title', 'Remove');
                closeIcon.style.cursor = 'pointer';
                closeIcon.onclick = async () => {
                    try {
                        console.log("Removing sensor: ", sensor);
                        await removeFlexContextSensorValue(fieldName, sensor);
                        console.log("Sensor removed successfully.");
                    } catch (error) {
                        console.error("Failed to remove sensor:", error);
                    }
                };

                const item = convertHtmlToElement(await renderSensor(sensor));
                item.classList.add("align-items-center", "pb-2");
                item.appendChild(closeIcon);
                return item;
            });
            sensorsContent.push(...await Promise.all(sensorPromises));

=======
            sensorsContent = await Promise.all(
                fieldValue.map(async (sensor, sensorIndex) => {
                    const sensorData = await getSensor(sensor);
                    const Asset = await getAsset(sensorData.generic_asset_id);
                    const Account = await getAccount(Asset.account_id);

                    return `
                    <div class="p-1 mb-3">
                        <div class="d-flex justify-content-between">
                            <div>
                                <b>Sensor:</b> <a href="${apiBasePath}/sensors/${sensorData.id}">${sensorData.id}</a>,
                                <b>Unit:</b> ${sensorData.unit},
                                <b>Name:</b> ${sensorData.name},
                                <div style="padding-top: 1px;"></div>
                                <b>Asset:</b> ${Asset.name},
                                <b>Account:</b> ${Account?.name ? Account.name : "PUBLIC"}
                            </div>
                            <i class="fa fa-times remove-icon"
                                data-bs-toggle="tooltip"
                                data-bs-placement="top"
                                title="Remove Sensor"
                                style="cursor: pointer;"
                                data-field-name="${fieldName}"
                                data-sensor-id="${sensorData.id}"
                            ></i>
                        </div>
                    </div>`;
                }));
>>>>>>> b4533605
        }

        const card = document.createElement("div");
        card.className = 'card m-1 p-2 card-highlight';
        card.id = `${fieldName}-control`;

<<<<<<< HEAD
        card.onclick = function () {
            if (card.classList.contains('border-on-click')) {
                if (activeCard() && activeCard().id === card.id) {
                    setActiveCard(null); // Deselect if the same card is clicked again
                    card.classList.remove('border-on-click'); // Remove the border class
                    flexOptionsContainer.innerHTML = ""; // Clear options container
                    senSearchResEle.innerHTML = ""; // Clear sensor search results
                    handleFlexSelectChange(null); // Clear the info container
                }
                return;
            }
=======
                ${isKeyValueObject || isArray ? `
                <div id="inflexible-device-sensors-container">
                    ${sensorsContent.length > 0 ? sensorsContent.join("") : `<div class="alert alert-warning" role="alert"> No sensors added to this field. Add sensors by selecting them from the right.</div>`}
                </div>
                ` : ""}
>>>>>>> b4533605


            flexOptionsContainer.innerHTML = "";
            senSearchResEle.innerHTML = "";

            document.querySelectorAll(".card-highlight").forEach(el => el.classList.remove("border-on-click")); // Remove border from all cards
            card.classList.add("border-on-click"); // Add border to the clicked card
            handleFlexSelectChange(fieldName);
            flexOptionsContainer.appendChild(renderFlexInputOptions(fieldName, (isKeyValueObject || isArray)));
            setActiveCard(card);
        }

        const highlightCard = document.createElement('div');
        card.appendChild(highlightCard);

        const titleContainer = document.createElement('div');
        titleContainer.className = 'd-flex justify-content-between align-items-center';
        const title = document.createElement('label');
        title.className = 'form-label fs-5 fw-semi-bold';
        title.textContent = getFlexFieldTitle(fieldName);
        const closeIcon = document.createElement('i');
        closeIcon.className = 'fa fa-times fa-lg';
        closeIcon.setAttribute('data-bs-toggle', 'tooltip');
        closeIcon.setAttribute('data-bs-placement', 'top');
        closeIcon.setAttribute('title', 'Remove');
        closeIcon.style.cursor = 'pointer';
        closeIcon.onclick = () => removeFlexContextField(fieldName);
        titleContainer.appendChild(title);
        titleContainer.appendChild(closeIcon);

        let fieldIconClass = '';
        let fieldIconTitle = '';
        if (isKeyValueObject || isArray) {
            fieldIconClass = iconMap["sensor"];
            fieldIconTitle = "A dynamic signal (via a sensor)";
        } else if (isString) {
            fieldIconClass = iconMap["string"];
            fieldIconTitle = "A Fixed Value";
        } else {
            fieldIconClass = iconMap["default"];
            fieldIconTitle = "Unknown";
        }

        const identityIcon = document.createElement('i');
        identityIcon.className = `${fieldIconClass} ps-1 fa-md float-end text-black-50`;
        identityIcon.setAttribute('data-bs-toggle', 'tooltip');
        identityIcon.setAttribute('data-bs-html', 'true');
        identityIcon.setAttribute('title', fieldIconTitle);
        identityIcon.style.cursor = 'pointer';

        highlightCard.appendChild(titleContainer);

        if (isKeyValueObject || isArray) {
            const sensorsContainer = document.createElement('div');
            sensorsContainer.id = `inflexible-device-sensors-container`;
            sensorsContainer.className = 'pb-2';
            // sensorsContainer.appendChild(...sensorsContent);
            sensorsContent.forEach(sensorItem => {
                sensorsContainer.appendChild(sensorItem);
            });
            highlightCard.appendChild(sensorsContainer);
        } else if (isString) {
            const valueContainer = document.createElement('div');
            valueContainer.className = 'pb-2';
            const valueSpan = document.createElement('span');
            valueSpan.className = 'fw-light fs-4';
            valueSpan.innerHTML = newFieldValue ? newFieldValue : "<i>Not Set</i>";
            valueContainer.appendChild(valueSpan);
            highlightCard.appendChild(valueContainer);
        }

        highlightCard.appendChild(identityIcon);
        return card;
    }

    flexContextFormEle.addEventListener("click", function (event) {
        const removeIcon = event.target.closest('.remove-icon');

        if (removeIcon) {
            const fieldName = removeIcon.getAttribute('data-field-name');
            const sensorId = removeIcon.getAttribute('data-sensor-id');

            removeFlexContextSensorValue(fieldName, parseInt(sensorId, 10));
        }
    });

    async function renderFlexContextForm() {
        flexContextFormEle.innerHTML = "";

        for (const [key, value] of Object.entries(getFlexContext())) {
            if (value !== null) {
                const fieldCard = await renderFlexContextCard(key);
                flexContextFormEle.appendChild(fieldCard);
            }
        }

        renderFlexSelectOptions();
        setActiveCard(null);
        renderSelectInfoCards();
    }

    // This is a bridge/middlewar fuciton to work with actionFunc interface
    // used by the sensor search results
    async function updateSensorValue(sensorId) {
        await updateFlexContextFieldValue("sensor", sensorId);
    }

    async function updateFlexContextFieldValue(dataType, sensorId) {
        let highlightedCard = document.querySelector('.border-on-click');
        const assetFlexContext = getFlexContext();
        if (!highlightedCard) {
            showToast("Please select a field to update", "error");
            return;
        }

        // get card id and remove '-control' at the end
        const cardId = highlightedCard.id;
        const flexId = cardId.slice(0, -8);
        if (dataType === "fixedValue") {
            const powerCapacityInputValue = document.getElementById("fixed-value").value;
            // check if value is valid
            if (powerCapacityInputValue === "") {
                showToast("Please enter a value", "error");
                return;
            }
            assetFlexContext[flexId] = powerCapacityInputValue;
        } else if (dataType === "sensor" && sensorId) {
            if (flexId === "inflexible-device-sensors") {
                if (assetFlexContext[flexId]) {
                    assetFlexContext[flexId].push(sensorId);
                    console.log("Adding sensor to inflexible-device-sensors: ", assetFlexContext[flexId]);
                } else {
                    assetFlexContext[flexId] = [sensorId];
                }
            } else {
                assetFlexContext[flexId] = { sensor: sensorId };
            }
        }

        highlightedCard = await renderFlexContextCard(flexId);
        flexContextFormEle.innerHTML = flexContextFormEle.innerHTML.replace(document.getElementById(`${flexId}-control`).outerHTML, highlightedCard);
        await setActiveCard(document.getElementById(`${flexId}-control`));
        await setFlexContext(assetFlexContext);

        // Update FlexContext
        await updateFlexContext();
    }

<<<<<<< HEAD
=======
    function getFlexContextFieldTitle(fieldName) {
        return fieldName.split("-").map((word) => word.charAt(0).toUpperCase() + word.slice(1)).join(" ");
    }
>>>>>>> b4533605

    function renderFlexSelectOptions() {
        // comapare the assetFlexContext with the template and get the fields that are not set
        const assetFlexContextTemplate = Object.assign({}, assetFlexContextSchema, getFlexContext());
        flexSelect.innerHTML = `<option value="blank">Select an option</option>`;
        for (const [key, value] of Object.entries(assetFlexContextTemplate)) {
            if (value === null || value.length === 0) {
                flexSelect.innerHTML += `<option value="${key}">${getFlexFieldTitle(key)}</option>`;
            }
        }

    }

    function renderFlexInputOptions(contextKey, sensorsOnly = false) {
<<<<<<< HEAD
        const tabsContainer = document.createElement("div");
        tabsContainer.className = "card-header";

        const ul = document.createElement("ul");
        ul.className = "nav nav-tabs card-header-tabs";
        ul.id = "pills-tab";
        ul.setAttribute("role", "tablist");

        function createTooltipIcon(title) {
            const icon = document.createElement("i");
            icon.className = "fa fa-info-circle ps-2";
            icon.setAttribute("data-bs-toggle", "tooltip");
            icon.setAttribute("data-bs-placement", "bottom");
            icon.title = title;
            return icon;
        }

        if (sensorsOnly) {
            // Only the dynamic value tab
            const li = document.createElement("li");
            li.className = "nav-item";
            li.setAttribute("role", "presentation");

            const button = document.createElement("button");
            button.className = "nav-link active";
            button.id = "pills-dynamic-tab";
            button.setAttribute("data-bs-toggle", "pill");
            button.setAttribute("data-bs-target", "#pills-dynamic");
            button.type = "button";
            button.setAttribute("role", "tab");
            button.setAttribute("aria-controls", "pills-dynamic");
            button.setAttribute("aria-selected", "false");
            button.textContent = "Dynamic value (a sensor)";

            li.appendChild(button);
            ul.appendChild(li);
        } else {
            // Fixed value tab
            const liFixed = document.createElement("li");
            liFixed.className = "nav-item";
            liFixed.setAttribute("role", "presentation");

            const buttonFixed = document.createElement("button");
            buttonFixed.className = "nav-link flex-nav active";
            buttonFixed.id = "pills-homfixed";
            buttonFixed.setAttribute("data-bs-toggle", "pill");
            buttonFixed.setAttribute("data-bs-target", "#pills-fixed");
            buttonFixed.type = "button";
            buttonFixed.setAttribute("role", "tab");
            buttonFixed.setAttribute("aria-controls", "pills-fixed");
            buttonFixed.setAttribute("aria-selected", "true");
            buttonFixed.textContent = "Fixed value";

            liFixed.appendChild(buttonFixed);
            ul.appendChild(liFixed);

            // Dynamic value tab
            const liDynamic = document.createElement("li");
            liDynamic.className = "nav-item";
            liDynamic.setAttribute("role", "presentation");

            const buttonDynamic = document.createElement("button");
            buttonDynamic.className = "nav-link flex-nav";
            buttonDynamic.id = "pills-dynamic-tab";
            buttonDynamic.setAttribute("data-bs-toggle", "pill");
            buttonDynamic.setAttribute("data-bs-target", "#pills-dynamic");
            buttonDynamic.type = "button";
            buttonDynamic.setAttribute("role", "tab");
            buttonDynamic.setAttribute("aria-controls", "pills-dynamic");
            buttonDynamic.setAttribute("aria-selected", "false");
            buttonDynamic.textContent = "Dynamic value (a sensor)";

            liDynamic.appendChild(buttonDynamic);
            ul.appendChild(liDynamic);
        }

        tabsContainer.appendChild(ul);

        // A helper function to create the sensor search block
        function createSensorSearchBlock() {
            const group = document.createElement("div");
            group.id = "select-sensor-input";
            group.className = "flex-input-group p-2";

            // Label
            const label = document.createElement("label");
            label.htmlFor = "sensor";
            label.className = "form-label";
            label.innerHTML = `Look up Sensor for <b>${getFlexFieldTitle(contextKey)}</b> `;
            label.appendChild(createTooltipIcon(
                `
                    Search for sensor(s) to add here. All sensors on the same site as this asset (including parent- and sibling assets) are included by default. 
                    Make sure that the sensor data will be available consistently, though, so scheduling will work.
                `
            ));
            group.appendChild(label);

            // Checkbox group
            const formCheck = document.createElement("div");
            formCheck.className = "form-check";

            const checkbox = document.createElement("input");
            checkbox.className = "form-check-input";
            checkbox.type = "checkbox";
            checkbox.value = "";
            checkbox.id = "flexCheckBox";
            checkbox.onchange = searchSensorsFlexContextForm;


            const checkLabel = document.createElement("label");
            checkLabel.className = "form-check-label";
            checkLabel.htmlFor = "flexCheckBox";
            checkLabel.textContent = "Include Public Assets";

            formCheck.appendChild(checkbox);
            formCheck.appendChild(checkLabel);
            group.appendChild(formCheck);

            // Row with search + units
            const row = document.createElement("div");
            row.className = "row";

            const col8 = document.createElement("div");
            col8.className = "col-8 pe-1";
            const searchInput = document.createElement("input");
            searchInput.type = "text";
            searchInput.id = "flexContextSensorSearch";
            searchInput.className = "form-control";
            searchInput.placeholder = "Search sensors...";
            searchInput.oninput = searchSensorsFlexContextForm;
            searchInput.onkeydown = function (event) {
                if (event.key === 'Enter') {
                    event.preventDefault(); // Prevent form submission
                    searchSensorsFlexContextForm();
                }
            };

            col8.appendChild(searchInput);

            const col4 = document.createElement("div");
            col4.className = "col-4 ps-0";

            // Units select - START
            const select = document.createElement("select");
            select.id = "flexUnitsSelect";
            select.className = "form-select";
            select.onchange = searchSensorsFlexContextForm;

            const defaultOption = document.createElement("option");
            defaultOption.value = null;
            defaultOption.selected = true;
            defaultOption.textContent = "Units";
            select.appendChild(defaultOption);

            availableUnits.forEach(unit => {
                const option = document.createElement("option");
                option.value = unit;
                option.textContent = unit;
                select.appendChild(option);
            });
            col4.appendChild(select);
            // Units select - END

=======
        return `
                <div class="card-header">
                    <ul class="nav nav-tabs card-header-tabs" id="pills-tab" role="tablist">
                        ${sensorsOnly ? `
                            <li class="nav-item" role="presentation">
                                <button class="nav-link active bg-dynamic-val" id="pills-dynamic-tab" data-bs-toggle="pill" data-bs-target="#pills-dynamic" type="button" role="tab" aria-controls="pills-dynamic" aria-selected="false">
                                    Dynamic value (a sensor)
                                </button>
                            </li>
                        ` : `
                            <li class="nav-item" role="presentation">
                                <button class="nav-link active bg-fixed-val" id="pills-homfixed" data-bs-toggle="pill" data-bs-target="#pills-fixed" type="button" role="tab" aria-controls="pills-fixed" aria-selected="true">
                                    Fixed value
                                </button>
                            </li>
                            <li class="nav-item" role="presentation">
                                <button class="nav-link bg-dynamic-val" id="pills-dynamic-tab" data-bs-toggle="pill" data-bs-target="#pills-dynamic" type="button" role="tab" aria-controls="pills-dynamic" aria-selected="false">
                                    Dynamic value (a sensor)
                                </button>
                            </li>
                        `}
                    </ul>

                    
                    <div class="tab-content" id="pills-tabContent">
                        ${sensorsOnly ? `
                        <div class="tab-pane fade show active bg-dynamic-val rounded-bottom" id="pills-dynamic" role="tabpanel" aria-labelledby="pills-dynamic-tab">

                            <div id="select-sensor-input" class="flex-input-group mb-4 p-2">
                                <label for="sensor" class="form-label">Look up Sensor for <b>${getFlexContextFieldTitle(contextKey)} </b>
                                    <i class="fa fa-info-circle ps-2"
                                        data-bs-toggle="tooltip"
                                        data-bs-placement="bottom"
                                        title="Search for sensor(s) to add here. All sensors on the same site as this asset (including parent- and sibling assets) are included by default. Make sure that the sensor data will be available consistently, though, so scheduling will work."
                                    ></i>
                                </label>

                                <div class="form-check">
                                    <input class="form-check-input" type="checkbox" value="" id="flexCheckBox" onchange="searchSensorsFlexContextForm()"/>
                                    <label class="form-check-label" for="flexCheckBox">
                                        Include Public Assets
                                    </label>
                                </div>
                                
                                <div class="row">
                                    <div class="col-8  pe-1">
                                        <input
                                        type="text"
                                        id="flexContextSensorSearch"
                                        class="form-control"
                                        placeholder="Search sensors..."
                                        oninput="searchSensorsFlexContextForm()"
                                        />
                                    </div>
                                    <div class="col-4 ps-0">
                                        <select id="flexUnitsSelect" class="form-select" onchange="searchSensorsFlexContextForm()">
                                            <option value="${null}" selected>Units</option>
                                            ${availableUnits.map(unit => '<option value="' + unit + '">' + unit + '</option>').join('')}
                                        </select>
                                    </div>
                                </div>

                            </div>
                            
                        </div>
                        ` : `
                        <div class="tab-pane fade show active bg-fixed-val rounded-bottom" id="pills-fixed" role="tabpanel" aria-labelledby="pills-fixed-tab">
                            <div class="flex-input-group mb-4 p-2">
                                <label for="fixed-value" class="form-label">Value for <b>${getFlexContextFieldTitle(contextKey)} </b>
                                    <i class="fa fa-info-circle ps-2"
                                        data-bs-toggle="tooltip"
                                        data-bs-placement="bottom"
                                        title="Enter a fixed value with a unit, e.g. '75kW' or '105 EUR'. It will be used in all schedules for this asset and his sensors."
                                    ></i>
                                </label>
                                <input type="text" id="fixed-value" class="form-control"
                                    value="${typeof (assetFlexContext[contextKey]) == 'string' ? assetFlexContext[contextKey] : ""}"
                                    placeholder="e.g. 15000 kW"
                                    onkeydown="if(event.key === 'Enter') { udpateFlexContextFieldValue('fixedValue', ${null}) }"
                                    >
                                <button class="btn btn-secondary btn-sm me-2 mt-2"
                                    onclick="udpateFlexContextFieldValue('fixedValue', ${null})">Set Value</button>
                            </div>
                        </div>
>>>>>>> b4533605

            row.appendChild(col8);
            row.appendChild(col4);
            group.appendChild(row);
            return group;
        }

<<<<<<< HEAD
=======
                                <div class="row">
                                    <div class="col-8  pe-1">
                                        <input
                                        type="text"
                                        id="flexContextSensorSearch"
                                        class="form-control"
                                        placeholder="Search sensors..."
                                        oninput="searchSensorsFlexContextForm()"
                                        />
                                    </div>
                                    <div class="col-4 ps-0">
                                        <select id="flexUnitsSelect" class="form-select" onchange="searchSensorsFlexContextForm()">
                                            <option value="${null}" selected>Units</option>
                                            ${availableUnits.map(unit => '<option value="' + unit + '">' + unit + '</option>').join('')}
                                        </select>
                                    </div>
                                </div>
                            </div>
                        </div>
                        `}
                    </div>
                </div>
        `;
    }
>>>>>>> b4533605

        // Create the main tab-content wrapper
        const tabContent = document.createElement("div");
        tabContent.className = "tab-content rounded-bottom";
        tabContent.id = "pills-tabContent";
        tabContent.style.boxShadow = '0 0 10px rgba(0, 0, 0, 0.1)';
        tabContent.style.border = '1px solid #0000002d';

        if (sensorsOnly) {
            // Dynamic tab only
            const dynamicPane = document.createElement("div");
            dynamicPane.className = "tab-pane fade show active";
            dynamicPane.id = "pills-dynamic";
            dynamicPane.setAttribute("role", "tabpanel");
            dynamicPane.setAttribute("aria-labelledby", "pills-dynamic-tab");

            dynamicPane.appendChild(createSensorSearchBlock());

            tabContent.appendChild(dynamicPane);
        } else {
            // Fixed value pane
            const fixedPane = document.createElement("div");
            fixedPane.className = "tab-pane fade show active";
            fixedPane.id = "pills-fixed";
            fixedPane.setAttribute("role", "tabpanel");
            fixedPane.setAttribute("aria-labelledby", "pills-fixed-tab");

            const fixedGroup = document.createElement("div");
            fixedGroup.className = "flex-input-group p-2";

            const fixedLabel = document.createElement("label");
            fixedLabel.htmlFor = "fixed-value";
            fixedLabel.className = "form-label";
            fixedLabel.innerHTML = `Value for <b>${getFlexFieldTitle(contextKey)}</b> `;
            fixedLabel.appendChild(createTooltipIcon(
                "Enter a fixed value with a unit, e.g. '75kW' or '105 EUR'. It will be used in all schedules for this asset and his sensors."
            ));

            const fixedInput = document.createElement("input");
            fixedInput.type = "text";
            fixedInput.id = "fixed-value";
            fixedInput.className = "form-control";
            fixedInput.value = (typeof getFlexContext()[contextKey] === "string") ? getFlexContext()[contextKey] : "";
            fixedInput.placeholder = "e.g. 15000 kW";
            fixedInput.onkeydown = function (event) {
                if (event.key === 'Enter') {
                    event.preventDefault(); // Prevent form submission
                    updateFlexContextFieldValue('fixedValue', null);
                }
            };

            const setButton = document.createElement("button");
            setButton.className = "btn btn-secondary btn-sm me-2 mt-2";
            setButton.onclick = () => updateFlexContextFieldValue('fixedValue', null);
            setButton.textContent = "Set Value";

            fixedGroup.appendChild(fixedLabel);
            fixedGroup.appendChild(fixedInput);
            fixedGroup.appendChild(setButton);
            fixedPane.appendChild(fixedGroup);

            tabContent.appendChild(fixedPane);

            // Dynamic value pane
            const dynamicPane = document.createElement("div");
            dynamicPane.className = "tab-pane fade rounded-bottom";
            dynamicPane.id = "pills-dynamic";
            dynamicPane.setAttribute("role", "tabpanel");
            dynamicPane.setAttribute("aria-labelledby", "pills-dynamic-tab");

            dynamicPane.appendChild(createSensorSearchBlock(
                "Look up Sensor",
                "You can add a sensor which provides the values in a dynamic fashion. In the search form below, you can choose the right one. Make sure that the sensor data will be available consistently, though, so scheduling will work."
            ));

            tabContent.appendChild(dynamicPane);
        }

        tabsContainer.appendChild(tabContent);
        return tabsContainer;
    }
    // ============== Flex Context Management END ============== //


    // ============== Page Events ============== //

    flexContexFormModal.addEventListener('shown.bs.modal', function () {
        // Initial renders
        renderFlexContextForm(); // Initial render of flex context form
    });

    flexContexFormModal.addEventListener('hidden.bs.modal', function () {
        updateFlexContext();
    });

<<<<<<< HEAD
=======
    document.addEventListener("click", function (event) {
        /**
        The logic in this block is majorly to remove the border on click of the card and add it to the selected card
        but as this event is added to the document, it will be triggered on any click event on the page
        so the if statements are used to check if the click event is on the card or not
        */
        const card = event.target.closest(".card-highlight");
        const sensorCard = event.target.closest(".sensor-card");
        const searchInput = event.target.id === "searchInput";
        const cardBody = event.target.closest(".card-body");
        const editTitleBtn = event.target.id === "editTitleBtn";
        const saveTitleBtn = event.target.id === "saveTitleBtn";
        const unSetBtn = event.target.id === "unSetFlexField";

        if (card) {
            if (card.classList.contains("border-on-click")) {
                if (editTitleBtn || saveTitleBtn) {
                    renderGraphCards();
                }
                // Pass
            } else {
                selectFlexField(card)
                renderGraphCards();
            }
        } else if (
            cardBody !== null && cardBody !== undefined ||
            sensorCard !== null && sensorCard !== undefined ||
            searchInput !== null && searchInput !== undefined
        ) {
            // Pass
        } else {
            document.querySelectorAll(".card-highlight").forEach(el => el.classList.remove("border-on-click"));
            renderApiSensors([], undefined);
        }
    });

>>>>>>> b4533605
    function renderSelectInfoCards(contextKey, description, allowedUnits, isArray = false) {
        if (contextKey) {
            return `
                <div>
                    <div class="alert alert-info" role="alert">
                        <b> About ${getFlexFieldTitle(contextKey)}
                        <div class="pt-2 fw-normal">
                            ${description}
                        </div>

                        <div class="pt-3 fw-bold"> 
                            Example Units: <span class="fw-normal"> ${allowedUnits.join(", ")} </span>
                        </div>
                        
                    </div>
                </div>
            `;
        } else {
            flexInfoContainer.innerHTML = "";
        }
    }

    function handleFlexSelectChange(selectedOption) {
        flexInfoContainer.innerHTML = "";
        if (!selectedOption) {
            return; // No option selected, do nothing
        }

        const description = schemaSpecs[selectedOption]?.description || "No description available.";
        const allowedUnits = schemaSpecs[selectedOption]["allowed-units"];
        flexInfoContainer.innerHTML = renderSelectInfoCards(selectedOption, description, allowedUnits);

        const alertStyle = "alert alert-light";

    }
    // ============== Page Events ============== //
</script>

{% endblock %}<|MERGE_RESOLUTION|>--- conflicted
+++ resolved
@@ -117,11 +117,7 @@
         <div class="modal-dialog">
             <div class="modal-content">
                 <div class="modal-header">
-<<<<<<< HEAD
-                    <h5 class="modal-title pe-2">Edit Asset's FlexContext</h5>
-=======
                     <h5 class="modal-title pe-2">Edit {{ asset.name }}'s flex-context</h5>
->>>>>>> b4533605
 
                     <div class="dropdown" data-bs-auto-close="outside">
                         <span class="fa fa-info dropdown-toggle" role="button" data-bs-toggle="dropdown"
@@ -308,18 +304,10 @@
         ).addTo(assetMap);
 </script>
 
-<<<<<<< HEAD
 <script type="module">
     import {
         getFlexFieldTitle, renderSensor, getAsset, createReactiveState,
         apiBasePath, processResourceRawJSON, convertHtmlToElement, renderSensorSearchResults
-=======
-
-<script type="module">
-    import {
-        getFlexFieldTitle, renderSensor, getAsset,
-        getAccount, getSensor, apiBasePath
->>>>>>> b4533605
     } from "{{ url_for('flexmeasures_ui.static', filename='js/ui-utils.js') }}?v={{ flexmeasures_version }}";
 
     let hasInitialized = false;
@@ -333,7 +321,6 @@
     availableUnitsRawJSON = availableUnitsRawJSON.replace(/'/g, '"');
     const availableUnits = JSON.parse(availableUnitsRawJSON);
 
-<<<<<<< HEAD
     const iconMap = {
         "sensor": "fa fa-microchip",
         "string": "fa fa-solid fa-lock fa-lg",
@@ -361,84 +348,6 @@
         // on initial run of the script as its not available at that point
         if (!hasInitialized) {
             hasInitialized = true;
-=======
-    let assetFlexContext = {
-        "consumption-price": null,
-        "production-price": null,
-        "site-power-capacity": null,
-        "site-production-capacity": null,
-        "site-consumption-capacity": null,
-        "site-consumption-breach-price": null,
-        "site-production-breach-price": null,
-        "site-peak-consumption": null,
-        "site-peak-consumption-price": null,
-        "site-peak-production": null,
-        "site-peak-production-price": null,
-        "inflexible-device-sensors": []
-    }
-    let assetFlexContextRawJSON = "{{ asset.flex_context | safe }}";
-    assetFlexContextRawJSON = processAssetRawFlexContextJSON(assetFlexContextRawJSON);
-
-    const apiSensorsListElement = document.getElementById("apiSensorsList");
-    const spinnerElement = document.getElementById('spinnerElement');
-    let sensorsToShowRawJSON = "{{ asset.sensors_to_show | safe }}";
-    sensorsToShowRawJSON = sensorsToShowRawJSON.replace(/'/g, '"');
-    let sensorsToShow = JSON.parse(sensorsToShowRawJSON);
-    let cachedFilteredSensors = []; // keeps track of the filtered sensors
-    let editingIndex; // keeps track of which graph we are currently editing
-    let savedGraphIndex; // keeps track of the graph that is currently selected
-    let selectedGraphTitle; // keeps track of the graph title that is currently selected
-    const sensorsApiUrl = `${apiBasePath}/api/v3_0/sensors?page=1&per_page=100&asset_id={{ asset.id }}`;
-
-    // Making certain functions available globally
-    window.udpateFlexContextFieldValue = udpateFlexContextFieldValue;
-    window.searchSensorsFlexContextForm = searchSensorsFlexContextForm;
-    window.removeFlexContextField = removeFlexContextField;
-
-    const addFieldBtn = document.getElementById("addFieldBtn");
-    addFieldBtn.onclick = async function () {
-        const fieldName = flexSelect.value;
-        if (fieldName === "blank") {
-            showToast("Please select a field to add", "error");
-            return;
-        }
-        assetFlexContext[fieldName] = "";
-        flexOptionsContainer.innerHTML = "";
-        await renderFlexContextForm(); // I'm rendring here so the card with the 'border-on-click' class is updated/exists
-        const card = document.getElementById(`${fieldName}-control`);
-        selectFlexField(card);
-    }
-
-    function processAssetRawFlexContextJSON(rawJSON) {
-        let processedJSON = rawJSON.replace(/'/g, '"');
-        // change None to null
-        processedJSON = processedJSON.replace(/None/g, 'null');
-        // update the assetFlexContext fields
-        processedJSON = JSON.parse(processedJSON);
-
-        for (const [key, value] of Object.entries(processedJSON)) {
-            if (key in assetFlexContext) {
-                assetFlexContext[key] = processedJSON[key];
-            } else {
-                assetFlexContext[key] = null;
-            }
-        }
-
-        return processedJSON;
-    }
-
-    // highlight selected graph 
-    async function selectGraph(graphIndex) {
-        if (graphIndex !== undefined) {
-            savedGraphIndex = graphIndex;
-            selectedGraphTitle = sensorsToShow[graphIndex]?.title;
-            // check if graphIndex still exists(This is because this function is called when the removed button is clicked as well)
-            if (sensorsToShow[graphIndex]) {
-                renderApiSensors(cachedFilteredSensors, graphIndex);
-            } else {
-                renderApiSensors(cachedFilteredSensors);
-            }
->>>>>>> b4533605
         } else {
             renderFlexContextForm();
         }
@@ -570,12 +479,7 @@
         let fieldValue = assetFlexContext[fieldName]
         let newFieldValue;
         let isSensorValue = false;
-<<<<<<< HEAD
         const sensorsContent = [];
-
-=======
-        let sensorsContent = [];
->>>>>>> b4533605
 
         if (fieldValue === null) {
             newFieldValue = ""
@@ -601,7 +505,6 @@
             const item = convertHtmlToElement(await renderSensor(fieldValue["sensor"]));
             sensorsContent.push(item);
         } else if (isArray) {
-<<<<<<< HEAD
             const sensorPromises = fieldValue.map(async (sensor, sensorIndex) => {
                 const closeIcon = document.createElement('i');
                 closeIcon.className = 'fa fa-times fa-lg';
@@ -625,44 +528,12 @@
                 return item;
             });
             sensorsContent.push(...await Promise.all(sensorPromises));
-
-=======
-            sensorsContent = await Promise.all(
-                fieldValue.map(async (sensor, sensorIndex) => {
-                    const sensorData = await getSensor(sensor);
-                    const Asset = await getAsset(sensorData.generic_asset_id);
-                    const Account = await getAccount(Asset.account_id);
-
-                    return `
-                    <div class="p-1 mb-3">
-                        <div class="d-flex justify-content-between">
-                            <div>
-                                <b>Sensor:</b> <a href="${apiBasePath}/sensors/${sensorData.id}">${sensorData.id}</a>,
-                                <b>Unit:</b> ${sensorData.unit},
-                                <b>Name:</b> ${sensorData.name},
-                                <div style="padding-top: 1px;"></div>
-                                <b>Asset:</b> ${Asset.name},
-                                <b>Account:</b> ${Account?.name ? Account.name : "PUBLIC"}
-                            </div>
-                            <i class="fa fa-times remove-icon"
-                                data-bs-toggle="tooltip"
-                                data-bs-placement="top"
-                                title="Remove Sensor"
-                                style="cursor: pointer;"
-                                data-field-name="${fieldName}"
-                                data-sensor-id="${sensorData.id}"
-                            ></i>
-                        </div>
-                    </div>`;
-                }));
->>>>>>> b4533605
         }
 
         const card = document.createElement("div");
         card.className = 'card m-1 p-2 card-highlight';
         card.id = `${fieldName}-control`;
 
-<<<<<<< HEAD
         card.onclick = function () {
             if (card.classList.contains('border-on-click')) {
                 if (activeCard() && activeCard().id === card.id) {
@@ -674,13 +545,6 @@
                 }
                 return;
             }
-=======
-                ${isKeyValueObject || isArray ? `
-                <div id="inflexible-device-sensors-container">
-                    ${sensorsContent.length > 0 ? sensorsContent.join("") : `<div class="alert alert-warning" role="alert"> No sensors added to this field. Add sensors by selecting them from the right.</div>`}
-                </div>
-                ` : ""}
->>>>>>> b4533605
 
 
             flexOptionsContainer.innerHTML = "";
@@ -829,12 +693,6 @@
         await updateFlexContext();
     }
 
-<<<<<<< HEAD
-=======
-    function getFlexContextFieldTitle(fieldName) {
-        return fieldName.split("-").map((word) => word.charAt(0).toUpperCase() + word.slice(1)).join(" ");
-    }
->>>>>>> b4533605
 
     function renderFlexSelectOptions() {
         // comapare the assetFlexContext with the template and get the fields that are not set
@@ -849,7 +707,6 @@
     }
 
     function renderFlexInputOptions(contextKey, sensorsOnly = false) {
-<<<<<<< HEAD
         const tabsContainer = document.createElement("div");
         tabsContainer.className = "card-header";
 
@@ -1013,126 +870,11 @@
             col4.appendChild(select);
             // Units select - END
 
-=======
-        return `
-                <div class="card-header">
-                    <ul class="nav nav-tabs card-header-tabs" id="pills-tab" role="tablist">
-                        ${sensorsOnly ? `
-                            <li class="nav-item" role="presentation">
-                                <button class="nav-link active bg-dynamic-val" id="pills-dynamic-tab" data-bs-toggle="pill" data-bs-target="#pills-dynamic" type="button" role="tab" aria-controls="pills-dynamic" aria-selected="false">
-                                    Dynamic value (a sensor)
-                                </button>
-                            </li>
-                        ` : `
-                            <li class="nav-item" role="presentation">
-                                <button class="nav-link active bg-fixed-val" id="pills-homfixed" data-bs-toggle="pill" data-bs-target="#pills-fixed" type="button" role="tab" aria-controls="pills-fixed" aria-selected="true">
-                                    Fixed value
-                                </button>
-                            </li>
-                            <li class="nav-item" role="presentation">
-                                <button class="nav-link bg-dynamic-val" id="pills-dynamic-tab" data-bs-toggle="pill" data-bs-target="#pills-dynamic" type="button" role="tab" aria-controls="pills-dynamic" aria-selected="false">
-                                    Dynamic value (a sensor)
-                                </button>
-                            </li>
-                        `}
-                    </ul>
-
-                    
-                    <div class="tab-content" id="pills-tabContent">
-                        ${sensorsOnly ? `
-                        <div class="tab-pane fade show active bg-dynamic-val rounded-bottom" id="pills-dynamic" role="tabpanel" aria-labelledby="pills-dynamic-tab">
-
-                            <div id="select-sensor-input" class="flex-input-group mb-4 p-2">
-                                <label for="sensor" class="form-label">Look up Sensor for <b>${getFlexContextFieldTitle(contextKey)} </b>
-                                    <i class="fa fa-info-circle ps-2"
-                                        data-bs-toggle="tooltip"
-                                        data-bs-placement="bottom"
-                                        title="Search for sensor(s) to add here. All sensors on the same site as this asset (including parent- and sibling assets) are included by default. Make sure that the sensor data will be available consistently, though, so scheduling will work."
-                                    ></i>
-                                </label>
-
-                                <div class="form-check">
-                                    <input class="form-check-input" type="checkbox" value="" id="flexCheckBox" onchange="searchSensorsFlexContextForm()"/>
-                                    <label class="form-check-label" for="flexCheckBox">
-                                        Include Public Assets
-                                    </label>
-                                </div>
-                                
-                                <div class="row">
-                                    <div class="col-8  pe-1">
-                                        <input
-                                        type="text"
-                                        id="flexContextSensorSearch"
-                                        class="form-control"
-                                        placeholder="Search sensors..."
-                                        oninput="searchSensorsFlexContextForm()"
-                                        />
-                                    </div>
-                                    <div class="col-4 ps-0">
-                                        <select id="flexUnitsSelect" class="form-select" onchange="searchSensorsFlexContextForm()">
-                                            <option value="${null}" selected>Units</option>
-                                            ${availableUnits.map(unit => '<option value="' + unit + '">' + unit + '</option>').join('')}
-                                        </select>
-                                    </div>
-                                </div>
-
-                            </div>
-                            
-                        </div>
-                        ` : `
-                        <div class="tab-pane fade show active bg-fixed-val rounded-bottom" id="pills-fixed" role="tabpanel" aria-labelledby="pills-fixed-tab">
-                            <div class="flex-input-group mb-4 p-2">
-                                <label for="fixed-value" class="form-label">Value for <b>${getFlexContextFieldTitle(contextKey)} </b>
-                                    <i class="fa fa-info-circle ps-2"
-                                        data-bs-toggle="tooltip"
-                                        data-bs-placement="bottom"
-                                        title="Enter a fixed value with a unit, e.g. '75kW' or '105 EUR'. It will be used in all schedules for this asset and his sensors."
-                                    ></i>
-                                </label>
-                                <input type="text" id="fixed-value" class="form-control"
-                                    value="${typeof (assetFlexContext[contextKey]) == 'string' ? assetFlexContext[contextKey] : ""}"
-                                    placeholder="e.g. 15000 kW"
-                                    onkeydown="if(event.key === 'Enter') { udpateFlexContextFieldValue('fixedValue', ${null}) }"
-                                    >
-                                <button class="btn btn-secondary btn-sm me-2 mt-2"
-                                    onclick="udpateFlexContextFieldValue('fixedValue', ${null})">Set Value</button>
-                            </div>
-                        </div>
->>>>>>> b4533605
-
-            row.appendChild(col8);
+          row.appendChild(col8);
             row.appendChild(col4);
             group.appendChild(row);
             return group;
         }
-
-<<<<<<< HEAD
-=======
-                                <div class="row">
-                                    <div class="col-8  pe-1">
-                                        <input
-                                        type="text"
-                                        id="flexContextSensorSearch"
-                                        class="form-control"
-                                        placeholder="Search sensors..."
-                                        oninput="searchSensorsFlexContextForm()"
-                                        />
-                                    </div>
-                                    <div class="col-4 ps-0">
-                                        <select id="flexUnitsSelect" class="form-select" onchange="searchSensorsFlexContextForm()">
-                                            <option value="${null}" selected>Units</option>
-                                            ${availableUnits.map(unit => '<option value="' + unit + '">' + unit + '</option>').join('')}
-                                        </select>
-                                    </div>
-                                </div>
-                            </div>
-                        </div>
-                        `}
-                    </div>
-                </div>
-        `;
-    }
->>>>>>> b4533605
 
         // Create the main tab-content wrapper
         const tabContent = document.createElement("div");
@@ -1228,45 +970,6 @@
         updateFlexContext();
     });
 
-<<<<<<< HEAD
-=======
-    document.addEventListener("click", function (event) {
-        /**
-        The logic in this block is majorly to remove the border on click of the card and add it to the selected card
-        but as this event is added to the document, it will be triggered on any click event on the page
-        so the if statements are used to check if the click event is on the card or not
-        */
-        const card = event.target.closest(".card-highlight");
-        const sensorCard = event.target.closest(".sensor-card");
-        const searchInput = event.target.id === "searchInput";
-        const cardBody = event.target.closest(".card-body");
-        const editTitleBtn = event.target.id === "editTitleBtn";
-        const saveTitleBtn = event.target.id === "saveTitleBtn";
-        const unSetBtn = event.target.id === "unSetFlexField";
-
-        if (card) {
-            if (card.classList.contains("border-on-click")) {
-                if (editTitleBtn || saveTitleBtn) {
-                    renderGraphCards();
-                }
-                // Pass
-            } else {
-                selectFlexField(card)
-                renderGraphCards();
-            }
-        } else if (
-            cardBody !== null && cardBody !== undefined ||
-            sensorCard !== null && sensorCard !== undefined ||
-            searchInput !== null && searchInput !== undefined
-        ) {
-            // Pass
-        } else {
-            document.querySelectorAll(".card-highlight").forEach(el => el.classList.remove("border-on-click"));
-            renderApiSensors([], undefined);
-        }
-    });
-
->>>>>>> b4533605
     function renderSelectInfoCards(contextKey, description, allowedUnits, isArray = false) {
         if (contextKey) {
             return `
