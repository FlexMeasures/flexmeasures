--- conflicted
+++ resolved
@@ -117,11 +117,7 @@
         <div class="modal-dialog">
             <div class="modal-content">
                 <div class="modal-header">
-<<<<<<< HEAD
-                    <h5 class="modal-title pe-2">Edit Asset's FlexContext</h5>
-=======
                     <h5 class="modal-title pe-2">Edit {{ asset.name }}'s flex-context</h5>
->>>>>>> b4533605
 
                     <div class="dropdown" data-bs-auto-close="outside">
                         <span class="fa fa-info dropdown-toggle" role="button" data-bs-toggle="dropdown"
@@ -308,15 +304,6 @@
         ).addTo(assetMap);
 </script>
 
-<<<<<<< HEAD
-=======
-
-<script type="module">
-    import {
-        getFlexFieldTitle, renderSensor, getAsset,
-        getAccount, getSensor, apiBasePath
-    } from "{{ url_for('flexmeasures_ui.static', filename='js/ui-utils.js') }}?v={{ flexmeasures_version }}";
->>>>>>> b4533605
 
 <script type="module">
     import {
@@ -357,61 +344,11 @@
     }
 
     let assetFlexContextRawJSON = "{{ asset.flex_context | safe }}";
-<<<<<<< HEAD
     assetFlexContextRawJSON = Object.assign({}, assetFlexContextSchema, processResourceRawJSON(assetFlexContextSchema, assetFlexContextRawJSON));
-=======
-    assetFlexContextRawJSON = processAssetRawFlexContextJSON(assetFlexContextRawJSON);
-
-    const apiSensorsListElement = document.getElementById("apiSensorsList");
-    const spinnerElement = document.getElementById('spinnerElement');
-    let sensorsToShowRawJSON = "{{ asset.sensors_to_show | safe }}";
-    sensorsToShowRawJSON = sensorsToShowRawJSON.replace(/'/g, '"');
-    let sensorsToShow = JSON.parse(sensorsToShowRawJSON);
-    let cachedFilteredSensors = []; // keeps track of the filtered sensors
-    let editingIndex; // keeps track of which graph we are currently editing
-    let savedGraphIndex; // keeps track of the graph that is currently selected
-    let selectedGraphTitle; // keeps track of the graph title that is currently selected
-    const sensorsApiUrl = `${apiBasePath}/api/v3_0/sensors?page=1&per_page=100&asset_id={{ asset.id }}`;
-
-    // Making certain functions available globally
-    window.udpateFlexContextFieldValue = udpateFlexContextFieldValue;
-    window.searchSensorsFlexContextForm = searchSensorsFlexContextForm;
-    window.removeFlexContextField = removeFlexContextField;
-
-    const addFieldBtn = document.getElementById("addFieldBtn");
-    addFieldBtn.onclick = async function () {
-        const fieldName = flexSelect.value;
-        if (fieldName === "blank") {
-            showToast("Please select a field to add", "error");
-            return;
-        }
-        assetFlexContext[fieldName] = "";
-        flexOptionsContainer.innerHTML = "";
-        await renderFlexContextForm(); // I'm rendring here so the card with the 'border-on-click' class is updated/exists
-        const card = document.getElementById(`${fieldName}-control`);
-        selectFlexField(card);
-    }
-
-    function processAssetRawFlexContextJSON(rawJSON) {
-        let processedJSON = rawJSON.replace(/'/g, '"');
-        // change None to null
-        processedJSON = processedJSON.replace(/None/g, 'null');
-        // update the assetFlexContext fields
-        processedJSON = JSON.parse(processedJSON);
-
-        for (const [key, value] of Object.entries(processedJSON)) {
-            if (key in assetFlexContext) {
-                assetFlexContext[key] = processedJSON[key];
-            } else {
-                assetFlexContext[key] = null;
-            }
-        }
->>>>>>> b4533605
 
         const spinnerElement = document.getElementById('spinnerElement');
         const sensorsApiUrl = `${apiBasePath}/api/v3_0/sensors?page=1&per_page=100&asset_id={{ asset.id }}`;
 
-<<<<<<< HEAD
         const [activeCard, setActiveCard] = createReactiveState(null, () => { senSearchResEle.style.display = 'none'; });
         const [getFlexContext, setFlexContext] = createReactiveState(assetFlexContextRawJSON, reRenderForm);
 
@@ -483,16 +420,6 @@
                 const errorData = await response.json();
                 const errorMessage = errorData?.message || errorData?.error || response.statusText;
                 showToast(`Failed to update the flex context: ${errorMessage}`, "error");
-=======
-    // highlight selected graph 
-    async function selectGraph(graphIndex) {
-        if (graphIndex !== undefined) {
-            savedGraphIndex = graphIndex;
-            selectedGraphTitle = sensorsToShow[graphIndex]?.title;
-            // check if graphIndex still exists(This is because this function is called when the removed button is clicked as well)
-            if (sensorsToShow[graphIndex]) {
-                renderApiSensors(cachedFilteredSensors, graphIndex);
->>>>>>> b4533605
             } else {
                 showToast("Flex context updated successfully", "success");
             }
@@ -591,18 +518,12 @@
                 newFieldValue = fieldValue
             }
 
-<<<<<<< HEAD
             const isString = typeof fieldValue === "string";
             const isArray = Array.isArray(fieldValue);
             const isKeyValueObject = typeof fieldValue === "object" &&
                 fieldValue !== null &&
                 !Array.isArray(fieldValue) && // Exclude arrays
                 Object.keys(fieldValue).length > 0;
-=======
-        if (flexUnitsSelectValue != "null") {
-            params.append('unit', flexUnitsSelectValue);
-        }
->>>>>>> b4533605
 
             if (isKeyValueObject) {
                 const item = convertHtmlToElement(await renderSensor(fieldValue["sensor"]));
@@ -1019,34 +940,12 @@
                 return group;
             }
 
-<<<<<<< HEAD
             // Create the main tab-content wrapper
             const tabContent = document.createElement("div");
             tabContent.className = "tab-content rounded-bottom";
             tabContent.id = "pills-tabContent";
             tabContent.style.boxShadow = '0 0 10px rgba(0, 0, 0, 0.1)';
             tabContent.style.border = '1px solid #0000002d';
-=======
-    async function renderFlexContextInputField(fieldName) {
-        senSearchResEle.innerHTML = "";
-        let fieldValue = assetFlexContext[fieldName]
-        let newFieldValue;
-        let isSensorValue = false;
-        let sensorsContent = [];
-
-        if (fieldValue === null) {
-            newFieldValue = ""
-        } else if (typeof fieldValue === "object") {
-            if (fieldValue["sensor"]) {
-                newFieldValue = `{&quot;sensor&quot;: ${fieldValue["sensor"]}}`
-                isSensorValue = true;
-            } else if (fieldValue.length > 0) {
-                newFieldValue = fieldValue.join(", ")
-            }
-        } else if (typeof fieldValue == "string") {
-            newFieldValue = fieldValue
-        }
->>>>>>> b4533605
 
             if (sensorsOnly) {
                 // Dynamic tab only
@@ -1056,42 +955,7 @@
                 dynamicPane.setAttribute("role", "tabpanel");
                 dynamicPane.setAttribute("aria-labelledby", "pills-dynamic-tab");
 
-<<<<<<< HEAD
                 dynamicPane.appendChild(createSensorSearchBlock());
-=======
-                    </div>`;
-                }));
-        } else if (isArray) {
-            sensorsContent = await Promise.all(
-                fieldValue.map(async (sensor, sensorIndex) => {
-                    const sensorData = await getSensor(sensor);
-                    const Asset = await getAsset(sensorData.generic_asset_id);
-                    const Account = await getAccount(Asset.account_id);
-
-                    return `
-                    <div class="p-1 mb-3">
-                        <div class="d-flex justify-content-between">
-                            <div>
-                                <b>Sensor:</b> <a href="${apiBasePath}/sensors/${sensorData.id}">${sensorData.id}</a>,
-                                <b>Unit:</b> ${sensorData.unit},
-                                <b>Name:</b> ${sensorData.name},
-                                <div style="padding-top: 1px;"></div>
-                                <b>Asset:</b> ${Asset.name},
-                                <b>Account:</b> ${Account?.name ? Account.name : "PUBLIC"}
-                            </div>
-                            <i class="fa fa-times remove-icon"
-                                data-bs-toggle="tooltip"
-                                data-bs-placement="top"
-                                title="Remove Sensor"
-                                style="cursor: pointer;"
-                                data-field-name="${fieldName}"
-                                data-sensor-id="${sensorData.id}"
-                            ></i>
-                        </div>
-                    </div>`;
-                }));
-        }
->>>>>>> b4533605
 
                 tabContent.appendChild(dynamicPane);
             } else {
@@ -1126,41 +990,17 @@
                     }
                 };
 
-<<<<<<< HEAD
                 const setButton = document.createElement("button");
                 setButton.className = "btn btn-secondary btn-sm me-2 mt-2";
                 setButton.onclick = () => updateFlexContextFieldValue('fixedValue', null);
                 setButton.textContent = "Set Value";
-=======
-                ${isKeyValueObject || isArray ? `
-                <div id="inflexible-device-sensors-container">
-                    ${sensorsContent.length > 0 ? sensorsContent.join("") : `<div class="alert alert-warning" role="alert"> No sensors added to this field. Add sensors by selecting them from the right.</div>`}
-                </div>
-                ` : ""}
->>>>>>> b4533605
 
                 fixedGroup.appendChild(fixedLabel);
                 fixedGroup.appendChild(fixedInput);
                 fixedGroup.appendChild(setButton);
                 fixedPane.appendChild(fixedGroup);
 
-<<<<<<< HEAD
                 tabContent.appendChild(fixedPane);
-=======
-    flexContextFormEle.addEventListener("click", function (event) {
-        const removeIcon = event.target.closest('.remove-icon');
-
-        if (removeIcon) {
-            const fieldName = removeIcon.getAttribute('data-field-name');
-            const sensorId = removeIcon.getAttribute('data-sensor-id');
-
-            removeFlexContextSensorValue(fieldName, parseInt(sensorId, 10));
-        }
-    });
-
-    async function renderFlexContextForm() {
-        flexContextFormEle.innerHTML = "";
->>>>>>> b4533605
 
                 // Dynamic value pane
                 const dynamicPane = document.createElement("div");
@@ -1174,47 +1014,14 @@
                     "You can add a sensor which provides the values in a dynamic fashion. In the search form below, you can choose the right one. Make sure that the sensor data will be available consistently, though, so scheduling will work."
                 ));
 
-<<<<<<< HEAD
                 tabContent.appendChild(dynamicPane);
-=======
-    async function udpateFlexContextFieldValue(dataType, sensorId) {
-        let highlightedCard = document.querySelector('.border-on-click');
-        if (!highlightedCard) {
-            showToast("Please select a field to update", "error");
-            return;
-        }
-
-        // get card id and remove '-control' at the end
-        const cardId = highlightedCard.id;
-        const flexId = cardId.slice(0, -8);
-        if (dataType === "fixedValue") {
-            const powerCapacityInputValue = document.getElementById("fixed-value").value;
-            // check if value is valid
-            if (powerCapacityInputValue === "") {
-                showToast("Please enter a value", "error");
-                return;
->>>>>>> b4533605
-            }
-
-<<<<<<< HEAD
+            }
+
             tabsContainer.appendChild(tabContent);
             return tabsContainer;
         }
         // ============== Flex Context Management END ============== //
 
-=======
-        highlightedCard = await renderFlexContextInputField(flexId);
-        flexContextFormEle.innerHTML = flexContextFormEle.innerHTML.replace(document.getElementById(`${flexId}-control`).outerHTML, highlightedCard);
-        await selectFlexField(document.getElementById(`${flexId}-control`));
-
-        // Update FlexContext
-        await updateFlexContext();
-    }
-
-    function getFlexContextFieldTitle(fieldName) {
-        return fieldName.split("-").map((word) => word.charAt(0).toUpperCase() + word.slice(1)).join(" ");
-    }
->>>>>>> b4533605
 
         // ============== Page Events ============== //
 
@@ -1223,7 +1030,6 @@
             renderFlexContextForm(); // Initial render of flex context form
         });
 
-<<<<<<< HEAD
         flexContexFormModal.addEventListener('hidden.bs.modal', function () {
             updateFlexContext();
             localStorage.removeItem('activeCard');
@@ -1235,93 +1041,6 @@
             const selectedKey = event.target.value;
             handleFlexSelectChange(selectedKey);
         });
-=======
-    function renderFlexInputOptions(contextKey, sensorsOnly = false) {
-        return `
-                <div class="card-header">
-                    <ul class="nav nav-tabs card-header-tabs" id="pills-tab" role="tablist">
-                        ${sensorsOnly ? `
-                            <li class="nav-item" role="presentation">
-                                <button class="nav-link active bg-dynamic-val" id="pills-dynamic-tab" data-bs-toggle="pill" data-bs-target="#pills-dynamic" type="button" role="tab" aria-controls="pills-dynamic" aria-selected="false">
-                                    Dynamic value (a sensor)
-                                </button>
-                            </li>
-                        ` : `
-                            <li class="nav-item" role="presentation">
-                                <button class="nav-link active bg-fixed-val" id="pills-homfixed" data-bs-toggle="pill" data-bs-target="#pills-fixed" type="button" role="tab" aria-controls="pills-fixed" aria-selected="true">
-                                    Fixed value
-                                </button>
-                            </li>
-                            <li class="nav-item" role="presentation">
-                                <button class="nav-link bg-dynamic-val" id="pills-dynamic-tab" data-bs-toggle="pill" data-bs-target="#pills-dynamic" type="button" role="tab" aria-controls="pills-dynamic" aria-selected="false">
-                                    Dynamic value (a sensor)
-                                </button>
-                            </li>
-                        `}
-                    </ul>
-
-                    
-                    <div class="tab-content" id="pills-tabContent">
-                        ${sensorsOnly ? `
-                        <div class="tab-pane fade show active bg-dynamic-val rounded-bottom" id="pills-dynamic" role="tabpanel" aria-labelledby="pills-dynamic-tab">
-
-                            <div id="select-sensor-input" class="flex-input-group mb-4 p-2">
-                                <label for="sensor" class="form-label">Look up Sensor for <b>${getFlexContextFieldTitle(contextKey)} </b>
-                                    <i class="fa fa-info-circle ps-2"
-                                        data-bs-toggle="tooltip"
-                                        data-bs-placement="bottom"
-                                        title="Search for sensor(s) to add here. All sensors on the same site as this asset (including parent- and sibling assets) are included by default. Make sure that the sensor data will be available consistently, though, so scheduling will work."
-                                    ></i>
-                                </label>
-
-                                <div class="form-check">
-                                    <input class="form-check-input" type="checkbox" value="" id="flexCheckBox" onchange="searchSensorsFlexContextForm()"/>
-                                    <label class="form-check-label" for="flexCheckBox">
-                                        Include Public Assets
-                                    </label>
-                                </div>
-                                
-                                <div class="row">
-                                    <div class="col-8  pe-1">
-                                        <input
-                                        type="text"
-                                        id="flexContextSensorSearch"
-                                        class="form-control"
-                                        placeholder="Search sensors..."
-                                        oninput="searchSensorsFlexContextForm()"
-                                        />
-                                    </div>
-                                    <div class="col-4 ps-0">
-                                        <select id="flexUnitsSelect" class="form-select" onchange="searchSensorsFlexContextForm()">
-                                            <option value="${null}" selected>Units</option>
-                                            ${availableUnits.map(unit => '<option value="' + unit + '">' + unit + '</option>').join('')}
-                                        </select>
-                                    </div>
-                                </div>
-
-                            </div>
-                            
-                        </div>
-                        ` : `
-                        <div class="tab-pane fade show active bg-fixed-val rounded-bottom" id="pills-fixed" role="tabpanel" aria-labelledby="pills-fixed-tab">
-                            <div class="flex-input-group mb-4 p-2">
-                                <label for="fixed-value" class="form-label">Value for <b>${getFlexContextFieldTitle(contextKey)} </b>
-                                    <i class="fa fa-info-circle ps-2"
-                                        data-bs-toggle="tooltip"
-                                        data-bs-placement="bottom"
-                                        title="Enter a fixed value with a unit, e.g. '75kW' or '105 EUR'. It will be used in all schedules for this asset and his sensors."
-                                    ></i>
-                                </label>
-                                <input type="text" id="fixed-value" class="form-control"
-                                    value="${typeof (assetFlexContext[contextKey]) == 'string' ? assetFlexContext[contextKey] : ""}"
-                                    placeholder="e.g. 15000 kW"
-                                    onkeydown="if(event.key === 'Enter') { udpateFlexContextFieldValue('fixedValue', ${null}) }"
-                                    >
-                                <button class="btn btn-secondary btn-sm me-2 mt-2"
-                                    onclick="udpateFlexContextFieldValue('fixedValue', ${null})">Set Value</button>
-                            </div>
-                        </div>
->>>>>>> b4533605
 
         function renderSelectInfoCards(contextKey, description, allowedUnits, isArray = false) {
             if (contextKey) {
@@ -1333,28 +1052,8 @@
                                 ${description}
                             </div>
 
-<<<<<<< HEAD
                             <div class="pt-3 fw-bold"> 
                                 Example Units: <span class="fw-normal"> ${allowedUnits.join(", ")} </span>
-=======
-                                <div class="row">
-                                    <div class="col-8  pe-1">
-                                        <input
-                                        type="text"
-                                        id="flexContextSensorSearch"
-                                        class="form-control"
-                                        placeholder="Search sensors..."
-                                        oninput="searchSensorsFlexContextForm()"
-                                        />
-                                    </div>
-                                    <div class="col-4 ps-0">
-                                        <select id="flexUnitsSelect" class="form-select" onchange="searchSensorsFlexContextForm()">
-                                            <option value="${null}" selected>Units</option>
-                                            ${availableUnits.map(unit => '<option value="' + unit + '">' + unit + '</option>').join('')}
-                                        </select>
-                                    </div>
-                                </div>
->>>>>>> b4533605
                             </div>
                             
                         </div>
@@ -1365,64 +1064,7 @@
             }
         }
 
-<<<<<<< HEAD
         function handleFlexSelectChange(selectedOption) {
-=======
-    document.addEventListener("click", function (event) {
-        /**
-        The logic in this block is majorly to remove the border on click of the card and add it to the selected card
-        but as this event is added to the document, it will be triggered on any click event on the page
-        so the if statements are used to check if the click event is on the card or not
-        */
-        const card = event.target.closest(".card-highlight");
-        const sensorCard = event.target.closest(".sensor-card");
-        const searchInput = event.target.id === "searchInput";
-        const cardBody = event.target.closest(".card-body");
-        const editTitleBtn = event.target.id === "editTitleBtn";
-        const saveTitleBtn = event.target.id === "saveTitleBtn";
-        const unSetBtn = event.target.id === "unSetFlexField";
-
-        if (card) {
-            if (card.classList.contains("border-on-click")) {
-                if (editTitleBtn || saveTitleBtn) {
-                    renderGraphCards();
-                }
-                // Pass
-            } else {
-                selectFlexField(card)
-                renderGraphCards();
-            }
-        } else if (
-            cardBody !== null && cardBody !== undefined ||
-            sensorCard !== null && sensorCard !== undefined ||
-            searchInput !== null && searchInput !== undefined
-        ) {
-            // Pass
-        } else {
-            document.querySelectorAll(".card-highlight").forEach(el => el.classList.remove("border-on-click"));
-            renderApiSensors([], undefined);
-        }
-    });
-
-    function renderSelectInfoCards(contextKey, description, allowedUnits, isArray = false) {
-        if (contextKey) {
-            return `
-                <div>
-                    <div class="alert alert-info" role="alert">
-                        <b> About ${getFlexContextFieldTitle(contextKey)}
-                        <div class="pt-2 fw-normal">
-                            ${description}
-                        </div>
-
-                        <div class="pt-3 fw-bold"> 
-                            Example Units: <span class="fw-normal"> ${allowedUnits.join(", ")} </span>
-                        </div>
-                        
-                    </div>
-                </div>
-            `;
-        } else {
->>>>>>> b4533605
             flexInfoContainer.innerHTML = "";
             if (!selectedOption) {
                 return; // No option selected, do nothing
