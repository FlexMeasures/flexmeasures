{% extends "base.html" %}

{% set active_page = "assets" %}

{% block title %} {{ asset.name }} - Scenario {% endblock %}

{% block divs %}

{% block breadcrumbs %} {{ super() }} {% endblock %}

<div class="container-fluid">
    <div class="row">
        <div class="col-sm-2"></div>
        <div class="col-sm-8 card">
            <div class="row">
                <div class="col-sm-9">
                    <div class="d-flex justify-content-between align-items-center" style="margin-bottom: 10px;">
                        <h1>
                            Asset: {{ asset.name }}
                        </h1>
                        <div class="d-flex">
                            <button class="btn btn-sm btn-primary me-2" onclick='openSensorsModal()'>
                                Show sensors
                            </button>
                            <button class="btn btn-sm btn-primary me-2" data-bs-toggle="modal"
                                data-bs-target="#flexContextModal">
                                Edit flex-context
                            </button>
                        </div>
                    </div>
                    <p>Type: {{ asset.generic_asset_type.name.split('.')[-1] | title }}</p>
                </div>
                <div class="col-sm-3">
                    {% if can_delete %}
                    <button type="button" class="btn delete-button"
                        onClick="delete_asset(event, {{ asset.id }}, '{{ asset.name }}')">Delete Scenario</button>
                    {% endif %}
                    <!-- Tabs for toggling content -->
                    <div class="tabs-container">
                        <ul class="nav nav-tabs">
                            <!-- Reorder the tabs based on the length of the assets -->
                            {% if assets|length > 2 %}
                            <!-- Structure tab will be first if assets length > 2 -->
                            <li class="nav-item">
                                <a class="nav-link active" id="structure-tab" data-bs-toggle="tab"
                                    href="#structure">Structure</a>
                            </li>
                            <li class="nav-item">
                                <a class="nav-link" id="location-tab" data-bs-toggle="tab" href="#location">Location</a>
                            </li>
                            {% else %}
                            <!-- Location tab will be first if assets length <= 2 -->
                            <li class="nav-item">
                                <a class="nav-link active" id="location-tab" data-bs-toggle="tab"
                                    href="#location">Location</a>
                            </li>
                            <li class="nav-item">
                                <a class="nav-link" id="structure-tab" data-bs-toggle="tab"
                                    href="#structure">Structure</a>
                            </li>
                            {% endif %}
                        </ul>
                    </div>

                </div>
            </div>

            <!-- Tab Content (outside col-sm) -->
            <div class="tab-content">
                <!-- Structure Content -->
                <div class="tab-pane fade {% if assets|length > 2 %}show active{% endif %}" id="structure">
                    <div class="col-sm-12">
                        {% from "_macros.html" import show_tree %}
                        {{ show_tree(assets, asset.name) }}
                    </div>
                </div>

                <!-- Location Content -->
                <div class="tab-pane fade {% if assets|length <= 2 %}show active{% endif %}" id="location">
                    <!-- Location-related content here -->
                    <div id="mapid" style="height: 400px;"></div>
                </div>
            </div>
        </div>
        <div class="col-sm-2"></div>

        <!-- Bootstrap Modal for Sensors -->
        <div class="modal fade" id="sensorsModal" tabindex="-1" aria-labelledby="modalTitle" aria-hidden="true">
            <div class="modal-dialog modal-lg">
                <div class="modal-content">
                    <div class="modal-header">
                        <h5 class="modal-title" id="modalTitle">Node Details</h5>
                        <button type="button" class="btn-close" data-bs-dismiss="modal" aria-label="Close"></button>
                    </div>
                    <div class="modal-body">
                        {% if user_can_create_children %}
                        <button class="btn btn-sm btn-success mb-2 create-button" type="submit">
                            <a href="/assets/{{asset.id}}/sensors/new">Create sensor</a>
                        </button>
                        {% endif %}
                        <table id="modalTable" class="table table-bordered">
                            <thead id="modalTableHead"></thead>
                            <tbody id="modalTableBody"></tbody>
                        </table>
                    </div>
                    <div class="modal-footer">
                        <button type="button" class="btn btn-secondary" data-bs-dismiss="modal">Close</button>
                    </div>
                </div>
            </div>
        </div>
    </div>

    <!-- Flex Context Modal -->
    <div class="modal fade modal-xl" id="flexContextModal" tabindex="-1" aria-labelledby="flexContextModalLabel"
        aria-hidden="true">
        <div class="modal-dialog">
            <div class="modal-content">
                <div class="modal-header">
<<<<<<< HEAD
                    <h5 class="modal-title pe-2">Edit Asset's FlexContext</h5>
=======
                    <h5 class="modal-title pe-2">Edit {{ asset.name }}'s flex-context</h5>
>>>>>>> 1e89c309

                    <div class="dropdown" data-bs-auto-close="outside">
                        <span class="fa fa-info dropdown-toggle" role="button" data-bs-toggle="dropdown"
                            aria-expanded="false" rel="tooltip" aria-hidden="true" tabindex="0"
                            data-bs-placement="right" data-bs-toggle="tooltip"></span>

                        <div class="dropdown-menu p-3" style="width: 400px;">
                            <div>
                                <strong>Help</strong>
                                <p class="mb-2 pt-2">
                                    Here, you can edit the flexibility context for this asset. This describes
                                    information about the managed system as a
                                    whole, in order to assess the value of activating flexibility. You can read more <a
                                        href="https://flexmeasures.readthedocs.io/stable/features/scheduling.html#the-flex-context">in
                                        the documentation</a>.
                                    <br />
                                    <br />
                                    These fields can also be sent via the API to FlexMeasures, but setting them here
                                    permanently might be more convenient.
                                    Some fields can point to sensors, so they will always represent the dynamics of the
                                    asset's environment (as long as that sensor has current data).
                                    <br />
                                    <br />
                                    To add a field, choose it from the dropdown menu in the top right corner, then click
                                    the "Add Field" button'.
                                    Set a value in the right panel, using the provided form to set the field's value.
                                </p>
                            </div>
                        </div>
                    </div>

                    <button type="button" class="btn-close" data-bs-dismiss="modal" aria-label="Close"></button>
                </div>

                <div class="modal-body">
                    <div class="row">
                        <!-- Left Column -->
                        <div class="col-5">
                            <form id="flexContextForm">
                            </form>
                        </div>

                        <!-- Right Column -->
                        <div class="col-7">
                            <div>
                                <!-- Loading Spinner -->
                                <div id="spinnerElement" class="d-flex justify-content-center align-items-center mb-2"
                                    style="height: 50vh; display: none !important;">
                                    <div class="spinner-border text-primary" role="status"
                                        style="width: 4rem; height: 4rem;">
                                        <span class="visually-hidden">Loading...</span>
                                    </div>
                                </div>

                                <!-- Settings -->
                                <div>
                                    <div class="row">
                                        <div class="col-10">
                                            <select class="form-select" id="flexSelect">
                                                <option value="blank">Select flex-context field to add</option>
                                            </select>
                                        </div>
                                        <div class="col-2 p-0">
                                            <button id="addFieldBtn" class="btn btn-secondary btn-md">Add
                                                Field</button>
                                        </div>
                                    </div>

                                    <div id="flexInfoContainer" class="mt-3"></div>
                                </div>

                                <hr class="border border-dark" />

                                <div id="flexOptionsContainer" class="mt-3"></div>

                                <div id="sensorsSearchResults" class="row mt-3" style="display: none;"></div>
                            </div>

                        </div>
                    </div>
                </div>
            </div>
        </div>
    </div>
</div>

<script>
    function openSensorsModal() {
        const sensors = {{ current_asset_sensors | safe
    }};
    document.getElementById("modalTitle").innerText = "Sensors for " + '{{ asset.name }}';
    let tableHead = document.getElementById("modalTableHead");
    let tableBody = document.getElementById("modalTableBody");

    // Clear previous content
    tableHead.innerHTML = "";
    tableBody.innerHTML = "";

    if (sensors && sensors.length > 0) {
        let keys = Object.keys(sensors[0]); // e.g., ['name', 'unit']
        keys.pop("link"); // Remove the 'link' from the table

        // Create table header row
        let headerRow = document.createElement("tr");
        keys.forEach(key => {
            let headerText = key.charAt(0).toUpperCase() + key.slice(1);
            let th = document.createElement("th"); // Use <th> for header cells
            th.innerText = headerText;
            th.setAttribute("aria-label", headerText); // set aria-label so floatThead can pick it up
            headerRow.appendChild(th);
        });
        tableHead.appendChild(headerRow);

        // Force destroy the floatThead instance
        setTimeout(function () {
            if ($.fn.floatThead) {
                $('#modalTable').floatThead('destroy');
            }
        }, 200);

        // Populate table with sensor data
        sensors.forEach(sensor => {
            let row = document.createElement("tr");
            keys.forEach(key => {
                let td = document.createElement("td");
                if (key === "name") {
                    // Create an anchor element
                    let a = document.createElement("a");
                    a.innerText = sensor[key] !== undefined ? sensor[key] : "N/A";
                    // Set the href; you can modify this as needed, for example using sensor.link if available
                    a.href = sensor.link;
                    td.appendChild(a);
                } else {
                    td.innerText = sensor[key] !== undefined ? sensor[key] : "N/A";
                }
                row.appendChild(td);
            });
            tableBody.appendChild(row);
        });
    } else {
        tableBody.innerHTML = "<tr><td colspan='100%'>No sensor data available</td></tr>";
    }

    // Show Bootstrap modal
    let modal = new bootstrap.Modal(document.getElementById('sensorsModal'));
    modal.show();
        }
</script>

<style>
    details {
        display: none;
    }
</style>

<!-- Initialise the map -->
<script src="https://cdn.jsdelivr.net/npm/leaflet@1.7.1/dist/leaflet-src.min.js"></script>
<script src="{{ url_for('flexmeasures_ui.static', filename='js/map-init.js') }}"></script>

<script type="text/javascript">

    // create map
    var assetMap = L
        .map('mapid', { center: [{{ asset.latitude | replace("None", 10) }}, {{ asset.longitude | replace("None", 10) }}], zoom: 10})
        .on('popupopen', function () {
            $(function () {
                $('[data-toggle="tooltip"]').tooltip();
            });
        });
    addTileLayer(assetMap, '{{ mapboxAccessToken }}');

    // create marker
    var asset_icon = new L.DivIcon({
        className: 'map-icon',
        html: '<i class="icon-empty-marker center-icon supersize"></i><i class="overlay center-icon {{ asset.generic_asset_type.name | default("info") | asset_icon }}"></i>',
        iconSize: [100, 100], // size of the icon
        iconAnchor: [50, 50], // point of the icon which will correspond to marker's location
        popupAnchor: [0, -50] // point from which the popup should open relative to the iconAnchor
    });
    var marker = L
        .marker(
            [{{ asset.latitude | replace("None", 10) }}, {{ asset.longitude | replace("None", 10) }}],
    { icon: asset_icon }
        ).addTo(assetMap);
</script>


<script type="module">
    import {
        getFlexFieldTitle, renderSensor, getAsset,
        getAccount, getSensor, apiBasePath
    } from "{{ url_for('flexmeasures_ui.static', filename='js/ui-utils.js') }}?v={{ flexmeasures_version }}";

    const senSearchResEle = document.getElementById("sensorsSearchResults")
    const flexContextFormEle = document.getElementById("flexContextForm")
    const flexContexFormModal = document.getElementById('flexContextModal');
    const flexSelect = document.getElementById('flexSelect');
    const flexInfoContainer = document.getElementById('flexInfoContainer');
    const flexOptionsContainer = document.getElementById('flexOptionsContainer');
    let availableUnitsRawJSON = "{{ available_units | safe }}";
    availableUnitsRawJSON = availableUnitsRawJSON.replace(/'/g, '"');
    const availableUnits = JSON.parse(availableUnitsRawJSON);

    let assetFlexContext = {
        "consumption-price": null,
        "production-price": null,
        "site-power-capacity": null,
        "site-production-capacity": null,
        "site-consumption-capacity": null,
        "site-consumption-breach-price": null,
        "site-production-breach-price": null,
        "site-peak-consumption": null,
        "site-peak-consumption-price": null,
        "site-peak-production": null,
        "site-peak-production-price": null,
        "inflexible-device-sensors": []
    }
    let assetFlexContextRawJSON = "{{ asset.flex_context | safe }}";
    assetFlexContextRawJSON = processAssetRawFlexContextJSON(assetFlexContextRawJSON);

    const apiSensorsListElement = document.getElementById("apiSensorsList");
    const spinnerElement = document.getElementById('spinnerElement');
    let sensorsToShowRawJSON = "{{ asset.sensors_to_show | safe }}";
    sensorsToShowRawJSON = sensorsToShowRawJSON.replace(/'/g, '"');
    let sensorsToShow = JSON.parse(sensorsToShowRawJSON);
    let cachedFilteredSensors = []; // keeps track of the filtered sensors
    let editingIndex; // keeps track of which graph we are currently editing
    let savedGraphIndex; // keeps track of the graph that is currently selected
    let selectedGraphTitle; // keeps track of the graph title that is currently selected
    const sensorsApiUrl = `${apiBasePath}/api/v3_0/sensors?page=1&per_page=100&asset_id={{ asset.id }}`;

    // Making certain functions available globally
    window.udpateFlexContextFieldValue = udpateFlexContextFieldValue;
    window.searchSensorsFlexContextForm = searchSensorsFlexContextForm;
    window.removeFlexContextField = removeFlexContextField;

    const addFieldBtn = document.getElementById("addFieldBtn");
    addFieldBtn.onclick = async function () {
        const fieldName = flexSelect.value;
        if (fieldName === "blank") {
            showToast("Please select a field to add", "error");
            return;
        }
        assetFlexContext[fieldName] = "";
        flexOptionsContainer.innerHTML = "";
        await renderFlexContextForm(); // I'm rendring here so the card with the 'border-on-click' class is updated/exists
        const card = document.getElementById(`${fieldName}-control`);
        selectFlexField(card);
    }

    function processAssetRawFlexContextJSON(rawJSON) {
        let processedJSON = rawJSON.replace(/'/g, '"');
        // change None to null
        processedJSON = processedJSON.replace(/None/g, 'null');
        // update the assetFlexContext fields
        processedJSON = JSON.parse(processedJSON);

        for (const [key, value] of Object.entries(processedJSON)) {
            if (key in assetFlexContext) {
                assetFlexContext[key] = processedJSON[key];
            } else {
                assetFlexContext[key] = null;
            }
        }

        return processedJSON;
    }

    // highlight selected graph 
    async function selectGraph(graphIndex) {
        if (graphIndex !== undefined) {
            savedGraphIndex = graphIndex;
            selectedGraphTitle = sensorsToShow[graphIndex]?.title;
            // check if graphIndex still exists(This is because this function is called when the removed button is clicked as well)
            if (sensorsToShow[graphIndex]) {
                renderApiSensors(cachedFilteredSensors, graphIndex);
            } else {
                renderApiSensors(cachedFilteredSensors);
            }
        } else {
            savedGraphIndex = undefined;
            selectedGraphTitle = undefined;
            renderGraphCards();
        }
    }

    // Function to render the graph cards
    async function renderGraphCards() {
        const graphList = document.getElementById("graphList");
        graphList.innerHTML = "";
        const newSensorsToShow = [];

        if (sensorsToShow.length === 0) {
            return;
        }

        for (const [index, item] of sensorsToShow.entries()) {
            const col = document.createElement("div");
            col.classList.add("col-12", "mb-1");

            const sensorsUnits = [];
            // the initializing of the newItem is to handle the case where the item is an array of ID's instead of an object
            const newItem = {
                title: item.title ?? "No Title",
                sensors: item.sensors ?? (Array.isArray(item) ? item : [item]),
            }
            newSensorsToShow.push(newItem);

            const sensorsContent = await Promise.all(
                newItem.sensors.map(async (sensor, sensorIndex) => {
                    const sensorData = await getSensor(sensor);
                    const Asset = await getAsset(sensorData.generic_asset_id);
                    const Account = await getAccount(Asset.account_id);
                    sensorsUnits.push(sensorData.unit);

                    return `
                    <div class="p-1 mb-3 border-bottom border-secondary">
                        <div class="d-flex justify-content-between">
                            <div>
                                <b>ID:</b> <a href="${apiBasePath}/sensors/${sensorData.id}">${sensorData.id}</a>,
                                <b>Unit:</b> ${sensorData.unit},
                                <b>Name:</b> ${sensorData.name},
                                <div style="padding-top: 1px;"></div>
                                <b>Asset:</b> ${Asset.name},
                                <b>Account:</b> ${Account?.name ? Account.name : "PUBLIC"}
                            </div>
                            <i class="fa fa-times"
                                onclick="removeSensorFromGraph(${index}, ${sensorIndex})"
                                data-bs-toggle="tooltip"
                                data-bs-placement="top"
                                title="Remove Sensor"
                                style="cursor: pointer;"
                            ></i>
                        </div>

                    </div>`;
                }));

            const uniqueUnits = [...new Set(sensorsUnits)];

            col.innerHTML = `
            <div class="card m-0 p-1">
                <div class="card-body card-highlight ${newItem.title === selectedGraphTitle ? " border-on-click" : ""}" id="graph_${index}" onclick="selectGraph(${index})">
                    <div class="d-flex align-items-center">
                        <div>
                            ${editingIndex === index
                    ? `<input type="text" class="form-control mb-2 me-2" id="editTitle_${index}" value="${newItem.title}" onkeydown="handleEnterKeyEventForTitleEditing(event, ${index})" />`
                    : `<h5 class="card-title me-2">${newItem.title}</h5>`
                }
                        </div>

                        <div>
                            ${editingIndex === index
                    ? `<button class="btn btn-success btn-sm ms-2" id="saveTitleBtn" onclick="saveGraphTitle(${index})">Save</button>`
                    : `<button class="btn btn-warning btn-sm ms-2" id="editTitleBtn" onclick="editGraphTitle(${index})">Edit</button>`
                }
                        </div>
                    </div>
                    <h5 class="card-title pt-2"><b> Sensors: </b></h5>
                    <div>
                        ${sensorsContent.length > 0 ? sensorsContent.join("") : `<div class="alert alert-warning" role="alert"> No sensors added to this graph. Add sensors by selecting them from the right</div>`}
                        ${uniqueUnits.length > 1 ? `<div class="alert alert-warning" role="alert">Note that you are showing sensors with different units</div>` : ""}
                    </div>

                    <button class="btn btn-danger btn-sm me-2" onclick="(function(e) { e.stopPropagation(); removeGraph(${index}); })(event)">Remove</button>
                    <button class="btn btn-secondary btn-sm me-2" onclick="(function(e) { e.stopPropagation(); moveGraphUp(${index}); })(event)" ${index === 0 ? "disabled" : ""}>Move Up</button>
                    <button class="btn btn-secondary btn-sm" onclick="(function(e) { e.stopPropagation(); moveGraphDown(${index}); })(event)" ${index === sensorsToShow.length - 1 ? "disabled" : ""}>Move Down</button>
                </div>
            </div>`;

            graphList.appendChild(col);
        }

        sensorsToShow = newSensorsToShow;
    }

    /* This search function is tied to the sensorsToShow Form */
    async function searchSensorsGraphForm() {
        const searchValue = document.getElementById("searchInput").value.toLowerCase();
        const filterValue = document.getElementById("unitsSelect").value;
        const highlightedCard = document.querySelector('.border-on-click');
        spinnerElement.style.display = 'flex';
        apiSensorsListElement.style.display = 'none';

        // Due to the nature of async functions, the highlightedCard might not be available
        // when the filterSensors function is called. So, we need to check if it exists
        if (highlightedCard) {
            const cardId = highlightedCard.id;
            const index = cardId.split("_")[1];
            savedGraphIndex = index;
            selectedGraphTitle = sensorsToShow[index].title;
        } else {
            savedGraphIndex = undefined;
            selectedGraphTitle = undefined;
        }

        // check if apiSensorsList has been rendered
        if (apiSensorsListElement.innerHTML === "") {
            document.getElementById('apiSensorsList').style.display = 'block';
        }

        const params = new URLSearchParams();

        if (searchValue) {
            params.append('filter', searchValue);
        }

        if (filterValue !== "null") {
            params.append('unit', filterValue);
        }

        const apiUrl = `${sensorsApiUrl}&${params.toString()} `;

        try {
            const response = await fetch(apiUrl);

            if (!response.ok) {
                throw new Error('Failed to fetch sensors');
            }

            const responseData = await response.json();
            const filteredSensors = responseData.data;

            // Render the fetched sensors
            if (savedGraphIndex !== null && savedGraphIndex !== undefined) {
                renderApiSensors(filteredSensors, savedGraphIndex);
            } else {
                renderApiSensors(filteredSensors);
            }

            cachedFilteredSensors = filteredSensors;

            spinnerElement.classList.add('hidden-important');
            apiSensorsListElement.style.display = 'block';
        } catch (error) {
            const errorMessage = error?.message || error?.error || response.statusText;
            showToast(`Failed to search sensors: ${errorMessage}`, "error");
        }
    }

    /* This search function is tied to the FlexContext Form */
    async function searchSensorsFlexContextForm() {
        const searchValue = document.getElementById("flexContextSensorSearch").value.toLowerCase();
        spinnerElement.style.display = 'flex';
        senSearchResEle.style.display = 'none';
        const flexUnitsSelectValue = document.getElementById("flexUnitsSelect").value;
        const flexCheckBox = document.getElementById('flexCheckBox');

        const params = new URLSearchParams();

        if (searchValue) {
            params.append('filter', searchValue);
        }

        if (flexCheckBox.checked) {
            params.append('include_public_assets', true);
        }

        if (flexUnitsSelectValue != "null") {
            params.append('unit', flexUnitsSelectValue);
        }

        const apiUrl = `${sensorsApiUrl}&${params.toString()}`;

        try {
            const response = await fetch(apiUrl);

            if (!response.ok) {
                throw new Error('Failed to fetch sensors');
            }

            const responseData = await response.json();
            const filteredSensors = responseData.data;

            // Render the fetched sensors
            renderSensorSearchResults(filteredSensors);

            spinnerElement.classList.add('hidden-important');
            senSearchResEle.style.display = 'block';
        } catch (error) {
            const errorMessage = error?.message || error?.error || response.statusText;
            showToast(`Failed to search sensors: ${errorMessage}`, "error");
        }
    }


    // ============== Graph Cards Management ============== //

    async function removeGraph(index) {
        sensorsToShow.splice(index, 1);
        savedGraphIndex = undefined;
        selectedGraphTitle = undefined;
        editingIndex = undefined;
        renderGraphCards();
        renderApiSensors(cachedFilteredSensors);
    }

    async function swapItems(index1, index2) {
        if (index1 >= 0 && index2 >= 0 && index1 < sensorsToShow.length && index2 < sensorsToShow.length) {
            [sensorsToShow[index1], sensorsToShow[index2]] = [sensorsToShow[index2], sensorsToShow[index1]];
            renderGraphCards()
            renderApiSensors(cachedFilteredSensors, index2);
        }
    }

    async function moveGraphUp(index) {
        if (index > 0) {
            await swapItems(index, index - 1);
        }
    }

    async function moveGraphDown(index) {
        if (index < sensorsToShow.length - 1) {
            await swapItems(index, index + 1);
        }
    }

    function editGraphTitle(index) {
        editingIndex = index;
    }

    async function saveGraphTitle(index) {
        const newTitle = document.getElementById(`editTitle_${index}`).value;
        sensorsToShow[index].title = newTitle;
        editingIndex = null;
        selectedGraphTitle = newTitle;
        renderGraphCards();
    }

    // ============== Graph Cards Management ============== //



    // Render the available API sensors
    function renderApiSensors(sensors, graphIndex) {
        // graphIndex is undefined when the sensors are being added to the graph
        // graphIndex is defined when the sensors are being added to the graph cards. In other words 
        // when more sensors are being added to single graph

        apiSensorsList.innerHTML = ""; // Clear the previous sensors
        if (sensors.length === 0) {
            apiSensorsList.innerHTML = "<h3>No sensors found</h3>";
            return;
        }
        sensors.forEach(async (sensor) => {
            const Asset = await getAsset(sensor.generic_asset_id);
            const Account = await getAccount(Asset.account_id);

            const col = document.createElement("div");
            col.classList.add("col-12", "mb-1");

            col.innerHTML = `
            <div class="card m-0">
                <div class="card-body p-0 sensor-card">
                    <h5 class="card-title">${sensor.name}</h5>
                    <p class="card-text">
                        <b>ID:</b> <a href="${apiBasePath}/sensors/${sensor.id}">${sensor.id}</a>,
                        <b>Unit:</b> ${sensor.unit},
                        <b>Asset:</b> ${Asset.name},
                        <b>Account:</b> ${Account?.name ? Account.name : "PUBLIC"}
                    </p>
                    ${graphIndex !== undefined && savedGraphIndex !== undefined && selectedGraphTitle !== undefined
                    ? `<button class="btn btn-primary btn-sm" onclick="addSensorToExistingGraph(${graphIndex}, ${sensor.id})">Add to '${selectedGraphTitle}' Graph</button>`
                    : `<button class="btn btn-primary btn-sm" onclick="addSensorAsGraph(${sensor.id})">Add new Graph</button>`
                }
                </div>
            </div>
        `;

            apiSensorsList.appendChild(col);
        });
    }

    function renderSensorSearchResults(sensors) {
        senSearchResEle.innerHTML = "";
        if (sensors.length === 0) {
            senSearchResEle.innerHTML = "<h4>No sensors found</h4>";
            return;
        }

        sensors.forEach(async (sensor) => {
            const Asset = await getAsset(sensor.generic_asset_id);
            const Account = await getAccount(Asset.account_id);

            const col = document.createElement("div");
            col.classList.add("col-12", "mb-1");

            col.innerHTML = `
                <div class="card m-0">
                    <div class="card-body p-0 sensor-card">
                        <h5 class="card-title">${sensor.name}</h5>
                        <p class="card-text">
                            <b>ID:</b> <a href="${apiBasePath}/sensors/${sensor.id}">${sensor.id}</a>,
                            <b>Unit:</b> ${sensor.unit},
                            <b>Asset:</b> ${Asset.name},
                            <b>Account:</b> ${Account?.name ? Account.name : "PUBLIC"}
                        </p>
                        <button class="btn btn-primary btn-sm" onclick="udpateFlexContextFieldValue('sensor', ${sensor.id})">Add Sensor</button>
                    </div>
                </div>
            `;

            senSearchResEle.appendChild(col);
        });
    }

    async function updateSensorToShow() {
        const apiURL = apiBasePath + "/api/v3_0/assets/{{ asset.id }}";
        const requestBody = JSON.stringify({ sensors_to_show: JSON.stringify(sensorsToShow) });

        // Show spinner
        document.getElementById('spinner').style.display = 'block';

        const response = await fetch(apiURL, {
            method: "PATCH",
            headers: {
                "Content-Type": "application/json",
            },
            body: requestBody,
        });

        if (!response.ok) {
            const errorData = await response.json();
            const errorMessage = errorData?.message || errorData?.error || response.statusText;
            showToast(`Failed to update sensors to show: ${errorMessage}`, "error");
        } else {
            showToast("Sensor graphs updated successfully", "success");
        }
    }

    async function updateFlexContext() {
        const apiURL = apiBasePath + "/api/v3_0/assets/{{ asset.id }}";

        // Clean null values
        for (const [key, value] of Object.entries(assetFlexContext)) {
            if (value === null) {
                delete assetFlexContext[key];
            }
        }

        const requestBody = JSON.stringify({ flex_context: JSON.stringify(assetFlexContext) });

        const response = await fetch(apiURL, {
            method: "PATCH",
            headers: {
                "Content-Type": "application/json",
            },
            body: requestBody,
        });

        if (!response.ok) {
            const errorData = await response.json();
            const errorMessage = errorData?.message || errorData?.error || response.statusText;
            showToast(`Failed to update the flex context: ${errorMessage}`, "error");

            // Revert to previous state
            const asset = await getAsset("{{ asset.id }}", false);
            const previousFlexContext = await processAssetRawFlexContextJSON(asset.flex_context);
            assetFlexContext = previousFlexContext;
            renderFlexContextForm();
        } else {
            showToast("Flex context updated successfully", "success");
        }
    }



    // Add a sensor as a new graph card
    function addSensorAsGraph(id) {
        const newAsset = {
            title: "No Title",
            sensors: [id],
        };
        sensorsToShow.push(newAsset);
        renderGraphCards();
    }

    // Add blank graph to the graph cards
    function addNewGraph() {
        const newAsset = {
            title: "No Title " + (sensorsToShow.length + 1),
            sensors: [],
        };
        selectedGraphTitle = newAsset.title;
        sensorsToShow.push(newAsset);
        selectGraph(sensorsToShow.length - 1)
        renderGraphCards();
    }

    // Add Sensor to an existing graph card
    function addSensorToExistingGraph(graphIndex, sensorId) {
        sensorsToShow[graphIndex].sensors.push(sensorId);
        renderGraphCards();
    }

    // Remove sensor from the graph sensor list
    function removeSensorFromGraph(graphIndex, sensorIndex) {
        sensorsToShow[graphIndex].sensors.splice(sensorIndex, 1);
        renderGraphCards();
        renderApiSensors(cachedFilteredSensors);
    }

    function handleEnterKeyEventForTitleEditing(event, graphIndex) {
        if (event.key === "Enter") {
            saveGraphTitle(graphIndex);
            renderApiSensors(cachedFilteredSensors, graphIndex);
        }
    }


    // ============== Flex Context Management BEGIN ============== //

    async function removeFlexContextField(fieldName) {
        assetFlexContext[fieldName] = null;
        renderFlexContextForm();
    }

    async function removeFlexContextSensorValue(fieldName, sensorId) {
        if (sensorId) {
            const fieldValue = assetFlexContext[fieldName];
            const isArray = Array.isArray(fieldValue);
            const isKeyValueObject = typeof fieldValue === "object" &&
                fieldValue !== null &&
                !Array.isArray(fieldValue) && // Exclude arrays
                Object.keys(fieldValue).length > 0;
            if (isArray) {
                const sensorIndex = assetFlexContext[fieldName].indexOf(sensorId);
                assetFlexContext[fieldName].splice(sensorIndex, 1);
            } else if (isKeyValueObject) {
                assetFlexContext[fieldName] = "";
            }
        } else {
            assetFlexContext[fieldName] = null;
        }
        renderFlexContextForm();
    }

    async function renderFlexContextInputField(fieldName) {
        senSearchResEle.innerHTML = "";
        let fieldValue = assetFlexContext[fieldName]
        let newFieldValue;
        let isSensorValue = false;
        let sensorsContent = [];

        if (fieldValue === null) {
            newFieldValue = ""
        } else if (typeof fieldValue === "object") {
            if (fieldValue["sensor"]) {
                newFieldValue = `{&quot;sensor&quot;: ${fieldValue["sensor"]}}`
                isSensorValue = true;
            } else if (fieldValue.length > 0) {
                newFieldValue = fieldValue.join(", ")
            }
        } else if (typeof fieldValue == "string") {
            newFieldValue = fieldValue
        }

        const isString = typeof fieldValue === "string";
        const isArray = Array.isArray(fieldValue);
        const isKeyValueObject = typeof fieldValue === "object" &&
            fieldValue !== null &&
            !Array.isArray(fieldValue) && // Exclude arrays
            Object.keys(fieldValue).length > 0;
        const InputTitle = getFlexContextFieldTitle(fieldName);


        if (isKeyValueObject) {
            const sensors = [fieldValue["sensor"]]
            sensorsContent = await Promise.all(
                sensors.map(async (sensor, sensorIndex) => {
                    const sensorData = await getSensor(fieldValue["sensor"]);
                    const Asset = await getAsset(sensorData.generic_asset_id);
                    const Account = await getAccount(Asset.account_id);

                    return `
                    <div class="p-1 mb-3">
                        <div class="d-flex justify-content-between">
                            <div>
                                <b>Sensor:</b> <a href="${apiBasePath}/sensors/${sensorData.id}">${sensorData.id}</a>,
                                <b>Unit:</b> ${sensorData.unit},
                                <b>Name:</b> ${sensorData.name},
                                <div style="padding-top: 1px;"></div>
                                <b>Asset:</b> ${Asset.name},
                                <b>Account:</b> ${Account?.name ? Account.name : "PUBLIC"}
                            </div>
                        </div>

                    </div>`;
                }));
        } else if (isArray) {
            sensorsContent = await Promise.all(
                fieldValue.map(async (sensor, sensorIndex) => {
                    const sensorData = await getSensor(sensor);
                    const Asset = await getAsset(sensorData.generic_asset_id);
                    const Account = await getAccount(Asset.account_id);

                    return `
                    <div class="p-1 mb-3">
                        <div class="d-flex justify-content-between">
                            <div>
                                <b>Sensor:</b> <a href="${apiBasePath}/sensors/${sensorData.id}">${sensorData.id}</a>,
                                <b>Unit:</b> ${sensorData.unit},
                                <b>Name:</b> ${sensorData.name},
                                <div style="padding-top: 1px;"></div>
                                <b>Asset:</b> ${Asset.name},
                                <b>Account:</b> ${Account?.name ? Account.name : "PUBLIC"}
                            </div>
                            <i class="fa fa-times remove-icon"
                                data-bs-toggle="tooltip"
                                data-bs-placement="top"
                                title="Remove Sensor"
                                style="cursor: pointer;"
                                data-field-name="${fieldName}"
                                data-sensor-id="${sensorData.id}"
                            ></i>
                        </div>
                    </div>`;
                }));
        }

        return `
            <div class="row g-2 my-1 card-highlight p-1 ${isString ? "bg-fixed-val" : "bg-dynamic-val"}" id="${fieldName}-control">
                <div class="mb-2 d-flex justify-content-between align-items-center pb-2">
                    <label id="${fieldName}-label" for="${fieldName}-control-input" class="form-label mb-0 fs-5 fw-semi-bold">${InputTitle}</label>
                    <i class="fa fa-times"
                        onclick="removeFlexContextField('${fieldName}')"
                        data-bs-toggle="tooltip"
                        data-bs-placement="top"
                        title="Unset this field"
                        style="cursor: pointer;"
                    ></i>
                </div>

                ${isKeyValueObject || isArray ? `
                <div id="inflexible-device-sensors-container">
                    ${sensorsContent.length > 0 ? sensorsContent.join("") : `<div class="alert alert-warning" role="alert"> No sensors added to this field. Add sensors by selecting them from the right.</div>`}
                </div>
                ` : ""}

                ${isString ? `
                <div class="shadow-sm pb-2 px-2">
                    <span class="fw-light fs-4">${newFieldValue ? newFieldValue : "<i>Not Set</i>"}</span>
                </div>
                ` : ""}
            </div>
        `;
    }

    flexContextFormEle.addEventListener("click", function (event) {
        const removeIcon = event.target.closest('.remove-icon');

        if (removeIcon) {
            const fieldName = removeIcon.getAttribute('data-field-name');
            const sensorId = removeIcon.getAttribute('data-sensor-id');

            removeFlexContextSensorValue(fieldName, parseInt(sensorId, 10));
        }
    });

    async function renderFlexContextForm() {
        flexContextFormEle.innerHTML = "";

        for (const [key, value] of Object.entries(assetFlexContext)) {
            if (value !== null) {
                flexContextFormEle.innerHTML += await renderFlexContextInputField(key);
            }
        }

        renderFlexSelectOptions();
        selectFlexField();
        renderSelectInfoCards();
    }

    async function udpateFlexContextFieldValue(dataType, sensorId) {
        let highlightedCard = document.querySelector('.border-on-click');
        if (!highlightedCard) {
            showToast("Please select a field to update", "error");
            return;
        }

        // get card id and remove '-control' at the end
        const cardId = highlightedCard.id;
        const flexId = cardId.slice(0, -8);
        if (dataType === "fixedValue") {
            const powerCapacityInputValue = document.getElementById("fixed-value").value;
            // check if value is valid
            if (powerCapacityInputValue === "") {
                showToast("Please enter a value", "error");
                return;
            }
            assetFlexContext[flexId] = powerCapacityInputValue;
        } else if (dataType === "sensor" && sensorId) {
            if (flexId === "inflexible-device-sensors") {
                if (assetFlexContext[flexId]) {
                    assetFlexContext[flexId].push(sensorId);
                } else {
                    assetFlexContext[flexId] = [sensorId];
                }
            } else {
                assetFlexContext[flexId] = { sensor: sensorId };
            }
        }

        highlightedCard = await renderFlexContextInputField(flexId);
        flexContextFormEle.innerHTML = flexContextFormEle.innerHTML.replace(document.getElementById(`${flexId}-control`).outerHTML, highlightedCard);
        await selectFlexField(document.getElementById(`${flexId}-control`));

        // Update FlexContext
        await updateFlexContext();
    }

    function getFlexContextFieldTitle(fieldName) {
        return fieldName.split("-").map((word) => word.charAt(0).toUpperCase() + word.slice(1)).join(" ");
    }

    function renderFlexSelectOptions() {
        let assetFlexContextTemplate = {
            "consumption-price": null,
            "production-price": null,
            "site-power-capacity": null,
            "site-production-capacity": null,
            "site-consumption-capacity": null,
            "site-consumption-breach-price": null,
            "site-production-breach-price": null,
            "site-peak-consumption": null,
            "site-peak-consumption-price": null,
            "site-peak-production": null,
            "site-peak-production-price": null,
            "inflexible-device-sensors": []
        }
        // comapare the assetFlexContext with the template and get the fields that are not set
        assetFlexContextTemplate = Object.assign(assetFlexContextTemplate, assetFlexContext);
        flexSelect.innerHTML = `<option value="blank">Select an option</option>`;
        for (const [key, value] of Object.entries(assetFlexContextTemplate)) {
            if (value === null || value.length === 0) {
                flexSelect.innerHTML += `<option value="${key}">${getFlexContextFieldTitle(key)}</option>`;
            }
        }

    }

    function renderFlexInputOptions(contextKey, sensorsOnly = false) {
        return `
                <div class="card-header">
                    <ul class="nav nav-tabs card-header-tabs" id="pills-tab" role="tablist">
                        ${sensorsOnly ? `
                            <li class="nav-item" role="presentation">
                                <button class="nav-link active bg-dynamic-val" id="pills-dynamic-tab" data-bs-toggle="pill" data-bs-target="#pills-dynamic" type="button" role="tab" aria-controls="pills-dynamic" aria-selected="false">
                                    Dynamic value (a sensor)
                                </button>
                            </li>
                        ` : `
                            <li class="nav-item" role="presentation">
                                <button class="nav-link active bg-fixed-val" id="pills-homfixed" data-bs-toggle="pill" data-bs-target="#pills-fixed" type="button" role="tab" aria-controls="pills-fixed" aria-selected="true">
                                    Fixed value
                                </button>
                            </li>
                            <li class="nav-item" role="presentation">
                                <button class="nav-link bg-dynamic-val" id="pills-dynamic-tab" data-bs-toggle="pill" data-bs-target="#pills-dynamic" type="button" role="tab" aria-controls="pills-dynamic" aria-selected="false">
                                    Dynamic value (a sensor)
                                </button>
                            </li>
                        `}
                    </ul>

                    
                    <div class="tab-content" id="pills-tabContent">
                        ${sensorsOnly ? `
                        <div class="tab-pane fade show active bg-dynamic-val rounded-bottom" id="pills-dynamic" role="tabpanel" aria-labelledby="pills-dynamic-tab">

                            <div id="select-sensor-input" class="flex-input-group mb-4 p-2">
                                <label for="sensor" class="form-label">Look up Sensor for <b>${getFlexContextFieldTitle(contextKey)} </b>
                                    <i class="fa fa-info-circle ps-2"
                                        data-bs-toggle="tooltip"
                                        data-bs-placement="bottom"
                                        title="Search for sensor(s) to add here. All sensors on the same site as this asset (including parent- and sibling assets) are included by default. Make sure that the sensor data will be available consistently, though, so scheduling will work."
                                    ></i>
                                </label>

                                <div class="form-check">
                                    <input class="form-check-input" type="checkbox" value="" id="flexCheckBox" onchange="searchSensorsFlexContextForm()"/>
                                    <label class="form-check-label" for="flexCheckBox">
                                        Include Public Assets
                                    </label>
                                </div>
                                
                                <div class="row">
                                    <div class="col-8  pe-1">
                                        <input
                                        type="text"
                                        id="flexContextSensorSearch"
                                        class="form-control"
                                        placeholder="Search sensors..."
                                        oninput="searchSensorsFlexContextForm()"
                                        />
                                    </div>
                                    <div class="col-4 ps-0">
                                        <select id="flexUnitsSelect" class="form-select" onchange="searchSensorsFlexContextForm()">
                                            <option value="${null}" selected>Units</option>
                                            ${availableUnits.map(unit => '<option value="' + unit + '">' + unit + '</option>').join('')}
                                        </select>
                                    </div>
                                </div>

                            </div>
                            
                        </div>
                        ` : `
                        <div class="tab-pane fade show active bg-fixed-val rounded-bottom" id="pills-fixed" role="tabpanel" aria-labelledby="pills-fixed-tab">
                            <div class="flex-input-group mb-4 p-2">
                                <label for="fixed-value" class="form-label">Value for <b>${getFlexContextFieldTitle(contextKey)} </b>
                                    <i class="fa fa-info-circle ps-2"
                                        data-bs-toggle="tooltip"
                                        data-bs-placement="bottom"
                                        title="Enter a fixed value with a unit, e.g. '75kW' or '105 EUR'. It will be used in all schedules for this asset and his sensors."
                                    ></i>
                                </label>
                                <input type="text" id="fixed-value" class="form-control"
                                    value="${typeof (assetFlexContext[contextKey]) == 'string' ? assetFlexContext[contextKey] : ""}"
                                    placeholder="e.g. 15000 kW"
                                    onkeydown="if(event.key === 'Enter') { udpateFlexContextFieldValue('fixedValue', ${null}) }"
                                    >
                                <button class="btn btn-secondary btn-sm me-2 mt-2"
                                    onclick="udpateFlexContextFieldValue('fixedValue', ${null})">Set Value</button>
                            </div>
                        </div>

                        <div class="tab-pane fade bg-dynamic-val rounded-bottom" id="pills-dynamic" role="tabpanel" aria-labelledby="pills-dynamic-tab">
                            <div id="select-sensor-input" class="flex-input-group mb-4 p-2">
                                <label for="sensor" class="form-label">Look up Sensor for <b>${getFlexContextFieldTitle(contextKey)} </b>
                                    <i class="fa fa-info-circle ps-2"
                                        data-bs-toggle="tooltip"
                                        data-bs-placement="bottom"
                                        title="You can add a sensor which provides the values in a dynamic fashion. In the search form below, you can choose the right one. Make sure that the sensor data will be available consistently, though, so scheduling will work."
                                    ></i>
                                </label>

                                <div class="form-check">
                                    <input class="form-check-input" type="checkbox" value="" id="flexCheckBox"/>
                                    <label class="form-check-label" for="flexCheckBox">
                                        Include Public Assets
                                    </label>
                                </div>

                                <div class="row">
                                    <div class="col-8  pe-1">
                                        <input
                                        type="text"
                                        id="flexContextSensorSearch"
                                        class="form-control"
                                        placeholder="Search sensors..."
                                        oninput="searchSensorsFlexContextForm()"
                                        />
                                    </div>
                                    <div class="col-4 ps-0">
                                        <select id="flexUnitsSelect" class="form-select" onchange="searchSensorsFlexContextForm()">
                                            <option value="${null}" selected>Units</option>
                                            ${availableUnits.map(unit => '<option value="' + unit + '">' + unit + '</option>').join('')}
                                        </select>
                                    </div>
                                </div>
                            </div>
                        </div>
                        `}
                    </div>
                </div>
        `;
    }

    function selectFlexField(highlightedCard) {
        if (highlightedCard) {
            if (highlightedCard.classList.contains("border-on-click")) {
                // Pass
            } else {
                document.querySelectorAll(".card-highlight").forEach(el => el.classList.remove("border-on-click"));
                flexOptionsContainer.innerHTML = "";
                highlightedCard.classList.add("border-on-click");
                const cardLabel = highlightedCard.querySelector("label");
                if (cardLabel) {
                    // remove "-label" at the end leaing the flexcontext key
                    const flexKey = cardLabel.id.slice(0, -6);
                    handleFlexSelectChange(flexKey);
                    if (flexKey === "inflexible-device-sensors" || flexKey === "consumption-price" || flexKey === "production-price") {
                        flexOptionsContainer.innerHTML = renderFlexInputOptions(flexKey, true);
                    } else {
                        flexOptionsContainer.innerHTML = renderFlexInputOptions(flexKey);
                    }
                }
            }
        } else {
            document.querySelectorAll(".card-highlight").forEach(el => el.classList.remove("border-on-click"));
            flexOptionsContainer.innerHTML = "";
        }
    }
    // ============== Flex Context Management END ============== //


    // ============== Page Events ============== //

    flexContexFormModal.addEventListener('shown.bs.modal', function () {
        // Initial renders
        renderFlexContextForm(); // Initial render of flex context form
    });

    flexContexFormModal.addEventListener('hidden.bs.modal', function () {
        updateFlexContext();
    });

    document.addEventListener("click", function (event) {
        /**
        The logic in this block is majorly to remove the border on click of the card and add it to the selected card
        but as this event is added to the document, it will be triggered on any click event on the page
        so the if statements are used to check if the click event is on the card or not
        */
        const card = event.target.closest(".card-highlight");
        const sensorCard = event.target.closest(".sensor-card");
        const searchInput = event.target.id === "searchInput";
        const cardBody = event.target.closest(".card-body");
        const editTitleBtn = event.target.id === "editTitleBtn";
        const saveTitleBtn = event.target.id === "saveTitleBtn";
        const unSetBtn = event.target.id === "unSetFlexField";

        if (card) {
            if (card.classList.contains("border-on-click")) {
                if (editTitleBtn || saveTitleBtn) {
                    renderGraphCards();
                }
                // Pass
            } else {
                selectFlexField(card)
                renderGraphCards();
            }
        } else if (
            cardBody !== null && cardBody !== undefined ||
            sensorCard !== null && sensorCard !== undefined ||
            searchInput !== null && searchInput !== undefined
        ) {
            // Pass
        } else {
            document.querySelectorAll(".card-highlight").forEach(el => el.classList.remove("border-on-click"));
            renderApiSensors([], undefined);
        }
    });

    function renderSelectInfoCards(contextKey, description, allowedUnits, isArray = false) {
        if (contextKey) {
            return `
                <div>
                    <div class="alert alert-info" role="alert">
                        <b> About ${getFlexContextFieldTitle(contextKey)}
                        <div class="pt-2 fw-normal">
                            ${description}
                        </div>

                        <div class="pt-3 fw-bold"> 
                            Example Units: <span class="fw-normal"> ${allowedUnits.join(", ")} </span>
                        </div>
                        
                    </div>
                </div>
            `;
        } else {
            flexInfoContainer.innerHTML = "";
        }
    }

    function handleFlexSelectChange(selectedOption) {
        flexInfoContainer.innerHTML = "";
        const alertStyle = "alert alert-light";
        if (selectedOption === "consumption-price") {
            const description = "Set the sensor that represents the consumption price of the site. This value will be used in the optimization";
            const allowedUnits = ["EUR/MWh", "JPY/kWh", "USD/MWh, and other currencies."];
            flexInfoContainer.innerHTML = renderSelectInfoCards("consumption-price", description, allowedUnits);
        } else if (selectedOption === "production-price") {
            const description = "Set the sensor that represents the production price of the site. This value will be used in the optimization";
            const allowedUnits = ["EUR/MWh", "JPY/kWh", "USD/MWh, and other currencies."];
            flexInfoContainer.innerHTML = renderSelectInfoCards("production-price", description, allowedUnits);
        } else if (selectedOption == "site-power-capacity") {
            const description = "This value represents the maximum power that the site can consume or produce. This value will be used in the optimization";
            const allowedUnits = ["kW", "kVA", "MVA"];
            flexInfoContainer.innerHTML = renderSelectInfoCards("site-power-capacity", description, allowedUnits);
        } else if (selectedOption == "site-production-capacity") {
            const description = "This value represents the maximum power that the site can produce. This value will be used in the optimization";
            const allowedUnits = ["kW"];
            flexInfoContainer.innerHTML = renderSelectInfoCards("site-production-capacity", description, allowedUnits);
        } else if (selectedOption == "site-consumption-capacity") {
            const description = "This value represents the maximum power that the site can consume. This value will be used in the optimization";
            const allowedUnits = ["kW"];
            flexInfoContainer.innerHTML = renderSelectInfoCards("site-consumption-capacity", description, allowedUnits);
        } else if (selectedOption == "site-consumption-breach-price") {
            const description = "This value represents the price that will be paid if the site consumes more power than the site consumption capacity. This value will be used in the optimization";
            const allowedUnits = ["EUR/MW", "JPY/kW", "USD/MW, and other currencies."];
            flexInfoContainer.innerHTML = renderSelectInfoCards("site-consumption-breach-price", description, allowedUnits);
        } else if (selectedOption == "site-production-breach-price") {
            const description = "This value represents the price that will be paid if the site produces more power than the site production capacity. This value will be used in the optimization";
            const allowedUnits = ["EUR/MW", "JPY/kW", "USD/MW, and other currencies."];
            flexInfoContainer.innerHTML = renderSelectInfoCards("site-production-breach-price", description, allowedUnits);
        } else if (selectedOption == "site-peak-consumption") {
            const description = "This value represents the peak consumption of the site. This value will be used in the optimization";
            const allowedUnits = ["kW"];
            flexInfoContainer.innerHTML = renderSelectInfoCards("site-peak-consumption", description, allowedUnits);
        } else if (selectedOption == "site-peak-production") {
            const description = "This value represents the peak production of the site. This value will be used in the optimization";
            const allowedUnits = ["kW"];
            flexInfoContainer.innerHTML = renderSelectInfoCards("site-peak-production", description, allowedUnits);
        } else if (selectedOption == "site-peak-consumption-price") {
            const description = "This value represents the price that will be paid if the site consumes more power than the site peak consumption. This value will be used in the optimization";
            const allowedUnits = ["EUR/MW", "JPY/kW", "USD/MW, and other currencies."];
            flexInfoContainer.innerHTML = renderSelectInfoCards("site-peak-consumption-price", description, allowedUnits);
        } else if (selectedOption == "site-peak-production-price") {
            const description = "This value represents the price that will be paid if the site produces more power than the site peak production. This value will be used in the optimization";
            const allowedUnits = ["EUR/MW", "JPY/kW", "USD/MW, and other currencies."];
            flexInfoContainer.innerHTML = renderSelectInfoCards("site-peak-production-price", description, allowedUnits);
        } else if (selectedOption == "inflexible-device-sensors") {
            const description = "This value represents the sensors that are inflexible and cannot be controlled. These sensors will be used in the optimization";
            const allowedUnits = ["kW"];
            flexInfoContainer.innerHTML = renderSelectInfoCards("inflexible-device-sensors", description, allowedUnits);
        }
    }

    flexSelect.addEventListener('change', function () {
        handleFlexSelectChange(flexSelect.value);
    });

    // ============== Page Events ============== //
</script>

{% endblock %}<|MERGE_RESOLUTION|>--- conflicted
+++ resolved
@@ -117,12 +117,8 @@
         <div class="modal-dialog">
             <div class="modal-content">
                 <div class="modal-header">
-<<<<<<< HEAD
-                    <h5 class="modal-title pe-2">Edit Asset's FlexContext</h5>
-=======
+
                     <h5 class="modal-title pe-2">Edit {{ asset.name }}'s flex-context</h5>
->>>>>>> 1e89c309
-
                     <div class="dropdown" data-bs-auto-close="outside">
                         <span class="fa fa-info dropdown-toggle" role="button" data-bs-toggle="dropdown"
                             aria-expanded="false" rel="tooltip" aria-hidden="true" tabindex="0"
