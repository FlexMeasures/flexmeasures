{% extends "base.html" %}

{% set active_page = "sensors" %}

{% block title %} Sensor data {% endblock %}

{% block divs %}

      <div class="sensor-data charts text-center">
          <div class="row">
              <div class="alert alert-info" id="tzwarn" style="display:none;"></div>
<<<<<<< HEAD
              <div class="alert alert-info" id="dstwarn" style="display:none;"></div>
=======
              <div class="alert alert-info" id="sourcewarn" style="display:none;"></div>
>>>>>>> 84d9b10f
          </div>
          <div class="row on-top-md">
              <div class="col-sm-2">
                  <div class="sidepanel-container">
                      <div class="left-sidepanel-label">Select dates</div>
                      <div class="sidepanel left-sidepanel">
                          <div id="datepicker"></div>
                          <div class="dropdown header-action-button">
                              <button class="btn dropdown-toggle" type="button" id="chartTypeDropdown" data-toggle="dropdown" aria-haspopup="true" aria-expanded="false">
                                  Select chart
                              </button>
                              <ul class="dropdown-menu center-aligned" aria-labelledby="chartTypeDropdown">
                                  <li><a class="dropdown-item" href="#" data-chart-type="bar_chart">Bar chart</a></li>
                                  <li><a class="dropdown-item" href="#" data-chart-type="daily_heatmap">Daily heatmap</a></li>
                              </ul>
                          </div>
                      </div>
                  </div>
              </div>
              <div class="col-sm-8">
                  <div id="sensorchart" class="card" style="width: 100%;"></div>
                  <div id="spinner" hidden="hidden">
                      <i class="fa fa-spinner fa-pulse fa-3x fa-fw"></i>
                      <span class="sr-only">Loading...</span>
                  </div>
              </div>
              <div class="col-sm-2">
                  <div class="replay-container">
                    <div id="replay" title="Press 'p' to play/pause/resume or 's' to stop." class="stopped"></div>
                    <div id="replay-time"></div>
                  </div>
              </div>
          </div>
          <hr>
      </div>

    <script src="https://cdnjs.cloudflare.com/ajax/libs/jstimezonedetect/1.0.7/jstz.js"></script>
    <script src="https://cdn.jsdelivr.net/npm/litepicker/dist/litepicker.js"></script>
    <script src="https://cdn.jsdelivr.net/npm/litepicker/dist/plugins/ranges.js"></script>
    <script src="https://cdn.jsdelivr.net/npm/litepicker/dist/plugins/keyboardnav.js"></script>

    {% block leftsidepanel %} {{ super() }} {% endblock %}
    {% block sensorChartSetup %} {{ super() }} {% endblock %}

{% endblock %}<|MERGE_RESOLUTION|>--- conflicted
+++ resolved
@@ -9,11 +9,8 @@
       <div class="sensor-data charts text-center">
           <div class="row">
               <div class="alert alert-info" id="tzwarn" style="display:none;"></div>
-<<<<<<< HEAD
               <div class="alert alert-info" id="dstwarn" style="display:none;"></div>
-=======
               <div class="alert alert-info" id="sourcewarn" style="display:none;"></div>
->>>>>>> 84d9b10f
           </div>
           <div class="row on-top-md">
               <div class="col-sm-2">
