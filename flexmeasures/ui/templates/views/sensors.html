--- conflicted
+++ resolved
@@ -31,32 +31,61 @@
               <div class="alert alert-info" id="dstwarn" style="display:none;"></div>
               <div class="alert alert-info" id="sourcewarn" style="display:none;"></div>
           </div>
-<<<<<<< HEAD
-          <div class="container">
-                <div class="row">
-                    <h3>{{ sensor.name }}</h3>
-                    <div class="col-sm-6" id="propertiesContainer">
-                        <h5>Properties</h5>
-                        <table class="table table-striped">
-                            <tr>
-                                <th>Unit</th>
-                                <td>{{ sensor.unit }}</td>
-                            </tr>
-                            <tr>
-                                <th>Event Resolution</th>
-                                <td>{{ sensor.event_resolution }}</td>
-                            </tr>
-                            <tr>
-                                <th>Timezone</th>
-                                <td>{{ sensor.timezone }}</td>
-                            </tr>
-                            <tr>
-                                <th>Knowledge Horizon Type</th>
-                                <td>{{ sensor.knowledge_horizon_fnc }}</td>
-                            </tr>
-                        </table>
-                    </div>
-                    <div class="col-sm-6" id="statsContainer">
+          <div class="row on-top-md">
+              <div class="col-md-2">
+                  <div class="sidepanel-container">
+                      <div class="left-sidepanel-label">Select dates</div>
+                      <div class="sidepanel left-sidepanel">
+                          <div id="datepicker"></div>
+                      </div>
+                  </div>
+                  <div id="chart-type-picker" class="leftside-dropdown dropdown">
+                      <button class="btn dropdown-toggle" type="button" id="chartTypeDropdown" data-bs-toggle="dropdown" aria-haspopup="true" aria-expanded="false">
+                          Select chart
+                      </button>
+                      <ul class="dropdown-menu center-aligned" aria-labelledby="chartTypeDropdown">
+                          <li><a class="dropdown-item" href="#" data-chart-type="bar_chart">Bar chart</a></li>
+                          <li><a class="dropdown-item" href="#" data-chart-type="histogram">Histogram</a></li>
+                          <li><a class="dropdown-item" href="#" data-chart-type="daily_heatmap">Daily heatmap</a></li>
+                          <li><a class="dropdown-item" href="#" data-chart-type="weekly_heatmap">Weekly heatmap</a></li>
+                      </ul>
+                  </div>
+              </div>
+              <div class="col-sm-8">
+                  <div id="sensorchart" class="card" style="width: 100%;"></div>
+                  <div id="spinner" hidden="hidden">
+                      <i class="fa fa-spinner fa-pulse fa-3x fa-fw"></i>
+                      <span class="sr-only">Loading...</span>
+                  </div>
+                  <div class="row">
+                      <div class="card col-lg-6">
+
+                          <h5>Properties</h5>
+
+                          <table class="table table-striped">
+                              <tr>
+                                  <th>Name</th>
+                                  <td>{{ sensor.name }}</td>
+                              </tr>
+                              <tr>
+                                  <th>Unit</th>
+                                  <td>{{ sensor.unit }}</td>
+                              </tr>
+                              <tr>
+                                  <th>Event Resolution</th>
+                                  <td>{{ sensor.event_resolution }}</td>
+                              </tr>
+                              <tr>
+                                  <th>Timezone</th>
+                                  <td>{{ sensor.timezone }}</td>
+                              </tr>
+                              <tr>
+                                  <th>Knowledge Horizon Type</th>
+                                  <td>{{ sensor.knowledge_horizon_fnc }}</td>
+                              </tr>
+                          </table>
+                      </div>
+                      <div class="col-sm-6" id="statsContainer">
                         <span id="spinner-run-simulation" class="spinner-border spinner-border-sm d-none" role="status"></span>
                         <h5 id="statsHeader">Statistics</h5>
                         <table id="statsTable" class="table table-striped">
@@ -186,64 +215,6 @@
                             });
                         </script>
                     </div>
-                </div>
-          </div>
-=======
->>>>>>> 5bb7b6b7
-          <div class="row on-top-md">
-              <div class="col-md-2">
-                  <div class="sidepanel-container">
-                      <div class="left-sidepanel-label">Select dates</div>
-                      <div class="sidepanel left-sidepanel">
-                          <div id="datepicker"></div>
-                      </div>
-                  </div>
-                  <div id="chart-type-picker" class="leftside-dropdown dropdown">
-                      <button class="btn dropdown-toggle" type="button" id="chartTypeDropdown" data-bs-toggle="dropdown" aria-haspopup="true" aria-expanded="false">
-                          Select chart
-                      </button>
-                      <ul class="dropdown-menu center-aligned" aria-labelledby="chartTypeDropdown">
-                          <li><a class="dropdown-item" href="#" data-chart-type="bar_chart">Bar chart</a></li>
-                          <li><a class="dropdown-item" href="#" data-chart-type="histogram">Histogram</a></li>
-                          <li><a class="dropdown-item" href="#" data-chart-type="daily_heatmap">Daily heatmap</a></li>
-                          <li><a class="dropdown-item" href="#" data-chart-type="weekly_heatmap">Weekly heatmap</a></li>
-                      </ul>
-                  </div>
-              </div>
-              <div class="col-sm-8">
-                  <div id="sensorchart" class="card" style="width: 100%;"></div>
-                  <div id="spinner" hidden="hidden">
-                      <i class="fa fa-spinner fa-pulse fa-3x fa-fw"></i>
-                      <span class="sr-only">Loading...</span>
-                  </div>
-                  <div class="row">
-                      <div class="card col-lg-6">
-
-                          <h5>Properties</h5>
-
-                          <table class="table table-striped">
-                              <tr>
-                                  <th>Name</th>
-                                  <td>{{ sensor.name }}</td>
-                              </tr>
-                              <tr>
-                                  <th>Unit</th>
-                                  <td>{{ sensor.unit }}</td>
-                              </tr>
-                              <tr>
-                                  <th>Event Resolution</th>
-                                  <td>{{ sensor.event_resolution }}</td>
-                              </tr>
-                              <tr>
-                                  <th>Timezone</th>
-                                  <td>{{ sensor.timezone }}</td>
-                              </tr>
-                              <tr>
-                                  <th>Knowledge Horizon Type</th>
-                                  <td>{{ sensor.knowledge_horizon_fnc }}</td>
-                              </tr>
-                          </table>
-                      </div>
                   </div>
               </div>
               <div class="col-sm-2">
