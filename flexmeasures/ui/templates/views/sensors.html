{% extends "base.html" %}

{% set active_page = "sensors" %}

{% block title %} Sensor data {% endblock %}

{% block divs %}

      <div class="sensor-data charts text-center">
          <div class="row">
              <div class="alert alert-info" id="tzwarn" style="display:none;"></div>
              <div class="alert alert-info" id="dstwarn" style="display:none;"></div>
          </div>
          <div class="row on-top-md">
              <div class="col-sm-2">
                  <div class="sidepanel-container">
                      <div class="left-sidepanel-label">Select dates</div>
                      <div class="sidepanel left-sidepanel">
                          <div id="datepicker"></div>
                          <div class="dropdown header-action-button">
                              <button class="btn dropdown-toggle" type="button" id="chartTypeDropdown" data-toggle="dropdown" aria-haspopup="true" aria-expanded="false">
                                  Select chart
                              </button>
                              <ul class="dropdown-menu center-aligned" aria-labelledby="chartTypeDropdown">
<<<<<<< HEAD
                                  <li><a class="dropdown-item" href="#" data-chart-type="bar_chart">Time series</a></li>
                                  <li><a class="dropdown-item" href="#" data-chart-type="matrix_chart">Time of day</a></li>
=======
                                  <li><a class="dropdown-item" href="#" data-chart-type="bar_chart">Bar chart</a></li>
                                  <li><a class="dropdown-item" href="#" data-chart-type="daily_heatmap">Daily heatmap</a></li>
>>>>>>> 7d13ee3a
                              </ul>
                          </div>
                      </div>
                  </div>
              </div>
              <div class="col-sm-8">
                  <div id="sensorchart" class="card" style="width: 100%;"></div>
                  <div id="spinner" hidden="hidden">
                      <i class="fa fa-spinner fa-pulse fa-3x fa-fw"></i>
                      <span class="sr-only">Loading...</span>
                  </div>
              </div>
              <div class="col-sm-2">
                  <div class="replay-container">
                    <div id="replay" title="Press 'p' to play/pause/resume or 's' to stop." class="stopped"></div>
                    <div id="replay-time"></div>
                  </div>
              </div>
          </div>
          <hr>
      </div>

    <script src="https://cdnjs.cloudflare.com/ajax/libs/jstimezonedetect/1.0.7/jstz.js"></script>
    <script src="https://cdn.jsdelivr.net/npm/litepicker/dist/litepicker.js"></script>
    <script src="https://cdn.jsdelivr.net/npm/litepicker/dist/plugins/ranges.js"></script>
    <script src="https://cdn.jsdelivr.net/npm/litepicker/dist/plugins/keyboardnav.js"></script>

    {% block leftsidepanel %} {{ super() }} {% endblock %}
    {% block sensorChartSetup %} {{ super() }} {% endblock %}

{% endblock %}<|MERGE_RESOLUTION|>--- conflicted
+++ resolved
@@ -22,13 +22,8 @@
                                   Select chart
                               </button>
                               <ul class="dropdown-menu center-aligned" aria-labelledby="chartTypeDropdown">
-<<<<<<< HEAD
-                                  <li><a class="dropdown-item" href="#" data-chart-type="bar_chart">Time series</a></li>
-                                  <li><a class="dropdown-item" href="#" data-chart-type="matrix_chart">Time of day</a></li>
-=======
                                   <li><a class="dropdown-item" href="#" data-chart-type="bar_chart">Bar chart</a></li>
                                   <li><a class="dropdown-item" href="#" data-chart-type="daily_heatmap">Daily heatmap</a></li>
->>>>>>> 7d13ee3a
                               </ul>
                           </div>
                       </div>
