--- conflicted
+++ resolved
@@ -39,20 +39,6 @@
                       <div class="left-sidepanel-label">Select dates</div>
                       <div class="sidepanel left-sidepanel">
                           <div id="datepicker"></div>
-<<<<<<< HEAD
-                          <div id="chart-type-picker" class="dropdown header-action-button">
-                              <button class="btn dropdown-toggle" type="button" id="chartTypeDropdown" data-bs-toggle="dropdown" aria-haspopup="true" aria-expanded="false">
-                                  Select chart
-                              </button>
-                              <ul class="dropdown-menu center-aligned" aria-labelledby="chartTypeDropdown">
-                                  <li><a class="dropdown-item" href="#" data-chart-type="bar_chart">Bar chart</a></li>
-                                  <li><a class="dropdown-item" href="#" data-chart-type="histogram">Histogram</a></li>
-                                  <li><a class="dropdown-item" href="#" data-chart-type="daily_heatmap">Daily heatmap</a></li>
-                                  <li><a class="dropdown-item" href="#" data-chart-type="weekly_heatmap">Weekly heatmap</a></li>
-                              </ul>
-                          </div>
-=======
->>>>>>> d23fc329
                       </div>
                   </div>
                   <div id="chart-type-picker" class="leftside-dropdown dropdown">
@@ -61,6 +47,7 @@
                       </button>
                       <ul class="dropdown-menu center-aligned" aria-labelledby="chartTypeDropdown">
                           <li><a class="dropdown-item" href="#" data-chart-type="bar_chart">Bar chart</a></li>
+                          <li><a class="dropdown-item" href="#" data-chart-type="histogram">Histogram</a></li>
                           <li><a class="dropdown-item" href="#" data-chart-type="daily_heatmap">Daily heatmap</a></li>
                           <li><a class="dropdown-item" href="#" data-chart-type="weekly_heatmap">Weekly heatmap</a></li>
                       </ul>
