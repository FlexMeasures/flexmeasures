--- conflicted
+++ resolved
@@ -25,11 +25,8 @@
                         <tr>
                             <th>Name</th>
                             <th>Asset name</th>
-<<<<<<< HEAD
                             <th>Data source</th>
-=======
                             <th>Relation to asset</th>
->>>>>>> 08a705dc
                             <th class="no-sort" title="This is the knowledge time of the most recent event recorded">Time of last value</th>
                             <th class="text-right no-sort">Status</th>
                             <th class="d-none">URL</th>
@@ -45,12 +42,9 @@
                                 {{ sensor.asset_name }}
                             </td>
                             <td>
-<<<<<<< HEAD
                                 {{ sensor.source }}
                             </td>
-=======
                                 {{ sensor.relation }}
->>>>>>> 08a705dc
                             <td>
                                 <span title="{{ sensor['staleness_since'] }}">{{ sensor["staleness_since"] | naturalized_datetime }}</span>
                             </td>
