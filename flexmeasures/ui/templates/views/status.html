{% extends "base.html" %}

{% set active_page = "assets" %}

{% block title %} {{asset.name}} - Status {% endblock %}

{% block divs %}


<div class="container-fluid">
    <div>
        <button type="button" class="btn" onclick="window.history.back();" style="margin-top: 20px;" >Back to asset page</button>
    </div>
    <div class="row">
        <div class="alert alert-info" id="tzwarn" style="display:none;"></div>
        <div class="alert alert-info" id="dstwarn" style="display:none;"></div>
    </div>
    <div class="row">
        <div class="col-sm-2"></div>
        <div class="col-sm-8">
            <div class="sensors-asset card">
                <h3>Data connectivity for sensors of {{ asset.name }}</h3>
                <table class="table table-striped table-responsive paginate nav-on-click">
                    <thead>
                        <tr>
                            <th>Name</th>
                            <th>Asset name</th>
                            <th class="no-sort" title="This is the knowledge time of the most recent event recorded">Time of last value</th>
                            <th class="text-right no-sort">Status</th>
                            <th class="d-none">URL</th>
                        </tr>
                    </thead>
                    <tbody>
                        {% for sensor in sensors: %}
                        <tr title="View data">
                            <td>
                                {{ sensor.name }}
                            </td>
                            <td>
                                {{ sensor.asset_name }}
                            </td>
                            <td>
                                <span title="{{ sensor['staleness_since'] }}">{{ sensor["staleness_since"] | naturalized_datetime }}</span>
                            </td>
                            <td class="text-right">
                                <span title="{{ sensor['reason'] }}">
                                    {% if sensor["stale"] == False %}
                                    🟢
                                    {% elif sensor["stale"] == True %}
                                    🔴
                                    {% endif %}
                                </span>
                            </td>
                            <td class="hidden d-none invisible" style="display:none;">
                                /sensors/{{ sensor.id }}
                            </td>
                        </tr>
                        {% endfor %}
                    </tbody>
                </table>
                <h3>Latest jobs of {{ asset.name }}</h3>
                <table id="scheduling_forecasting_jobs" class="table table-striped table-responsive paginate nav-on-click">
                    <thead>
                        <tr>
                            <th>Created at</th>
                            <th>Queue</th>
                            <th>Entity</th>
                            <th class="text-right no-sort">Status</th>
<<<<<<< HEAD
                            <th class="text-right">Info</th>
                            <th class="hidden">URL</th>
=======
                            <th class="d-none">URL</th>
>>>>>>> c21e5a04
                        </tr>
                    </thead>
                    <tbody>
                        {% for job_data in jobs_data: %}
                        <tr title="View data">
                            <td title="Enqueued at: {{ job_data.enqueued_at}}">
                                {{ job_data.enqueued_at | naturalized_datetime }}
                            </td>
<<<<<<< HEAD
=======
                            <td class="text-right"
                                title="{{ job_data['err'] is none and job_data['status'] or job_data['status'] + ' : ' + job_data['err'] }}">
                                <span>
                                    {% if job_data["status"] == "finished" %}
                                    🟢
                                    {% elif job_data["status"] == "failed" %}
                                    🔴
                                    {% else %}
                                    🟡
                                    {% endif %}
                                </span>
                            </td>
                            <td class="hidden d-none invisible" style="display:none;">
                                /tasks/0/view/job/{{ job_data.job_id }}
                            </td>
                        </tr>
                        {% endfor %}
                    </tbody>
                </table>
                <h3>Latest forecasting jobs of {{ asset.name }}</h3>
                <table id="forecasting_jobs" class="table table-striped table-responsive paginate nav-on-click">
                    <thead>
                        <tr>
                            <th>Job id</th>
                            <th>Asset id</th>
                            <th>Sensor or asset</th>
                            <th>Created at</th>
                            <th class="text-right no-sort">Status</th>
                            <th class="d-none">URL</th>
                        </tr>
                    </thead>
                    <tbody>
                        {% for job_data in forecasting_job_data: %}
                        <tr title="View data">
>>>>>>> c21e5a04
                            <td>
                                {{ job_data.queue }}
                            </td>
                            <td>
                                {{ job_data.entity }}
                            </td>
                            <td class="text-right"
                                title="{{ job_data['err'] is none and job_data['status'] or job_data['status'] + ' : ' + job_data['err'] }}">
                                <span>
                                    {% if job_data["status"] == "finished" %}
                                    🟢
                                    {% elif job_data["status"] == "failed" %}
                                    🔴
                                    {% else %}
                                    🟡
                                    {% endif %}
                                </span>
                            </td>
<<<<<<< HEAD
                            <td class="text-right">
                                <!-- Button -->
                                <a href="#" class="btn btn-default btn-success" role="button" id="job-metadata-info-button"  data-target="#JobMetadataModal-{{ job_data['metadata_hash'] }}" data-toggle="modal">
                                    Info
                                </a>
                                
                                <!-- Modal -->
                                <div class="modal fade" id="JobMetadataModal-{{ job_data['metadata_hash'] }}" tabindex="-1" role="dialog" aria-labelledby="JobMetadataInfo" aria-hidden="true">
                                    <div class="modal-dialog" role="document">
                                        <div class="modal-content">
                                            <div class="modal-header">
                                                <h5 class="modal-title" id="JobMetadataInfo">Info</h5>
                                                <button id="modalCloseButton" type="button" class="close" data-dismiss="modal" aria-label="Close" onmousedown="event.stopPropagation(); event.preventDefault();">
                                                    <span aria-hidden="true">&times;</span>
                                                </button>
                                            </div>
                                            <div class="modal-body">
                                                <pre>{{ job_data['metadata'] }}</pre>
                                            </div>
                                        </div>
                                    </div>
                                </div>
                            </td>
                            <td class="hidden">
=======
                            <td class="d-none">
>>>>>>> c21e5a04
                                /tasks/0/view/job/{{ job_data.job_id }}
                            </td>
                        </tr>
                        {% endfor %}
                    </tbody>
                </table>
                {% if redis_connection_err is not none %}
                    <div class="warning">{{ redis_connection_err }}</div>
                {% endif %}
            </div>
        </div>
    </div>


</div>


<!-- sort scheduling and forecasting jobs by 'Created at' column -->
<script>
    $(document).ready(function() {
        $('#scheduling_forecasting_jobs').DataTable({"order": [[ 0, "desc" ]]});
    });
</script>
{% endblock %}<|MERGE_RESOLUTION|>--- conflicted
+++ resolved
@@ -66,12 +66,8 @@
                             <th>Queue</th>
                             <th>Entity</th>
                             <th class="text-right no-sort">Status</th>
-<<<<<<< HEAD
                             <th class="text-right">Info</th>
-                            <th class="hidden">URL</th>
-=======
                             <th class="d-none">URL</th>
->>>>>>> c21e5a04
                         </tr>
                     </thead>
                     <tbody>
@@ -80,43 +76,6 @@
                             <td title="Enqueued at: {{ job_data.enqueued_at}}">
                                 {{ job_data.enqueued_at | naturalized_datetime }}
                             </td>
-<<<<<<< HEAD
-=======
-                            <td class="text-right"
-                                title="{{ job_data['err'] is none and job_data['status'] or job_data['status'] + ' : ' + job_data['err'] }}">
-                                <span>
-                                    {% if job_data["status"] == "finished" %}
-                                    🟢
-                                    {% elif job_data["status"] == "failed" %}
-                                    🔴
-                                    {% else %}
-                                    🟡
-                                    {% endif %}
-                                </span>
-                            </td>
-                            <td class="hidden d-none invisible" style="display:none;">
-                                /tasks/0/view/job/{{ job_data.job_id }}
-                            </td>
-                        </tr>
-                        {% endfor %}
-                    </tbody>
-                </table>
-                <h3>Latest forecasting jobs of {{ asset.name }}</h3>
-                <table id="forecasting_jobs" class="table table-striped table-responsive paginate nav-on-click">
-                    <thead>
-                        <tr>
-                            <th>Job id</th>
-                            <th>Asset id</th>
-                            <th>Sensor or asset</th>
-                            <th>Created at</th>
-                            <th class="text-right no-sort">Status</th>
-                            <th class="d-none">URL</th>
-                        </tr>
-                    </thead>
-                    <tbody>
-                        {% for job_data in forecasting_job_data: %}
-                        <tr title="View data">
->>>>>>> c21e5a04
                             <td>
                                 {{ job_data.queue }}
                             </td>
@@ -135,7 +94,6 @@
                                     {% endif %}
                                 </span>
                             </td>
-<<<<<<< HEAD
                             <td class="text-right">
                                 <!-- Button -->
                                 <a href="#" class="btn btn-default btn-success" role="button" id="job-metadata-info-button"  data-target="#JobMetadataModal-{{ job_data['metadata_hash'] }}" data-toggle="modal">
@@ -159,10 +117,7 @@
                                     </div>
                                 </div>
                             </td>
-                            <td class="hidden">
-=======
-                            <td class="d-none">
->>>>>>> c21e5a04
+                            <td class="hidden d-none invisible" style="display:none;">
                                 /tasks/0/view/job/{{ job_data.job_id }}
                             </td>
                         </tr>
