{% extends "base.html" %}

{% set active_page = "assets" %}

{% block title %} {{asset.name}} - Status {% endblock %}

{% block divs %}

<<<<<<< HEAD
=======
{% block breadcrumbs %} {{ super() }} {% endblock %}

>>>>>>> a024cbca
<div class="container-fluid">
    <div class="row">
        <div class="alert alert-info" id="tzwarn" style="display:none;"></div>
        <div class="alert alert-info" id="dstwarn" style="display:none;"></div>
    </div>
    <div class="row">
        <div class="col-sm-2"></div>
        <div class="col-sm-8">
            <div class="card">
                <h4>Data connectivity for sensors of {{ asset.name }}
                  <span class="fa fa-info-circle" title="This table shows the connectivity status for all sensors under or relevant to this asset. Click the table to see the actual data. Per sensor, we report the different data source types. We only explicitly support source types 'demo script', 'user', 'forecaster', 'scheduler' and 'reporter'.

A red traffic light indicates that the last time a record was made was too long ago (it is 'stale'). Hover the light to learn more about why it is displayed red. It could be a source for errors down the line if that sensor data is necessary for forecasts and schedules to be made.

How long ago is considered too long (stale) depends on the sensor, usually we use the sensor's resolution times two. If the source type means we expect future data ('forecaster', 'scheduler'), data should extend 12 hours into the future." style="margin-left: 10px;"></span>
                </h4>
                <table id="sensor_statuses" class="table table-striped paginate">
                    <thead>
                        <tr>
                            <th>Sensor</th>
                            <th>Data source type</th>
                            <th class="no-sort" title="This is the knowledge time of the most recent event recorded (potentially in the future, for forecasts and schedules)">Time of latest record</th>
                            <th class="text-right no-sort">Status</th>
                            <th class="d-none">URL</th>
                        </tr>
                    </thead>
                    <tbody>
                        <!-- This will be populated dynamically with JavaScript -->
                    </tbody>
                </table>

                <h4>Latest jobs of {{ asset.name }}
                  <span class="fa fa-info-circle" title="This table shows forecasting or scheduling jobs for this asset.
A red traffic light indicates something went wrong and should be reported to admins.

Note that jobs do not live forever, so only rather recent jobs (usually younger than a day) are shown at all.
                  " style="margin-left: 10px;"></span>
                  <br>
                  <span class="jobs-time-ago" data-timestamp="Loading">
                    <small><i class="fa fa-refresh" id="refresh_jobs" title="Refresh status"></i><span id="jobs_time_ago"></span></small>
                  </span>
                </h4>
                <table id="scheduling_forecasting_jobs" class="table table-striped paginate nav-on-click">
                    <thead>
                        <tr>
                            <th style="display:none;">Created at Timestamp</th> <!-- Hidden UTC Timestamp column for sorting, Keep at position 0 -->
                            <th>Created at</th>
                            <th>Queue</th>
                            <th>Entity</th>
                            <th class="text-right no-sort">Status</th>
                            <th class="text-right">Info</th>
                            <th class="d-none">URL</th>
                        </tr>
                    </thead>
                    <tbody>
                        <!-- This will be populated dynamically with JavaScript -->
                    </tbody>
                </table>
                <div class="alert alert-warning d-none" id="redis_connection_err"></div>
            </div>
        </div>
    </div>
</div>

<!-- hide control elements -->
<script>
    $(document).ready(function() {
        $('#sensor_statuses').DataTable({
            "searching": false,
            "paging": false,
            "info": false,
            "ordering": false
        });

        // Append a loading row to the sensor status table
        $('#sensor_statuses tbody').append(getLoadingRow());

        sensors.forEach(element => {
            // Fetch and populate sensor data
            getSensorData(element.id);
        });

        $(document).on('click', '.sensor_refresh', function() {
            console.log('Refreshing sensor data');
            
            const sensorId = $(this).attr('id').split('_')[2];
            const rowId = `row_${sensorId}`;
            // Add Loading Row
            $(`#${rowId}`).replaceWith(getLoadingRow(rowId));
            // Fetch and update sensor data
            getSensorData(sensorId, rowId);
        });
    });

    var sensors = {{ sensors | tojson }};
    var isFirstSensor = true;
    var lastSensorName = '';
    var assetId = "{{ asset.id }}";

    function getSensorData(sensor_id, row_id = null) {

        /**
         * Fetches sensor data and updates the sensor status table dynamically.
         * 
         * This function sends an AJAX request to fetch the current status of the sensor
         * with the given `sensor_id`. Upon receiving the response, it processes the data 
         * to update the sensor status table. If the `row_id` is provided, it will replace 
         * the existing row with the updated sensor data; otherwise, it will append a new row 
         * to the table. The table includes sensor information, source type, staleness time, 
         * and status, as well as a dynamic "time ago" display indicating when the data was last fetched.
         * 
         * @param {number} sensor_id - The ID of the sensor whose status is being fetched.
         * @param {string|null} [row_id=null] - The ID of the table row to update (optional).
         * The row_id is basically used to make a refresh call on a particular sensor and then update only 
         * that row in the table. If not provided, a new row will be appended to the table.
         * 
         * @returns {void}
         * 
         * @example
         * // To get data for sensor 123 and update the table row with ID 'row_123'
         * getSensorData(123, 'row_123');
         * 
         * @example
         * // To append a new row for a new sensor with ID 456
         * getSensorData(456);
         */


        let lastCallTime = Date.now();
        $.ajax({
            url: `/api/v3_0/sensors/${sensor_id}/status`,
            method: 'GET',
            success: function(response) {
                if (isFirstSensor) {
                    // Clear the table body before appending the first row
                    $('#sensor_statuses tbody').empty();
                    isFirstSensor = false;
                }
                const tbody = $('#sensor_statuses tbody');
                response.sensors_data.forEach(function(sensor) {
                    const isNewSensorName = lastSensorName !== sensor.name;
                    lastSensorName = sensor.name;

                    const sensorInfo = isNewSensorName
                        ? `${sensor.name} (<a href="/sensors/${sensor.id}">${sensor.id}</a>) 
                        <span class="fa fa-info" title="Resolution: ${sensor.resolution}, Asset: '${sensor.asset_name}', reason for listing here: ${sensor.relation}" style="margin-left: 10px;">${sensor.name}</span>`
                        : '';

                    const source_type = sensor.source_type
                        ? `<span title="${sensor.source_type}">${sensor.source_type}</span>`
                        : '<span title="None">None</span>';

                    const staleness_since = sensor.staleness_since
                        ? `<span title="${sensor.staleness_since}">${sensor.staleness_since}</span>`
                        : '<span title="Never">Never</span>';

                    const refresh_icon = `
                        <i class="fa fa-refresh sensor_refresh" id="sensor_refresh_${sensor.id}"></i>
                    `;

                    const status = sensor.stale
                    ? `<span title="${sensor.reason}">🔴</span>`
                    : `<span title="${sensor.reason}">🟢</span>`;

                    // Add time ago to the fourth column (status column)
                    const timeAgo = getTimeAgo(lastCallTime);

                    const row = `
                        <tr title="View data" id="row_${sensor.id}">
                            <td>${sensorInfo}</td>
                            <td>${source_type}</td>
                            <td>${staleness_since}</td>
                            <td class="text-right">${status}<br><span class="time-ago" title="Refresh Sensor Status" data-timestamp="${lastCallTime}"><small>${refresh_icon}(${timeAgo})</small></span></td>
                            <td class="hidden d-none invisible" style="display:none;">/sensors/${sensor.id}</td>
                        </tr>
                    `;
                    
                    // Update the table row if row_id is passed 
                    if (row_id) {
                        const old_row = $(`#${row_id}`);
                        old_row.replaceWith(row);
                    }
                    else {
                        tbody.append(row);
                    }

                    lastSensorName = sensor.name;
                });

            },
            error: function(xhr) {
                console.error('Error fetching sensors:', xhr);
            }
        });
    }

    function getAssetJobs(assetId) {
        let lastCallTime = Date.now();
        console.log('Fetching jobs for asset ID:', assetId);
        $.ajax({
            url: `/api/v3_0/assets/${assetId}/jobs`,
            method: 'GET',
            success: function(response) {
                // Clear the loading row
                $('#scheduling_forecasting_jobs tbody').empty();
                // Check if there is redis_connection_err
                if (response.redis_connection_err) {
                    $('#redis_connection_err').removeClass('d-none');
                    $('#redis_connection_err').text(response.redis_connection_err);
                }
                else {
                    $('#redis_connection_err').addClass('d-none');
                    $('#redis_connection_err').text('');
                }
                if (response.jobs.length > 0) {
                    // Clear the table body before appending new data
                    $('#scheduling_forecasting_jobs tbody').empty();
                    const tbody = $('#scheduling_forecasting_jobs tbody');
                    // Loop through the job data and create table rows
                    response.jobs.forEach(function(job_data) {
                        const jobStatusMessage = job_data.err === null || job_data.err === undefined
                            ? job_data.status
                            : job_data.status + ' : ' + job_data.err;
                        const jobStatusIcon = job_data.status === 'finished'
                            ? '🟢'
                            : job_data.status === 'failed'
                            ? '🔴'
                            : '🟡';
                        const row = `
                            <tr title="View data">
                                <td style="display:none;">
                                    ${job_data.enqueued_at}
                                </td>
                                <td title="Enqueued at: ${job_data.enqueued_at}">
                                    ${job_data.enqueued_at}
                                </td>
                                <td>
                                    ${job_data.queue}
                                </td>
                                <td>
                                    ${job_data.entity}
                                </td>
                                <td class="text-right"
                                    title="${jobStatusMessage}">
                                    <span>
                                        ${jobStatusIcon}
                                    </span>
                                </td>
                                <td class="text-right">
                                    <a href="#" class="btn btn-default btn-success" role="button" id="job-metadata-info-button" data-bs-target="#JobMetadataModal-${job_data.metadata_hash}" data-bs-toggle="modal">
                                        Info
                                    </a>
                                    
                                    <div class="modal fade" id="JobMetadataModal-${job_data.metadata_hash}" tabindex="-1" role="dialog" aria-labelledby="JobMetadataInfo" aria-hidden="true">
                                        <div class="modal-dialog" role="document">
                                            <div class="modal-content">
                                                <div class="modal-header">
                                                    <h5 class="modal-title" id="JobMetadataInfo">Info</h5>
                                                    <button id="modalCloseButton" type="button" class="btn-close" data-bs-dismiss="modal" aria-label="Close" onmousedown="event.stopPropagation(); event.preventDefault();"></button>
                                                </div>
                                                <div class="modal-body">
                                                    <pre>${job_data.metadata}</pre>
                                                </div>
                                            </div>
                                        </div>
                                    </div>
                                </td>
                                <td class="hidden d-none invisible" style="display:none;">
                                    /tasks/0/view/job/${job_data.job_id}
                                </td>
                            </tr>
                        `;
                        tbody.append(row);
                        // Update the last call time
                        const timeAgo = getTimeAgo(lastCallTime);
                        $('#jobs_time_ago').html(`(${timeAgo})`);
                        $('.jobs-time-ago').data('timestamp', lastCallTime);
                    });
                }
                else {
                    // Add No Jobs Found message
                    $('#scheduling_forecasting_jobs tbody').append(`
                        <tr>
                            <td colspan="6" class="text-center">
                                No data available in table.
                            </td>
                        </tr>
                    `);
                    // Update the last call time
                    const timeAgo = getTimeAgo(lastCallTime);
                    $('#jobs_time_ago').html(`(${timeAgo})`);
                    $('.jobs-time-ago').data('timestamp', lastCallTime);
                }
            },
            error: function(xhr) {
                console.error('Error fetching jobs:', xhr);
            }
        })   
    }
    
    $(document).ready(function() {
        $('#scheduling_forecasting_jobs').DataTable({
            "order": [[ 0, "desc" ]],  // Default sort by the hidden UTC Timestamp column
            "columnDefs": [
                { 
                    "targets": 1,  // Target the visible "Created at" column
                    "orderData": 0  // Use data from the first column (UTC Timestamp) for sorting
                }
            ],
            "searching": false,
            "paging": false,
            "info": false
        });

        // Add a loading row to the jobs table
        $('#scheduling_forecasting_jobs tbody').append(getLoadingRow());

        // Initial fetch of jobs
        getAssetJobs(assetId);
        // Set up an interval to fetch jobs every 60 seconds
        // This is to ensure that the table is updated with the latest job data
        setInterval(function() {
            getAssetJobs(assetId);
        }, 60000); // Fetch jobs every 60 seconds

        $("#refresh_jobs").click(function() {
            getAssetJobs(assetId);
        });

        // Update time ago dynamically every 10 seconds
        setInterval(function() {
            $('.time-ago').each(function() {
                const timestamp = $(this).data('timestamp');
                $(this).html(`<small>${$(this).find('.fa-refresh').prop('outerHTML')} (${getTimeAgo(timestamp)})</small>`);
            });
        }, 10000);
    
        setInterval(function() {
            const timestamp = $('.jobs-time-ago').data('timestamp');
            $("#jobs_time_ago").html(`(${getTimeAgo(timestamp)})`);
        }, 10000);
    });

</script>
{% endblock %}<|MERGE_RESOLUTION|>--- conflicted
+++ resolved
@@ -6,11 +6,8 @@
 
 {% block divs %}
 
-<<<<<<< HEAD
-=======
 {% block breadcrumbs %} {{ super() }} {% endblock %}
 
->>>>>>> a024cbca
 <div class="container-fluid">
     <div class="row">
         <div class="alert alert-info" id="tzwarn" style="display:none;"></div>
