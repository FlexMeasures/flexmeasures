--- conflicted
+++ resolved
@@ -777,13 +777,8 @@
             spinnerElement.classList.add('hidden-important');
             apiSensorsListElement.style.display = 'block';
         } catch (error) {
-<<<<<<< HEAD
             const errorMessage = error?.message || error?.error || response.statusText;
             showToast(`Failed to filter/search sesnors: ${errorMessage}`, "error");
-=======
-            showToast("Failed to filter sensors", "error");
-            console.error(error);
->>>>>>> a8d0d7c2
         }
     }
 
@@ -827,13 +822,8 @@
             spinnerElement.classList.add('hidden-important');
             senSearchResEle.style.display = 'block';
         } catch (error) {
-<<<<<<< HEAD
             const errorMessage = error?.message || error?.error || response.statusText;
             showToast(`Failed to filter/search sesnors: ${errorMessage}`, "error");
-=======
-            showToast("Failed to search sensors", "error");
-            console.error(error);
->>>>>>> a8d0d7c2
         }
     }
 
