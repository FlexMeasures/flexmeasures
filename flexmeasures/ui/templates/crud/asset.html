--- conflicted
+++ resolved
@@ -20,19 +20,11 @@
             <div class="header-action-button">
                 {% if user_can_create_assets %}
                 <div>
-<<<<<<< HEAD
-                
-                        <button class="btn btn-sm btn-responsive btn-success mb-3" type="button" style="
-                          margin-top: 6px;">
-                          <a class="text-decoration-none text-white create-button" href="/assets/new?parent_asset_id={{asset.id}}">  Create new asset</a>
-                        
-                        </button>
-              
-=======
-                    <button class="btn btn-sm btn-responsive btn-success create-button mb-3" type="submit">
-                        <a href="/assets/new">Create new asset</a>
+                    <button class="btn btn-sm btn-responsive btn-success mb-3" type="button" style="
+                        margin-top: 6px;">
+                        <a class="text-decoration-none text-white create-button" href="/assets/new?parent_asset_id={{asset.id}}">  Create new asset</a>
+                    
                     </button>
->>>>>>> f66dd2c7
                 </div>
                 {% endif %}
                 {% if user_can_delete_asset %}
