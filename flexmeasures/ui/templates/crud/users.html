{% extends "base.html" %}

{% set active_page = "users" %}

{% block title %} User listing {% endblock %}

{% block divs %}

<div class="container-fluid">
    <div class="row">
        <div class="col-sm-2"></div>
        <div class="col-sm-8">
            <div class="card">
                <!-- a toggle for including inactive users, if wanted -->
                <h3>All {% if not include_inactive %}active {% endif %}users</h3>
                <form class="text-right form-inline" role="form" target="" method="get" id="user-list-options">
                    <div class="checkbox">
                        <label>
                                <input name="include_inactive" {% if include_inactive %} checked="checked"{% endif %} type="checkbox"> Include inactive
                            </label>
                    </div>
                </form>
                <table class="table table-striped table-responsive paginate">
                    <thead>
                        <tr>
                            <th>Username</th>
                            <th>Email</th>
                            <th>Roles</th>
                            <th>Account</th>
                            <th>Timezone</th>
                            <th>Last Login</th>
                            <th>Last Seen</th>
                            <th>Active</th>
                        </tr>
                    </thead>
                    <tbody>
                        {% for user in users %}
                        <tr>
                            <td>
                                <a href="/users/{{ user.id }}" title="View/edit this user">{{ user.username }}</a>
                            </td>
                            <td>
                                <a href="mailto:{{ user.email }}" title="Mail this user">{{ user.email }}</a>
                            </td>
                                    <td>{% for role in user.flexmeasures_roles %}
                                          {{ role.name }}{{ "," if not loop.last }}
                                        {% endfor %}
<<<<<<< HEAD
                            </td>
                            <td>
=======
                                    </td>
                                    <td>
                                        {{ user.account.name }}
                                    </td>
                                    <td>
                                        {{ user.timezone }}
                                    </td>
                                    <td title="{{  user.last_login_at | localized_datetime }}" data-sort="{{ user.last_login_at }}">
                                        {{ user.last_login_at | naturalized_datetime}}
                                    </td>
                                    <td title="{{  user.last_seen_at | localized_datetime }}" data-sort="{{ user.last_seen_at }}">
                                        {{ user.last_seen_at | naturalized_datetime}}
                                    </td>
                                    <td>
                                        {{ user.active }}
                                    </td>
>>>>>>> fd62ed3f

                                <a href="/accounts/{{user.account.id}}" title="View accounts">{{ user.account.name }}</a>
                            </td>
                            <td>
                                {{ user.timezone }}
                            </td>
                            <td title="{{  user.last_login_at | localized_datetime }}">
                                {{ user.last_login_at | naturalized_datetime}}
                            </td>
                            <td title="{{  user.last_seen_at | localized_datetime }}">
                                {{ user.last_seen_at | naturalized_datetime}}
                            </td>
                            <td>
                                {{ user.active }}
                            </td>

                        </tr>
                        {% endfor %}
                    </tbody>
                </table>
            </div>
        </div>
        <div class="col-sm-2"></div>
    </div>
</div>

    {% block paginate_tables_script %} {{ super() }} {% endblock %}

{% endblock%}<|MERGE_RESOLUTION|>--- conflicted
+++ resolved
@@ -45,37 +45,17 @@
                                     <td>{% for role in user.flexmeasures_roles %}
                                           {{ role.name }}{{ "," if not loop.last }}
                                         {% endfor %}
-<<<<<<< HEAD
                             </td>
                             <td>
-=======
-                                    </td>
-                                    <td>
-                                        {{ user.account.name }}
-                                    </td>
-                                    <td>
-                                        {{ user.timezone }}
-                                    </td>
-                                    <td title="{{  user.last_login_at | localized_datetime }}" data-sort="{{ user.last_login_at }}">
-                                        {{ user.last_login_at | naturalized_datetime}}
-                                    </td>
-                                    <td title="{{  user.last_seen_at | localized_datetime }}" data-sort="{{ user.last_seen_at }}">
-                                        {{ user.last_seen_at | naturalized_datetime}}
-                                    </td>
-                                    <td>
-                                        {{ user.active }}
-                                    </td>
->>>>>>> fd62ed3f
-
                                 <a href="/accounts/{{user.account.id}}" title="View accounts">{{ user.account.name }}</a>
                             </td>
                             <td>
                                 {{ user.timezone }}
                             </td>
-                            <td title="{{  user.last_login_at | localized_datetime }}">
+                            <td title="{{  user.last_login_at | localized_datetime }}" data-sort="{{ user.last_login_at }}">
                                 {{ user.last_login_at | naturalized_datetime}}
                             </td>
-                            <td title="{{  user.last_seen_at | localized_datetime }}">
+                            <td title="{{  user.last_seen_at | localized_datetime }}" data-sort="{{ user.last_seen_at }}">
                                 {{ user.last_seen_at | naturalized_datetime}}
                             </td>
                             <td>
