{% extends "base.html" %} {% set active_page = "accounts" %} {% block title %}
Account overview {% endblock %} {% block divs %}

<div class="pl-3">
  <form action="/accounts/auditlog/{{ account.id }}" method="get">
    <button
      class="btn btn-sm btn-responsive btn-info m-4"
      type="submit"
      title="View history of user actions."
    >
      Audit log
    </button>
  </form>
</div>
<div class="container-fluid">
  <div class="row">
    <div class="col-md-2">
      <div class="sidepanel-container">
        <div
          class="left-sidepanel-label"
          style="transform: translateX(-30%) !important"
        >
          Edit Account
        </div>
        <div class="sidepanel left-sidepanel">
          <form class="form-horizontal" id="editaccount">
            <fieldset>
              <div class="asset-form">
                <h3>Edit {{ account.name }}</h3>
                <small
                  >Owned by account: {{ account.name }} (ID: {{ account.id
                  }})</small
                >

                <div class="form-group">
                  <div class="form-group">
                    <div class="col-md-3">
                      <label for="name" class="control-label">Name</label>
                      <input
                        type="text"
                        class="form-control"
                        id="name"
                        name="name"
                        value="{{ account.name }}"
                        required
                      />
                    </div>
                  </div>

                  <div class="form-group">
                    <div class="col-md-3">
                      <label for="primary_color" class="control-label"
                        >Primary Color</label
                      >
<<<<<<< HEAD
                      <input
                        type="text"
                        class="form-control"
                        id="primary_color"
                        name="primary_color"
                        value="{{ account.primary_color or primary_color }}"
=======
                      <span
                        class="fa fa-info d-inline-block ps-2"
                        rel="tooltip"
                        aria-hidden="true"
                        tabindex="0"
                        data-bs-placement="right"
                        data-bs-toggle="tooltip"
                        title="Primary color to use in UI, in hex format. Defaults to FlexMeasures' primary color (#1a3443)"
                      ></span>
                      <input
                        type="text"
                        class="form-control"
                        data-bs-placement="right"
                        id="primary_color"
                        name="primary_color"
                        value="{{ account.primary_color or '' }}"
>>>>>>> a0053a4c
                      />
                    </div>
                  </div>

                  <div class="form-group">
                    <div class="col-md-3">
                      <label for="secondary_color" class="control-label"
                        >Secondary Color</label
                      >
<<<<<<< HEAD
=======
                      <span
                        class="fa fa-info d-inline-block ps-2"
                        rel="tooltip"
                        aria-hidden="true"
                        tabindex="0"
                        data-bs-placement="right"
                        data-bs-toggle="tooltip"
                        title="Secondary color to use in UI, in hex format. Defaults to FlexMeasures' primary color (#f1a122)"
                      ></span>
>>>>>>> a0053a4c
                      <input
                        type="text"
                        class="form-control"
                        id="secondary_color"
                        name="secondary_color"
<<<<<<< HEAD
                        value="{{ account.secondary_color or secondary_color }}"
=======
                        value="{{ account.secondary_color or '' }}"
>>>>>>> a0053a4c
                      />
                    </div>
                  </div>

                  <div class="form-group">
                    <div class="col-md-3">
                      <label for="logo_url" class="control-label"
                        >Logo URL</label
                      >
<<<<<<< HEAD
=======
                      <span
                        class="fa fa-info d-inline-block ps-2"
                        rel="tooltip"
                        aria-hidden="true"
                        tabindex="0"
                        data-bs-placement="right"
                        data-bs-toggle="tooltip"
                        title="Logo URL to use in UI. Defaults to FlexMeasures' logo URL"
                      ></span>
>>>>>>> a0053a4c
                      <input
                        type="text"
                        class="form-control"
                        id="logo_url"
                        name="logo_url"
<<<<<<< HEAD
                        value="{{ account.logo_url or menu_logo }}"
=======
                        value="{{ account.logo_url or '' }}"
>>>>>>> a0053a4c
                      />
                    </div>
                  </div>

                  {% if user_is_admin %}
                  <div class="form-group">
                    <div class="col-md-3">
                      <label for="consultant_account_id" class="control-label"
                        >Consultant Account</label
                      >
                      <select
                        class="form-select"
                        aria-label="Default select example"
                        id="consultant_account_id"
                        name="consultancy_account_id"
                      >
                        <option
<<<<<<< HEAD
                          value="{{ account.consultancy_account_id }}"
=======
                          value="{{ account.consultancy_account_id or '' }}"
>>>>>>> a0053a4c
                          selected
                        >
                          {% if account.consultancy_account_id %} {% for
                          consultancy_account in accounts %} {% if
                          consultancy_account.id ==
                          account.consultancy_account_id %} {{
                          consultancy_account.name }} {% endif %} {% endfor %}
                          {% else %} Select Account {% endif %}
                        </option>
                        {% for account in accounts %}
                        <option value="{{ account.id }}">
                          {{ account.name }}
                        </option>
                        {% endfor %}
                      </select>
                    </div>
                  </div>
                  {% endif %}
                </div>

                <button
                  class="btn btn-sm btn-responsive btn-success create-button"
                  type="submit"
                  value="Save"
                  style="
                    margin-top: 20px;
                    float: right;
                    border: 1px solid var(--light-gray);
                  "
                >
                  Save
                </button>
              </div>
            </fieldset>
          </form>
        </div>
      </div>
    </div>
    <div class="col-md-8">
      <div
<<<<<<< HEAD
        id="toastcontainer"
        class="toast align-items-center text-bg-primary border-0"
        role="alert"
        aria-live="assertive"
        aria-atomic="true"
      >
        <div class="d-flex">
          <div class="toast-body" id="toastbody"></div>
          <button
            type="button"
            class="btn-close btn-close-white me-2 m-auto"
            data-bs-dismiss="toast"
            aria-label="Close"
          ></button>
        </div>
=======
        class="position-fixed bottom-0 end-0 p-3"
        id="toast-container"
        role="alert"
        aria-live="assertive"
        aria-atomic="true"
        style="z-index: 11"
      >
        <button id="close-all-toasts" class="btn">Close All</button>
>>>>>>> a0053a4c
      </div>

      <div class="card">
        <h3>Account</h3>
        <small>Account: {{ account.name }}</small>
        <div class="table-responsive">
<<<<<<< HEAD
          <table class="table table-striped table-responsive">
=======
          <table class="table table-striped">
>>>>>>> a0053a4c
            <tbody>
              <tr>
                <td>ID</td>
                <td>{{ account.id }}</td>
              </tr>
              <tr>
                <td>Roles</td>
                <td>
                  {{ account.account_roles | map(attribute='name') | join(", ")
                  }}
                </td>
              </tr>
              {% if account.consultancy_account_name %}
              <tr>
                <td>Consultancy</td>
                <td>{{ account.consultancy_account_name }}</td>
              </tr>
<<<<<<< HEAD
              {% endif %}
            </tbody>
          </table>
        </div>
      </div>
      <div class="card">
        <h3>Users</h3>

        <form
          class="ms-auto form-inline"
          role="form"
          target=""
          method="get"
          id="user-list-options"
        >
          <div class="checkbox">
            <label>
              <input
                name="include_inactive"
                {%
                if
                include_inactive
                %}
                checked="checked"
                {%
                endif
                %}
                type="checkbox"
              />
              Include inactive
            </label>
          </div>
        </form>
        <div class="table-responsive">
          <table
            class="table table-responsive paginate nav-on-click"
            title="View/edit this user"
          >
            <thead>
              <tr>
                <th>Username</th>
                <th>Email</th>
                <th>Roles</th>
                <th>Timezone</th>
                <th>Last Login</th>
                <th>Last Seen</th>
                <th>Active</th>
                <th class="d-none">URL</th>
              </tr>
            </thead>
            <tbody>
              {% for user in users %}
              <tr>
                <td>{{ user.username }}</td>
                <td>
                  <a href="mailto:{{ user.email }}" title="Mail this user"
                    >{{ user.email }}</a
                  >
                </td>
                <td>
                  {% for role in user.flexmeasures_roles %} {{ role.name }}{{
                  "," if not loop.last }} {% endfor %}
                </td>
                <td>{{ user.timezone }}</td>
                <td
                  title="{{  user.last_login_at | localized_datetime }}"
                  data-sort="{{ user.last_login_at }}"
                >
                  {{ user.last_login_at | naturalized_datetime}}
                </td>
                <td
                  title="{{  user.last_seen_at | localized_datetime }}"
                  data-sort="{{ user.last_seen_at }}"
                >
                  {{ user.last_seen_at | naturalized_datetime}}
                </td>
                <td>{{ user.active }}</td>
                <td class="d-none">/users/{{ user.id }}</td>
              </tr>
              {% endfor %}
=======
              {% endif %} {% if account.primary_color %}
              <tr>
                <td>Primary Color</td>
                <td>
                  <div
                    style="
                      width: 20px;
                      height: 20px;
                      background-color: {{ account.primary_color }};
                      display: inline-block;
                    "
                  ></div>
                </td>
              </tr>
              {% endif %} {% if account.secondary_color %}
              <tr>
                <td>Secondary Color</td>
                <td>
                  <div
                    style="
                      width: 20px;
                      height: 20px;
                      background-color: {{ account.secondary_color }};
                      display: inline-block;
                    "
                  ></div>
                </td>
              </tr>
              {% endif %} {% if account.logo_url %}
              <tr>
                <td>Logo URL</td>
                <td>
                  <img
                    src="{{ account.logo_url }}"
                    alt="Logo"
                    style="max-width: 100px"
                  />
                </td>
              </tr>
              {% endif %}
>>>>>>> a0053a4c
            </tbody>
          </table>
        </div>
      </div>
      <div class="card">
<<<<<<< HEAD
        <h3>Assets</h3>
        <div class="table-responsive">
          <table
            class="table table-striped table-responsive paginate nav-on-click"
=======
        <h3 id="usersTableTitle">All users</h3>
        <div class="form-check form-check-inline">
          <label class="form-check-label">
            <input
              id="inactiveUsersCheckbox"
              name="include_inactive"
              type="checkbox"
            />
            Include inactive
          </label>
        </div>
        <div class="table-responsive">
          <table
            class="table table-striped paginate nav-on-click"
            title="View this asset"
            id="usersTable"
          ></table>
        </div>
      </div>
      <div class="card">
        <h3>Assets</h3>
        <div class="table-responsive">
          <table
            class="table table-striped paginate nav-on-click"
>>>>>>> a0053a4c
            title="View this asset"
          >
            <thead>
              <tr>
                <th><i class="left-icon">Name</i></th>
                <th>Location</th>
                <th>Asset ID</th>
                <th>Account</th>
<<<<<<< HEAD
=======

>>>>>>> a0053a4c
                <th>Sensors</th>
                <th class="no-sort">Status</th>
                <th class="text-right no-sort">
                  {% if user_can_create_assets %}
                  <form action="/assets/new" method="get">
                    <button
                      class="btn btn-sm btn-responsive btn-success create-button"
                      type="submit"
                    >
                      Create new asset
                    </button>
                  </form>
                  {% endif %}
                </th>
                <th class="d-none">URL</th>
              </tr>
            </thead>
            <tbody>
              {% for asset in assets %}
              <tr>
                <td>
                  <i
                    class="{{ asset.generic_asset_type.name | asset_icon }} left-icon"
                    >{{ asset.name }}</i
                  >
                </td>
                <td>
                  {% if asset.latitude and asset.longitude %} LAT: {{
                  "{:,.4f}".format( asset.latitude ) }} LONG: {{
                  "{:,.4f}".format( asset.longitude ) }} {% endif %}
                </td>
                <td>{{ asset.id }}</td>
                <td>
                  {% if asset.owner %} {{ asset.owner.name }} {% else %} PUBLIC
                  {% endif %}
                </td>
                <td>{{ asset.sensors | length }}</td>
                <td>
                  <a href="/assets/{{ asset.id }}/status">
                    <button type="button" class="btn">Status</button>
                  </a>
                </td>
                <td class="text-right"></td>
                <td class="d-none">/assets/{{ asset.id }}</td>
              </tr>
              {% endfor %}
            </tbody>
          </table>
        </div>
      </div>
    </div>
    <div class="col-md-2"></div>
  </div>
</div>
{% block paginate_tables_script %} {{ super() }} {% endblock %}
<<<<<<< HEAD
<script type="text/javascript">
  const basePath = window.location.origin;
  const form = document.getElementById("editaccount");
  const toastElement = document.getElementById("toastcontainer");
  const toastDescription = document.getElementById("toastbody");

  function showToast(message, type) {
    var toastElList = [].slice.call(document.querySelectorAll(".toast"));
    var toastList = toastElList.map(function (toastEl) {
      return new bootstrap.Toast(toastEl);
    });
    toastList.forEach((toast) => toast.show());
    toastDescription.innerHTML = message;
    if (type == "error") {
      toastElement.classList.add("text-bg-danger");
    } else {
      toastElement.classList.add("text-bg-success");
    }
  }
=======
<script defer>
  let currentPage = 1;
  const basePath = window.location.origin;
  const usersApiUrl = basePath + "/api/v3_0/users";

  const form = document.getElementById("editaccount");
  const toastStack = document.getElementById("toast-container");
  const closeToastBtn = document.getElementById("close-all-toasts");
  const tableBody = document.getElementById("users-table-body");
  const paginationControls = document.getElementById("pagination-controls");

  // written like this since this script(order) is ontop of the main script
  document.addEventListener("DOMContentLoaded", function () {
    initiateToastCloseBtn(closeToastBtn);
  });
>>>>>>> a0053a4c

  form.addEventListener("submit", function (event) {
    event.preventDefault(); // Prevent the default form submission

    // Collect form data
    const formData = new FormData(event.target);
<<<<<<< HEAD
    //check if consultancy acccount is None to exempt it from the form data
    if (formData.get("consultancy_account_id") == "None") {
      formData.delete("consultancy_account_id");
    }

    // Make a PATCH request to the API
    fetch(basePath + "/api/v3_0/accounts/" + "{{account.id}}", {
      method: "PATCH",
      headers: {
        "Content-Type": "application/json",
      },
      body: JSON.stringify(Object.fromEntries(formData)),
    })
      .then((response) => response.json())
      .then((data) => {
        if (data.status == 200) {
          showToast("Form data updated successfully!", "success");
        } else {
          showToast(
            "Error: " + (data.errors[0] || "Failed to update."),
            "error"
          );
        }
      })
      .catch((error) => {
        showToast("An error occurred while updating the data.", "error");
=======
    // create json payload from formData and set empty string to null
    let payload;
    payload = JSON.stringify(
      Object.fromEntries(
        Array.from(formData.entries()).map(([key, value]) => [
          key,
          value === "" ? null : value,
        ])
      )
    );

    // Make a PATCH request to the API
    fetch(basePath + "/api/v3_0/accounts/" + "{{account.id}}", {
      method: "PATCH",
      headers: {
        "Content-Type": "application/json",
      },
      body: payload,
    })
      .then((response) => response.json())
      .then((data) => {
        if (data.status == 200) {
          showToast(
            "Account updated successfully!",
            "success",
            toastStack,
            closeToastBtn
          );
        } else {
          if (data.message && typeof data.message === "string") {
            showToast(data.message, "error", toastStack, closeToastBtn);
          } else {
            const errors = data.message.json;

            for (const key in errors) {
              showToast(
                `${key}: ${errors[key]}`,
                "error",
                toastStack,
                closeToastBtn
              );
            }
          }
        }
>>>>>>> a0053a4c
      });
  });
</script>
{% endblock %}<|MERGE_RESOLUTION|>--- conflicted
+++ resolved
@@ -52,14 +52,6 @@
                       <label for="primary_color" class="control-label"
                         >Primary Color</label
                       >
-<<<<<<< HEAD
-                      <input
-                        type="text"
-                        class="form-control"
-                        id="primary_color"
-                        name="primary_color"
-                        value="{{ account.primary_color or primary_color }}"
-=======
                       <span
                         class="fa fa-info d-inline-block ps-2"
                         rel="tooltip"
@@ -76,7 +68,6 @@
                         id="primary_color"
                         name="primary_color"
                         value="{{ account.primary_color or '' }}"
->>>>>>> a0053a4c
                       />
                     </div>
                   </div>
@@ -86,8 +77,6 @@
                       <label for="secondary_color" class="control-label"
                         >Secondary Color</label
                       >
-<<<<<<< HEAD
-=======
                       <span
                         class="fa fa-info d-inline-block ps-2"
                         rel="tooltip"
@@ -97,17 +86,12 @@
                         data-bs-toggle="tooltip"
                         title="Secondary color to use in UI, in hex format. Defaults to FlexMeasures' primary color (#f1a122)"
                       ></span>
->>>>>>> a0053a4c
                       <input
                         type="text"
                         class="form-control"
                         id="secondary_color"
                         name="secondary_color"
-<<<<<<< HEAD
-                        value="{{ account.secondary_color or secondary_color }}"
-=======
                         value="{{ account.secondary_color or '' }}"
->>>>>>> a0053a4c
                       />
                     </div>
                   </div>
@@ -117,8 +101,6 @@
                       <label for="logo_url" class="control-label"
                         >Logo URL</label
                       >
-<<<<<<< HEAD
-=======
                       <span
                         class="fa fa-info d-inline-block ps-2"
                         rel="tooltip"
@@ -128,17 +110,12 @@
                         data-bs-toggle="tooltip"
                         title="Logo URL to use in UI. Defaults to FlexMeasures' logo URL"
                       ></span>
->>>>>>> a0053a4c
                       <input
                         type="text"
                         class="form-control"
                         id="logo_url"
                         name="logo_url"
-<<<<<<< HEAD
-                        value="{{ account.logo_url or menu_logo }}"
-=======
                         value="{{ account.logo_url or '' }}"
->>>>>>> a0053a4c
                       />
                     </div>
                   </div>
@@ -156,11 +133,7 @@
                         name="consultancy_account_id"
                       >
                         <option
-<<<<<<< HEAD
-                          value="{{ account.consultancy_account_id }}"
-=======
                           value="{{ account.consultancy_account_id or '' }}"
->>>>>>> a0053a4c
                           selected
                         >
                           {% if account.consultancy_account_id %} {% for
@@ -201,23 +174,6 @@
     </div>
     <div class="col-md-8">
       <div
-<<<<<<< HEAD
-        id="toastcontainer"
-        class="toast align-items-center text-bg-primary border-0"
-        role="alert"
-        aria-live="assertive"
-        aria-atomic="true"
-      >
-        <div class="d-flex">
-          <div class="toast-body" id="toastbody"></div>
-          <button
-            type="button"
-            class="btn-close btn-close-white me-2 m-auto"
-            data-bs-dismiss="toast"
-            aria-label="Close"
-          ></button>
-        </div>
-=======
         class="position-fixed bottom-0 end-0 p-3"
         id="toast-container"
         role="alert"
@@ -226,18 +182,13 @@
         style="z-index: 11"
       >
         <button id="close-all-toasts" class="btn">Close All</button>
->>>>>>> a0053a4c
       </div>
 
       <div class="card">
         <h3>Account</h3>
         <small>Account: {{ account.name }}</small>
         <div class="table-responsive">
-<<<<<<< HEAD
-          <table class="table table-striped table-responsive">
-=======
           <table class="table table-striped">
->>>>>>> a0053a4c
             <tbody>
               <tr>
                 <td>ID</td>
@@ -255,88 +206,6 @@
                 <td>Consultancy</td>
                 <td>{{ account.consultancy_account_name }}</td>
               </tr>
-<<<<<<< HEAD
-              {% endif %}
-            </tbody>
-          </table>
-        </div>
-      </div>
-      <div class="card">
-        <h3>Users</h3>
-
-        <form
-          class="ms-auto form-inline"
-          role="form"
-          target=""
-          method="get"
-          id="user-list-options"
-        >
-          <div class="checkbox">
-            <label>
-              <input
-                name="include_inactive"
-                {%
-                if
-                include_inactive
-                %}
-                checked="checked"
-                {%
-                endif
-                %}
-                type="checkbox"
-              />
-              Include inactive
-            </label>
-          </div>
-        </form>
-        <div class="table-responsive">
-          <table
-            class="table table-responsive paginate nav-on-click"
-            title="View/edit this user"
-          >
-            <thead>
-              <tr>
-                <th>Username</th>
-                <th>Email</th>
-                <th>Roles</th>
-                <th>Timezone</th>
-                <th>Last Login</th>
-                <th>Last Seen</th>
-                <th>Active</th>
-                <th class="d-none">URL</th>
-              </tr>
-            </thead>
-            <tbody>
-              {% for user in users %}
-              <tr>
-                <td>{{ user.username }}</td>
-                <td>
-                  <a href="mailto:{{ user.email }}" title="Mail this user"
-                    >{{ user.email }}</a
-                  >
-                </td>
-                <td>
-                  {% for role in user.flexmeasures_roles %} {{ role.name }}{{
-                  "," if not loop.last }} {% endfor %}
-                </td>
-                <td>{{ user.timezone }}</td>
-                <td
-                  title="{{  user.last_login_at | localized_datetime }}"
-                  data-sort="{{ user.last_login_at }}"
-                >
-                  {{ user.last_login_at | naturalized_datetime}}
-                </td>
-                <td
-                  title="{{  user.last_seen_at | localized_datetime }}"
-                  data-sort="{{ user.last_seen_at }}"
-                >
-                  {{ user.last_seen_at | naturalized_datetime}}
-                </td>
-                <td>{{ user.active }}</td>
-                <td class="d-none">/users/{{ user.id }}</td>
-              </tr>
-              {% endfor %}
-=======
               {% endif %} {% if account.primary_color %}
               <tr>
                 <td>Primary Color</td>
@@ -377,18 +246,11 @@
                 </td>
               </tr>
               {% endif %}
->>>>>>> a0053a4c
             </tbody>
           </table>
         </div>
       </div>
       <div class="card">
-<<<<<<< HEAD
-        <h3>Assets</h3>
-        <div class="table-responsive">
-          <table
-            class="table table-striped table-responsive paginate nav-on-click"
-=======
         <h3 id="usersTableTitle">All users</h3>
         <div class="form-check form-check-inline">
           <label class="form-check-label">
@@ -413,7 +275,6 @@
         <div class="table-responsive">
           <table
             class="table table-striped paginate nav-on-click"
->>>>>>> a0053a4c
             title="View this asset"
           >
             <thead>
@@ -422,10 +283,6 @@
                 <th>Location</th>
                 <th>Asset ID</th>
                 <th>Account</th>
-<<<<<<< HEAD
-=======
-
->>>>>>> a0053a4c
                 <th>Sensors</th>
                 <th class="no-sort">Status</th>
                 <th class="text-right no-sort">
@@ -481,27 +338,6 @@
   </div>
 </div>
 {% block paginate_tables_script %} {{ super() }} {% endblock %}
-<<<<<<< HEAD
-<script type="text/javascript">
-  const basePath = window.location.origin;
-  const form = document.getElementById("editaccount");
-  const toastElement = document.getElementById("toastcontainer");
-  const toastDescription = document.getElementById("toastbody");
-
-  function showToast(message, type) {
-    var toastElList = [].slice.call(document.querySelectorAll(".toast"));
-    var toastList = toastElList.map(function (toastEl) {
-      return new bootstrap.Toast(toastEl);
-    });
-    toastList.forEach((toast) => toast.show());
-    toastDescription.innerHTML = message;
-    if (type == "error") {
-      toastElement.classList.add("text-bg-danger");
-    } else {
-      toastElement.classList.add("text-bg-success");
-    }
-  }
-=======
 <script defer>
   let currentPage = 1;
   const basePath = window.location.origin;
@@ -517,41 +353,12 @@
   document.addEventListener("DOMContentLoaded", function () {
     initiateToastCloseBtn(closeToastBtn);
   });
->>>>>>> a0053a4c
 
   form.addEventListener("submit", function (event) {
     event.preventDefault(); // Prevent the default form submission
 
     // Collect form data
     const formData = new FormData(event.target);
-<<<<<<< HEAD
-    //check if consultancy acccount is None to exempt it from the form data
-    if (formData.get("consultancy_account_id") == "None") {
-      formData.delete("consultancy_account_id");
-    }
-
-    // Make a PATCH request to the API
-    fetch(basePath + "/api/v3_0/accounts/" + "{{account.id}}", {
-      method: "PATCH",
-      headers: {
-        "Content-Type": "application/json",
-      },
-      body: JSON.stringify(Object.fromEntries(formData)),
-    })
-      .then((response) => response.json())
-      .then((data) => {
-        if (data.status == 200) {
-          showToast("Form data updated successfully!", "success");
-        } else {
-          showToast(
-            "Error: " + (data.errors[0] || "Failed to update."),
-            "error"
-          );
-        }
-      })
-      .catch((error) => {
-        showToast("An error occurred while updating the data.", "error");
-=======
     // create json payload from formData and set empty string to null
     let payload;
     payload = JSON.stringify(
@@ -596,7 +403,6 @@
             }
           }
         }
->>>>>>> a0053a4c
       });
   });
 </script>
