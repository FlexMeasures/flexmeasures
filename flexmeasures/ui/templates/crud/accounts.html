{% extends "base.html" %}
{% set active_page = "accounts" %}
{% block title %} Account listing {% endblock %}
{% block divs %}

<div class="container-fluid">
    <div class="row">
        <div class="col-md-2"></div>
        <div class="col-md-8">
            <div class="card">
<<<<<<< HEAD
                <h3>All Accounts</h3>
                <div class="table-responsive">
                    <table class="table table-striped table-responsive" title="View this account">
                        <thead>
                            <tr>
                                <th>Account</th>
                                <th>ID</th>
                                <th>Assets</th>
                                <th>Users</th>
                                <th>Roles</th>
                                <th class="d-none">URL</th>
                            </tr>
                        </thead>
                        <tbody id="accounts-table-body">
                            <!-- Dynamic rows will be rendered here -->
                        </tbody>
                    </table>
                </div>

                <nav aria-label="Page navigation example">
                    <ul class="pagination" id="pagination-controls">
                        <!-- Pagination buttons will be rendred here -->
                    </ul>
                </nav>
            </div>
=======
            <h3>All Accounts
            </h3>
            <div class="table-responsive">
            <table class="table table-striped paginate nav-on-click" title="View this account">
                <thead>
                    <tr>
                        <th>Account</th>
                        <th>ID</th>
                        <th>Assets</th>
                        <th>Users</th>
                        <th>Roles</th>
                        <th class="d-none">URL</th>
                    </tr>
                </thead>
                <tbody>
                    {% for account in accounts %}
                    <tr>
                        <td>
                            {{ account.name }}
                        </td>
                        <td>
                            {{ account.id }}
                        </td>
                        <td>
                            {{ account.asset_count }}
                        </td>
                        <td>
                            {{ account.user_count }}
                        </td>
                        <td>
                            {{ account.account_roles | map(attribute='name') | join(", ") }}
                        </td>
                        <td class="d-none">
                            /accounts/{{ account.id }}
                        </td>
                    </tr>
                    {% endfor %}
                </tbody>
            </table>
        </div>
>>>>>>> a0053a4c
        </div>
        <div class="col-md-2"></div>
    </div>
</div>

<script>
  const basePath = window.location.origin;
    const apiUrl = basePath + '/api/v3_0/accounts'; // Update with your actual API endpoint
    const tableBody = document.getElementById('accounts-table-body');
    const paginationControls = document.getElementById('pagination-controls');
    let currentPage = 1;

    async function fetchAccounts(page = 1) {
        try {
            const response = await fetch(`${apiUrl}?page=${page}&per_page=5`);
            const data = await response.json();

            renderTable(data.accounts);
            renderPagination(data.totalPages, page);
        } catch (error) {
            console.error('Error fetching accounts:', error);
        }
    }

    function renderTable(accounts) {
        tableBody.innerHTML = '';

        accounts.forEach(account => {
            const row = `
                <tr>
                    <td>${account.name}</td>
                    <td>${account.id}</td>
                    <td>${account.asset_count}</td>
                    <td>${account.user_count}</td>
                    <td>${account.account_roles.join(", ")}</td>
                    <td class="d-none">/accounts/${account.id}</td>
                </tr>
            `;
            tableBody.insertAdjacentHTML('beforeend', row);
        });
    }

    function renderPagination(totalPages, currentPage) {
        paginationControls.innerHTML = '';

        for (let page = 1; page <= totalPages; page++) {
            const isActive = page === currentPage ? '' : '';
            const activeStyle = page === currentPage ? 'background-color: {{primary_color}}; color: #fff' : 'color: {{primary_color}}';
            const button = `
                <li class="page-item ${isActive}">
                    <a class="page-link" style="${activeStyle}"" href="#" onclick="changePage(${page})">${page}</a>
                </li>
            `;
            paginationControls.insertAdjacentHTML('beforeend', button);
        }
    }

    function changePage(page) {
        currentPage = page;
        fetchAccounts(page);
    }

    // Initial fetch
    fetchAccounts(currentPage);
</script>

{% block paginate_tables_script %} {{ super() }} {% endblock %}
{% endblock %}<|MERGE_RESOLUTION|>--- conflicted
+++ resolved
@@ -8,33 +8,6 @@
         <div class="col-md-2"></div>
         <div class="col-md-8">
             <div class="card">
-<<<<<<< HEAD
-                <h3>All Accounts</h3>
-                <div class="table-responsive">
-                    <table class="table table-striped table-responsive" title="View this account">
-                        <thead>
-                            <tr>
-                                <th>Account</th>
-                                <th>ID</th>
-                                <th>Assets</th>
-                                <th>Users</th>
-                                <th>Roles</th>
-                                <th class="d-none">URL</th>
-                            </tr>
-                        </thead>
-                        <tbody id="accounts-table-body">
-                            <!-- Dynamic rows will be rendered here -->
-                        </tbody>
-                    </table>
-                </div>
-
-                <nav aria-label="Page navigation example">
-                    <ul class="pagination" id="pagination-controls">
-                        <!-- Pagination buttons will be rendred here -->
-                    </ul>
-                </nav>
-            </div>
-=======
             <h3>All Accounts
             </h3>
             <div class="table-responsive">
@@ -75,7 +48,6 @@
                 </tbody>
             </table>
         </div>
->>>>>>> a0053a4c
         </div>
         <div class="col-md-2"></div>
     </div>
