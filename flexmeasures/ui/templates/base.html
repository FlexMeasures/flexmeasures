{% extends "defaults.jinja" %}

{% block base %}

<!DOCTYPE html>
<html lang="en">

<head>
    {% block head %}
    <title>{% block title %}{% endblock %} - {{ FLEXMEASURES_PLATFORM_NAME }}
    </title>
    {% endblock head %}
    <meta charset="windows-1252">
    {% if FLEXMEASURES_ENFORCE_SECURE_CONTENT_POLICY %}
      <meta http-equiv="Content-Security-Policy" content="upgrade-insecure-requests">
    {% endif %}
    <meta name="viewport" content="width=device-width, initial-scale=1.0">
    <link rel="icon" href="/favicon.ico" type="image/x-icon" />
    <link rel="shortcut icon" href="/favicon.ico" type="image/x-icon" />
    {% block styles %}
    <style>
        :root {
            --primary-color: {{ primary_color }};
            --primary-border-color: {{ primary_border_color }};
            --primary-hover-color: {{ primary_hover_color}};
            --primary-transparent: {{ primary_transparent }};
            --secondary-color: {{ secondary_color }};
            --secondary-hover-color: {{ secondary_hover_color }};
            --secondary-transparent: {{ secondary_transparent }};
            --white: #FFF;
            --black: #000;
            --light-gray: #eeeeee;
            --gray: #bbb;
            --red: #c21431;
            --green: #14c231;

            /* colors by function */
            --nav-default-color: var(--white);
            --nav-default-background-color: var(--primary-color);
            --nav-hover-color: var(--secondary-hover-color);
            --nav-hover-background-color: var(--primary-hover-color);
            --nav-open-color: var(--secondary-color);
            --nav-open-background-color: var(--primary-color);
            --nav-current-color: var(--black);
            --nav-current-background-color: var(--secondary-color);
            --nav-current-hover-color: var(--black);
            --nav-current-hover-background-color: var(--secondary-hover-color);
            --create-color: var(--green);
            --delete-color: var(--red);
        }
        #asset_audit_log.nav-on-click tr {
            cursor: default;
        }
        #account_audit_log.nav-on-click tr {
            cursor: default; 
        }
        #user_audit_log.nav-on-click tr {
            cursor: default; 
        }
    </style>
    <!-- Leaflet -->
    <link href="https://cdn.jsdelivr.net/npm/leaflet@1.7.1/dist/leaflet.css" rel="stylesheet" />
    <link href="https://unpkg.com/leaflet.markercluster@1.4.1/dist/MarkerCluster.css" rel="stylesheet" />
    <link href="https://unpkg.com/leaflet.markercluster@1.4.1/dist/MarkerCluster.Default.css" rel="stylesheet" />
    <!-- Latest Bootstrap link-->
    <link href="https://cdn.jsdelivr.net/npm/bootstrap-icons@1.10.5/font/bootstrap-icons.css" rel="stylesheet">
    <link href="https://cdn.jsdelivr.net/npm/bootstrap@5.3.3/dist/css/bootstrap.min.css" rel="stylesheet" integrity="sha384-QWTKZyjpPEjISv5WaRU9OFeRpok6YctnYmDr5pNlyT2bRjXh0JMhjY6hW+ALEwIH" crossorigin="anonymous">
    <!-- Fonts -->
    <link href="https://cdnjs.cloudflare.com/ajax/libs/font-awesome/4.7.0/css/font-awesome.min.css"
        rel="stylesheet" />
    <link href="{{ url_for('flexmeasures_ui.static', filename='css/external/weather-icons.min.css') }}"
        rel="stylesheet" />
    <!-- Ion range slider -->
    <link href="https://cdn.jsdelivr.net/npm/ion-rangeslider@2.3.1/css/ion.rangeSlider.css"
        rel="stylesheet" />
    <!-- Custom CSS -->
    <link href="{{ url_for('flexmeasures_ui.static', filename='css/flexmeasures.css') }}?v={{ flexmeasures_version }}" rel="stylesheet" />
    {% if active_page == "tasks" %}
    <link href="{{ url_for('rq_dashboard.static', filename='css/main.css') }}" rel="stylesheet">
    <link href="{{ url_for('flexmeasures_ui.static', filename='css/external/rq-dashboard-bootstrap.min.css') }}" rel="stylesheet" />
    {% elif active_page in ("assets", "users", "accounts") %}
    <link href="https://cdn.datatables.net/1.10.22/css/jquery.dataTables.min.css" rel="stylesheet" />
    <link href="https://cdn.datatables.net/buttons/3.0.2/css/buttons.bootstrap5.min.css" rel="stylesheet"/>
    {% endif %}
    {% if extra_css %}
    <link href="{{ extra_css }}" rel="stylesheet" />
    {% endif %}
    {% endblock %}
</head>

<body class="d-flex flex-column min-vh-100">

    {% block body %}

    {% block nav %}
    <nav class="navbar navbar-expand-lg fixed-top mt-0 navbar-default mb-2 navbar-fixed-top " id="topnavbar">
        <div class="container-fluid" id="navbar-container">
        
                     
            <div class="navbar-brand">
              <a href="/">
                <span class="navbar-tool-name">
                  {% if menu_logo %}
                    <img id="navbar-logo" src="{{menu_logo}}"/>
                  {% else %}
                    <img id="navbar-logo" src="https://artwork.lfenergy.org/projects/flexmeasures/horizontal/white/flexmeasures-horizontal-white.svg" alt="FlexMeasures"/>
                  {% endif %}
                </span>
              </a>
            </div>
            <div
                class="navbar-toggler border-0"
                type="button"
                data-bs-toggle="collapse"
                data-bs-target="#navbarSupportedContent"
                aria-controls="navbarSupportedContent"
                aria-expanded="false"
                aria-label="Toggle navigation"
            >
                <i class="fa fa-bars"></i>
            </div>
         
          <div class="collapse navbar-collapse justify-content-end flex-row" id="navbarSupportedContent">
            <ul class="nav navbar-nav d-flex">
              {% for href, id, caption, tooltip, icon in navigation_bar %}
                {% if id == "tasks" %}
                <li {% if id == active_page %} class="nav-item dropdown active" {% else %} class="nav-item dropdown" {% endif %}>
                    <a class="nav-link dropdown-toggle" href="#" id="tasksDropdown" role="button" data-bs-toggle="dropdown" aria-expanded="false">
                    <span class="fa fa-tasks" aria-hidden="true"></span>
                        Tasks
                    </a>
                    <ul class="dropdown-menu" aria-labelledby="tasksDropdown">
                    {% for queue in queue_names %}
                        <li {% if current_user.has_role('anonymous') %} class="disabled" {% endif %}>
                        <a class="dropdown-item" {% if not current_user.has_role('anonymous') %} href="/tasks/0/view/jobs/{{ queue }}/started/10/asc/1" {% endif %}>
                            {{ queue | capitalize }}
                        </a>
                        </li>
                    {% endfor %}
                    <li {% if current_user.has_role('anonymous') %} class="disabled" {% endif %}>
                        <a class="dropdown-item" {% if not current_user.has_role('anonymous') %} href="/tasks/" {% endif %}>
                            Overview
                        </a>
                    </li>
                    </ul>
                </li>
                {% else %}
                <li {% if id == active_page %} class="nav-item active" {% else %} class="nav-item" {% endif %}
                    data-bs-toggle="tooltip" title="{{ tooltip }}" data-placement="bottom"
                    {% if id == 'upload' or (current_user.has_role('anonymous') and id in ('tasks', 'users')) %}
                    class="disabled" {% endif %}>
                    <a {% if not ( id == 'upload' or (current_user.has_role('anonymous') and id in ('tasks', 'users')) ) %} href="/{{ href|e }}" {% endif %}
                    {% if id == 'docs' %} target="_blank" {% endif %} class="nav-link">
                        <span class="fa fa-{{ icon }}" aria-hidden="true"></span>
                        {{ caption|e }}

                        {# use tooltip as caption for small screens showing a collapsed menu #}
                        {% if not caption %}
                            <span class="d-inline d-lg-none">{{ tooltip }}</span>
                        {% endif %}
                    </a>
                </li>
                {% endif %}
                {% endfor %}
            </ul>
          </div>
        </div>
    </nav>
    {% endblock nav %}

    <div
        class="position-fixed bottom-0 end-0 p-3"
        id="toast-container"
        role="alert"
        aria-live="assertive"
        aria-atomic="true"
        style="z-index: 1000000"
    >
        <button id="close-all-toasts" class="btn">Close All</button>
    </div>

    {% if message and message != "" %}
    <div class="col-md-12 alert alert-info">{{ message}} </div>
    {% endif %}
    {% if (msg is defined) and msg %}
    <div class="col-md-12 alert alert-info">{{ msg }}</div>
    {% endif %}
    {% include "security/_messages.html" %}

    <!-- loading this earlier so templates can use it -->
    <script src="https://ajax.aspnetcdn.com/ajax/jQuery/jquery-3.5.1.min.js"></script>
    <script src="https://cdnjs.cloudflare.com/ajax/libs/floatthead/2.2.1/jquery.floatThead.min.js"></script>

    {# Div blocks that child pages can reference #}
    {% block divs %}

    {% block breadcrumbs %}
    {% if breadcrumb_info is defined %}
    <nav aria-label="breadcrumb ">
        <ol class="breadcrumb p-2">
            {% for breadcrumb in breadcrumb_info["ancestors"] %}
            <li class="breadcrumb-item{% if loop.last %} dropdown active{% endif %}" {% if loop.last %}aria-current="page"{% endif %}>
              {% if breadcrumb["url"] is not none and not loop.last %}
                <a href="{{ breadcrumb['url'] }}">{{ breadcrumb['name'] }}</a>
              {% elif breadcrumb["url"] is none %}
                {{ breadcrumb['name'] }}
              {% else %}
                {% if breadcrumb_info["siblings"]|length > 0 %}
                <a href="{{ breadcrumb['url'] }}" class="dropdown-toggle" data-bs-toggle="dropdown"  aria-expanded="false" role="button">{{ breadcrumb['name'] }}</a>
                <ul class="dropdown-menu">
                    {% for sibling in breadcrumb_info["siblings"] %}
                    <li><a class="p-3 dropdown-item {% if sibling['name'] == breadcrumb['name'] %}active{% endif %}" href="{{ sibling['url'] }}">{{ sibling["name"] }}</a></li>
                    {% endfor %}
                </ul>
                {% else %}
                <a href="{{ breadcrumb['url'] }}" role="button">{{ breadcrumb['name'] }}</a>
                {% endif %}
              {% endif %}
            </li>
            {% endfor %}
            {% if breadcrumb_info["views"]|length > 0 %}
            <li class="breadcrumb-item dropdown active">
                <a href="#" class="dropdown-toggle" data-bs-toggle="dropdown"  aria-expanded="false" role="button">{{ breadcrumb_info["current_asset_view"] }}</a>
                <ul class="dropdown-menu">
                    {% for view in breadcrumb_info["views"] %}
                    <li><a class="p-3 dropdown-item {% if view['name'] == breadcrumb_info['current_asset_view'] %}active{% endif %}" href="{{ view['url'] }}">{{ view["name"] }}</a></li>
                    {% endfor %}
                </ul>
            </li>
            <div class="form-check form-switch" style="margin-left: auto;">
                <input class="form-check-input" type="checkbox" {% if breadcrumb_info['current_asset_view'] == session.get("default_asset_view") %} checked {% endif %} id="defaultAssetView" onchange="setDefaultAssetView(this, '{{ breadcrumb_info["current_asset_view"] }}')">
                <label class="form-check-label" for="defaultAssetView">Set as my default asset view</label>
            </div>
            {% endif %}
        </ol>
    </nav>
    {% endif %}
    {% endblock %}



    {% block forecastpicker %}

    <div class="form-group row">
        <div class="col-md-2">
            <div class="col-md-1"><i class="icon-binoculars center-icon"></i></div>
        </div>
        <div class="col-md-10">
            <label class="control-label">Forecast (rolling)</label>
            <!--<div class="btn-group btn-group-justified" role="group" aria-label="...">-->
            <!--<a role="button" href="#" class="btn btn-default forecast-toggle active" forecast-type="rolling">Rolling</a>-->
            <!--<a role="button" href="#" class="btn btn-default forecast-toggle" forecast-type="static">Static</a>-->
            <!--</div>-->
            <div>
                <form action="" method="POST" id="forecast_horizon_form">
                    <select class="form-control" id="forecast_horizon" name="forecast_horizon"
                        onchange="this.form.submit()">
                        {% for horizon in forecast_horizons %}
                        <option value="{{ horizon }}" {% if horizon == active_forecast_horizon %} selected="selected"
                            {% endif %}>with a horizon of {{ horizon }}</option>
                        {% endfor %}
                    </select>
                </form>
            </div>
        </div>
    </div>

    {% endblock forecastpicker %}

    {% block leftsidepanel %}

    <script>
      // Set up swiping and clicking for the left sidepanel
      var leftSidepanels = document.getElementsByClassName('left-sidepanel');
      var leftSidepanelLabels = document.getElementsByClassName('left-sidepanel-label');
      async function openSidepanel(e) {
        if ( (e.target.classList.contains('sidepanel-container')) | (e.type == 'click') ) {
          for (var i = leftSidepanels.length - 1; i >= 0; i--) {
            leftSidepanels[i].classList.add('sidepanel-show');
          }
        }
      }
      async function closeSidepanel(e) {
        for (var i = leftSidepanels.length - 1; i >= 0; i--) {
          leftSidepanels[i].classList.remove('sidepanel-show');
        }
      }
      for (var i = leftSidepanelLabels.length - 1; i >= 0; i--) {
        leftSidepanelLabels[i].addEventListener("click", openSidepanel);
      }
      document.addEventListener('swiped-right', openSidepanel);
      document.addEventListener('swiped-left', closeSidepanel);
    </script>

    {% endblock leftsidepanel %}

    {% block sensorChartSetup %}

    <!-- Render Charts -->
    <script>
        // Define picker as a global variable so that other code on the page can access it, e.g. get the times
        var picker;
    </script>
    <script type="module" type="text/javascript">

    // Import local js (the FM version is used for cache-busting, causing the browser to fetch the updated version from the server)
    import { getUniqueValues, convertToCSV } from "{{ url_for('flexmeasures_ui.static', filename='js/data-utils.js') }}?v={{ flexmeasures_version }}";
<<<<<<< HEAD
    import { subtract, computeSimulationRanges, lastNMonths, countDSTTransitions, getOffsetBetweenTimezonesForDate, toIsoStringWithOffset } from "{{ url_for('flexmeasures_ui.static', filename='js/daterange-utils.js') }}?v={{ flexmeasures_version }}";
=======
    import { subtract, computeSimulationRanges, lastNMonths, countDSTTransitions, encodeUrlQuery, getOffsetBetweenTimezonesForDate } from "{{ url_for('flexmeasures_ui.static', filename='js/daterange-utils.js') }}?v={{ flexmeasures_version }}";
>>>>>>> a388fb79
    import { partition, updateBeliefs, beliefTimedelta, setAbortableTimeout} from "{{ url_for('flexmeasures_ui.static', filename='js/replay-utils.js') }}?v={{ flexmeasures_version }}";

    let vegaView;
    let previousResult;
    let previousPlaybackResult;
    let queryStartDate;
    let queryEndDate;
    let storeStartDate;
    let storeEndDate;
    {% if event_starts_after and event_ends_before %}
        storeStartDate = new Date('{{ event_starts_after }}');
        storeEndDate = new Date('{{ event_ends_before }}');
        checkDSTTransitions(storeStartDate, storeEndDate);
    {% endif %}
    let replaySpeed = 100
    let chartType = '{{ chart_type }}';  // initial chart type from session variable

    if ('{{ active_page }}' == 'assets'){
        chartType = 'chart_for_multiple_sensors'
    }
    // Update chart type picker: active state, reload data event
    document.addEventListener('DOMContentLoaded', function() {
        var dropdownItems = document.querySelectorAll('#chart-type-picker .dropdown-item');
        for (var i = 0; i < dropdownItems.length; i++) {

            // Set initial chart type
            if (dropdownItems[i].getAttribute('data-chart-type') === chartType) {
                dropdownItems[i].classList.add('active');
            }

            // Add event listener
            dropdownItems[i].addEventListener('click', function(e) {
                e.preventDefault();
                chartType = this.getAttribute('data-chart-type');

                // Update the active state of the dropdown items
                var dropdownItems = document.querySelectorAll('.dropdown-item');
                dropdownItems.forEach(item => {
                    if (item === this) {
                        item.classList.add('active');
                    } else {
                        item.classList.remove('active');
                    }
                });

                // Reload daterange
                embedAndLoad(chartSpecsPath + 'event_starts_after=' + storeStartDate.toISOString() + '&event_ends_before=' + storeEndDate.toISOString() + '&', elementId, datasetName, previousResult, storeStartDate, storeEndDate)
                vegaView.change(datasetName, vega.changeset().remove(vega.truthy).insert(previousResult.data)).resize().run();
            });
        }
    });

    function checkDSTTransitions(startDate, endDate) {
        var numDSTTransitions = countDSTTransitions(startDate, endDate, 90)
        if (numDSTTransitions == 1) {
            showToast('Please note that the sensor data you are viewing includes a daylight saving time (DST) transition.');
        } else if (numDSTTransitions > 1) {
            showToast('Please note that the sensor data you are viewing includes ' + numDSTTransitions + ' daylight saving time (DST) transitions.');
        }
    }

    function checkSourceMasking(data) {
        var uniqueSourceIds = getUniqueValues(data, 'source.id');
        if (chartType == 'daily_heatmap' && uniqueSourceIds.length > 1) {
            showToast('Please note that only data from the most prevalent source is shown.');
        }
    }

    async function embedAndLoad(chartSpecsPath, elementId, datasetName, previousResult, startDate, endDate) {
        const url = encodeUrlQuery(chartSpecsPath + 'dataset_name=' + datasetName + '&combine_legend='+ combineLegend + '&width=container&include_sensor_annotations=false&include_asset_annotations=false&chart_type=' + chartType);
        await vegaEmbed('#'+elementId, url, {{ chart_options | safe }})
        .then(function (result) {

            // Create a custom menu item for exporting to CSV
            const exportToCSVAction = document.createElement('a');
            exportToCSVAction.id = 'exportToCSVAction';
            exportToCSVAction.href = '#';
            exportToCSVAction.download = datasetName + '.csv';
            exportToCSVAction.textContent = 'Save as CSV';
            exportToCSVAction.addEventListener('mousedown', async function (event) {
                event.preventDefault();
                const chartData = vegaView.data(datasetName);
                const csvContent = convertToCSV(chartData);
                const encodedUri = encodeURI(csvContent);
                exportToCSVAction.href = encodedUri;
            });

            // Append menu item to chart actions (hamburger menu)
            const vegaActions = document.querySelector('.vega-actions');
            if (vegaActions) {
                vegaActions.appendChild(exportToCSVAction);
            } else {
                console.log('Warning: CSV export functionality is not available, because no div with class=vega-actions was found to append export action to');
            }

            // result.view is the Vega View, chartSpecsPath is the original Vega-Lite specification
            vegaView = result.view;
            if (previousResult) {
                checkSourceMasking(previousResult.data);
                var slicedPreviousData = previousResult.data.filter(item => {
                    return item.event_start >= startDate.getTime() && item.event_start < endDate.getTime();
                })
                vegaView.change(datasetName, vega.changeset().remove(vega.truthy).insert(slicedPreviousData)).resize().run();
            }
        });
    }
    
    {% if active_page == "sensors" and user_can_update_sensor %}
        let upload = document.querySelector('#submitUpload');
        let uploadSpinner = document.querySelector("#spinner-upload-sensor-data");
        upload.addEventListener('click', function(e) {
            upload.classList.add('d-none');
            uploadSpinner.classList.remove('d-none');
            var formData = new FormData(document.getElementById('uploadForm'));
            fetch(apiBasePath + '/api/v3_0/sensors/' + {{ sensor.id }} + '/data/upload', {
                method: 'POST',
                body: formData,
            })
            .then(async function(response) {
                if (response.ok) {
                    const data = await response.json();
                    showToast(data.message, "success");
                    // Update date range
                    picker.setDateRange(
                        storeStartDate,
                        subtract(storeEndDate, 1),
                    );
                    uploadSpinner.classList.add('d-none');
                    upload.classList.remove('d-none');
                } else {
                    const data = await response.json();
                    if (data.message.path_and_files === undefined) {
                        showToast(data.message, "error");
                    }
                    else {
                        for (const [key, value] of Object.entries(data.message.path_and_files)) {
                            if (typeof value === 'string') {
                                showToast(value, "error");
                            } else if (Array.isArray(value)) {
                                value.forEach(element => {
                                    showToast(element, "error");
                                });
                            } else if (typeof value === 'object' && value !== null) {
                                Object.values(value).forEach(element => {
                                    if (Array.isArray(element)) {
                                        element.forEach(item => showToast(item, "error"));
                                    } else {
                                        showToast(element, "error");
                                    }
                                });
                            } else {
                                // fallback for unexpected types
                                showToast(String(value), "error");
                            }
                        }
                    }
                    uploadSpinner.classList.add('d-none');
                    upload.classList.remove('d-none');
                }
            })
            .catch(function(error) {
                // Network or unexpected error
                console.error("Upload error:", error);
                showToast("An error occurred: " + error.message, "error");
                uploadSpinner.classList.add('d-none');
                upload.classList.remove('d-none');
            });
        });
    {% endif %}

    
    // event listener to refresh graph
    document.addEventListener('sensorsToShowUpdated', async function() {
        await embedAndLoad(chartSpecsPath + 'event_starts_after=' + storeStartDate.toISOString() + '&event_ends_before=' + storeEndDate.toISOString() + '&', elementId, datasetName, previousResult, storeStartDate, storeEndDate);
    })

    var combineLegend = 'true';
    {% if active_page == "assets" %}
        var dataPath = '/api/v3_0/assets/' + {{ asset.id }};
        var dataDevPath = '/api/dev/asset/' + {{ asset.id }};
        var datasetName = 'asset_' + {{ asset.id }};
        {% set total_sensors = asset.sensors_to_show | map(attribute='sensors') | map('length') | sum %}
        {% if total_sensors > 7 %}
            combineLegend = 'false';
        {% endif %}
    {% elif active_page == "sensors" %}
        var dataPath = '/api/dev/sensor/' + {{ sensor.id }};
        var dataDevPath = '/api/dev/sensor/' + {{ sensor.id }};
        var datasetName = 'sensor_' + {{ sensor.id }};
    {% endif %}
    var elementId = 'sensorchart';
    var chartSpecsPath = dataPath + '/chart?';

    // Set up abort controller to cancel requests
    var controller = new AbortController();
    var signal = controller.signal;

    var playBackDataLoadedForKnownDateRange = false;

    // Set session start and end
    {% if event_starts_after and event_ends_before %}
        var sessionStart = new Date('{{ event_starts_after }}');
        var sessionEnd = new Date('{{ event_ends_before }}');
        sessionEnd.setSeconds(sessionEnd.getSeconds() - 1); // -1 second in case most recent event ends at midnight
        sessionStart.setHours(0,0,0,0); // get start of first day
        sessionEnd.setHours(0,0,0,0); // get start of last day
    {% else %}
        var sessionStart = null
        var sessionEnd = null
    {% endif %}


    // Create date range picker and the logic for a new date range selection (mostly, fetching data and displaying the chart for it)
    const date = Date();
    {% if active_page == "sensors" and sensor.event_resolution.days > 0 %}
        const minRes = "day"
    {% else %}
        const minRes = "hour"
    {% endif %}

    function createPicker(startDate, endDate, customRanges) {
        picker = new Litepicker({
            element: document.getElementById('datepicker'),
            plugins: ['ranges', 'keyboardnav'],
            ranges: {
                customRanges: customRanges,
                position: 'top'
            },
            autoRefresh: true,
            moduleRanges: true,
            showWeekNumbers: true,
            numberOfMonths: 1,
            numberOfColumns: 1,
            inlineMode: true,
            switchingMonths: 1,
            singleMode: false,
            startDate: startDate,
            endDate: endDate,
            dropdowns: {
                years: true,
                months: true,
            },
            format: 'YYYY-MM-DD\\T00:00:00',
        });
        picker.on('selected', (startDate, endDate) => {
            startDate = startDate.toJSDate();
            endDate = endDate.toJSDate();

            {% if FLEXMEASURES_MODE == "play" %}
                // Update daterange buttons on simulation servers (only replacing the entire picker works)
                picker.destroy();
                customRanges = computeSimulationRanges(startDate, endDate, minRes);
                picker = createPicker(startDate, endDate, customRanges);
            {% endif %}

            endDate.setDate(endDate.getDate() + 1);
            storeStartDate = startDate;
            storeEndDate = endDate;
            var queryStartDate = (startDate != null) ? (startDate.toISOString()) : (null);
            var queryEndDate = (endDate != null) ? (endDate.toISOString()) : (null);

            {% if active_page == "sensors" %}
                const toggleStats = document.getElementById('toggleStatsCheckbox');
                if (toggleStats.checked) {
                    loadSensorStats({{ sensor.id }}, storeStartDate.toISOString(), storeEndDate.toISOString());
                }
                else {
                    loadSensorStats({{ sensor.id }});
                }
            {% endif %}

            {% if active_subpage == "asset_graph" %}
                getAssetKPIs();
            {% endif %}

            stopReplay()

            $("#spinner").show();
            checkDSTTransitions(startDate, endDate)
            Promise.all([
                (previousResult && previousResult.start.getTime() === startDate.getTime() && previousResult.end.getTime() === endDate.getTime()) ? Promise.resolve(previousResult.data) :
                // Fetch time series data
                fetch(dataPath + '/chart_data?event_starts_after=' + queryStartDate + '&event_ends_before=' + queryEndDate, {
                    method: "GET",
                    headers: {"Content-Type": "application/json"},
                    signal: signal,
                })
                .then(function(response) { return response.json(); }),

                /**
                // Fetch annotations
                fetch(dataPath + '/chart_annotations?event_starts_after=' + queryStartDate + '&event_ends_before=' + queryEndDate, {
                    method: "GET",
                    headers: {"Content-Type": "application/json"},
                    signal: signal,
                })
                .then(function(response) { return response.json(); }),
                */

                // Embed chart
                embedAndLoad(chartSpecsPath + 'event_starts_after=' + queryStartDate + '&event_ends_before=' + queryEndDate + '&', elementId, datasetName, previousResult, startDate, endDate),
            ]).then(function(result) {
                $("#spinner").hide();
                vegaView.change(datasetName, vega.changeset().remove(vega.truthy).insert(result[0])).resize().run();
                previousResult = {
                    start: startDate,
                    end: endDate,
                    data: result[0]
                };
                checkSourceMasking(previousResult.data);
                playBackDataLoadedForKnownDateRange = false;
                /**
                vegaView.change(datasetName + '_annotations', vega.changeset().remove(vega.truthy).insert(result[1])).resize().run();
                */
            }).catch(console.error);
        });
        return picker
    }
    {% if FLEXMEASURES_MODE == "play" %}
        const customRanges = computeSimulationRanges(sessionStart, sessionEnd, minRes);
    {% else %}
        const customRanges = {
            'Last 7 days': [subtract(date, 6), new Date(date)],
            'Today and tomorrow': [subtract(date, -1), new Date(date)]
        };
    {% endif %}
    picker = createPicker(sessionStart, sessionEnd, customRanges);

    {% if active_page == "sensors" %}
        // Call loadSensorStats if the toggleStatsCheckbox checkbox is checked or unchecked
        document.getElementById('toggleStatsCheckbox').addEventListener('change', function() {
            if (this.checked) {
                loadSensorStats({{ sensor.id }}, storeStartDate.toISOString(), storeEndDate.toISOString());
            }
            else {
                loadSensorStats({{ sensor.id }});
            }
        });
    {% endif %}


    /** If the page is done loading, get data (for the time range stored in the session, or the default range),
     * check for time zone differences, and then trigger the time range picker to display the correct range.
     */
    document.onreadystatechange = async () => {
        if (document.readyState === 'complete') {
            {% if event_starts_after and event_ends_before %}
                // Initialize picker to the date selection specified in the session
                $("#spinner").show();

                const initialData = fetch(dataPath + '/chart_data?event_starts_after=' + '{{ event_starts_after }}' + '&event_ends_before=' + '{{ event_ends_before }}', {
                    method: "GET",
                    headers: {"Content-Type": "application/json"},
                    signal: signal,
                })
                .then(function(response) { return response.json(); });
                let fetchedInitialData = await Promise.all([
                    initialData,
                    embedAndLoad(chartSpecsPath + 'event_starts_after=' + '{{ event_starts_after }}' + '&event_ends_before=' + '{{ event_ends_before }}' + '&', elementId, datasetName, previousResult, sessionStart, sessionEnd),
                ]).then(function (result) {return result[0]}).catch(console.error);
                $("#spinner").hide();
                vegaView.change(datasetName, vega.changeset().remove(vega.truthy).insert(fetchedInitialData)).resize().run();
                var sessionStart = new Date('{{ event_starts_after }}');
                var sessionEnd = new Date('{{ event_ends_before }}');
                previousResult = {
                    start: sessionStart,
                    end: sessionEnd,
                    data: fetchedInitialData
                };
                checkSourceMasking(previousResult.data);
                var timerangeNotSetYet = false
            {% else %}
                var timerangeNotSetYet = true
            {% endif %}
            fetch(dataDevPath, {
                method: "GET",
                headers: {"Content-Type": "application/json"},
            })
            .then(function(response) { return response.json(); })
            .then(function(data) {
                var offsetDifference = getOffsetBetweenTimezonesForDate(new Date(), data.timezone, jstz.determine().name());
                if (offsetDifference != 0) {
                    var offsetNotice = (offsetDifference > 0) ? 'which is currently ahead by ' + offsetDifference + ' minutes' : 'which is currently behind by ' + offsetDifference + ' minutes';
                    showToast('Please note that the sensor data you are viewing is located in a different timezone (' + offsetNotice + ').<br/>To view the data from a local perspective, set your locale timezone to ' + data.timezone + '.');
                }
                {% if active_page == "assets" %}
                    var timerangeVar = 'timerange_of_sensors_to_show';
                {% else %}
                    var timerangeVar = 'timerange';
                {% endif %}
                if (timerangeVar in data) {
                    var start = new Date(data[timerangeVar].start);
                    var end = new Date(data[timerangeVar].end);
                    end.setSeconds(end.getSeconds() - 1); // -1 second in case most recent event ends at midnight
                    start.setHours(0,0,0,0); // get start of first day
                    end.setHours(0,0,0,0); // get start of last day

                    if (timerangeNotSetYet) {
                        // Initialize picker to the last 2 days of sensor data
                        var nearEnd = new Date(end)//.setDate(end.getDate() - 1);
                        nearEnd.setDate(nearEnd.getDate() - 2);
                        var new_start_date = nearEnd;
                        var new_end_date = end;
                    } else {
                        var new_start_date = new Date('{{ event_starts_after }}');
                        var new_end_date = new Date('{{ event_ends_before }}');
                    }
                    
                    // No use looking for data in years outside timerange of sensor data
                    picker.setOptions({
                        dropdowns: {
                            minYear: start.getFullYear(),
                            maxYear: end.getFullYear(),
                        },
                    });
                    
                    // Persist the range on the datepicker UI so correct range is shown when the user opens the datepicker
                    // Adjusting the date by subtracting one day to account for timezone discrepancies.
                    new_end_date.setDate(new_end_date.getDate() - 1);
                    picker.setDateRange(decodeURIComponent(toIsoString(new_start_date)), decodeURIComponent(toIsoString(new_end_date)));
                    picker.gotoDate(new_end_date);
                };
            });
        }
    };

    // Set up play/pause button for replay, incl. the complete replay logic
    let toggle = document.querySelector('#replay');
    toggle.addEventListener('click', function(e) {
        e.preventDefault();
        toggleReplay();
    });

    window.addEventListener('keypress', function(e) {
        // Do nothing if typing in an input field or textarea
        if (e.target.tagName.toLowerCase() === 'input' || e.target.tagName.toLowerCase() === 'textarea') {
            return;
        }
        // Start/pause/resume replay with 'p'
        if (e.key==='p') {
            toggleReplay();
        } else if (e.key==='s') {
            stopReplay();
        }
    }, false);

    function toggleReplay() {
        if (toggle.classList.contains('stopped')) {
            startReplay();
        } else if (toggle.classList.contains('playing')) {
            pauseReplay();
        } else {
            resumeReplay();
        }
    }
    function pauseReplay() {
        toggle.classList.remove('playing');
        toggle.classList.add('paused');
    }
    function resumeReplay() {
        toggle.classList.remove('paused');
        toggle.classList.add('playing');
    }
    async function stopReplay() {
        if (toggle.classList.contains('stopped')) {
            return;
        }
        toggle.classList.remove('playing');
        toggle.classList.remove('paused');
        toggle.classList.add('stopped');

        // Abort previous request and create abort controller for new request
        controller.abort();
        controller = new AbortController();
        signal = controller.signal;

        // Remove replay ruler and replay time
        vegaView.change('replay', vega.changeset().remove(vega.truthy).insert({'belief_time': null})).run().finalize();
        document.getElementById('replay-time').innerHTML = '';

        // Show previous results
        $("#spinner").show();
        await embedAndLoad(chartSpecsPath + 'event_starts_after=' + storeStartDate.toISOString() + '&event_ends_before=' + storeEndDate.toISOString() + '&', elementId, datasetName, previousResult, storeStartDate, storeEndDate);
        $("#spinner").hide();
    }
    function startReplay() {
        toggle.classList.remove('stopped');
        toggle.classList.add('playing');
        var beliefTime = new Date(storeStartDate);
        var numReplaySteps = Math.ceil((storeEndDate - storeStartDate) / beliefTimedelta);
        queryStartDate = (storeStartDate != null) ? (storeStartDate.toISOString()) : (null);
        queryEndDate = (storeEndDate != null) ? (storeEndDate.toISOString()) : (null);
        const spinner = document.getElementById('spinner');
        if (!playBackDataLoadedForKnownDateRange) {
            spinner.hidden = false;
            spinner.style.display = 'block';
        }
        Promise.all([
            playBackDataLoadedForKnownDateRange ? Promise.resolve(previousPlaybackResult) :
            // Fetch time series data (all data, not only the most recent beliefs)
            fetch(dataPath + '/chart_data?event_starts_after=' + queryStartDate + '&event_ends_before=' + queryEndDate + '&most_recent_beliefs_only=false', {
                method: "GET",
                headers: {"Content-Type": "application/json"},
                signal: signal,
            })
            .then(function(response) { return response.json(); }),
        ]).then(function(result) {
            previousPlaybackResult = result[0];
            replayBeliefsData(result[0]);
            playBackDataLoadedForKnownDateRange = true;
        }).catch(console.error)
        .finally(function() {
            spinner.hidden = true;
            spinner.style.display = 'none';
        });


        const timer = ms => new Promise(res => setAbortableTimeout(res, Math.max(ms, 0), signal));

        /**
         * Replays beliefs data.
         *
         * As we go forward in time in steps, replayedData is updated with newData that was known at beliefTime,
         * by splitting off newData from remainingData.
         * Then, replayedData is loaded into the chart.
         *
         * @param {Array} remainingData Array containing beliefs.
         */
        async function replayBeliefsData (remainingData) {
            var replayedData = [];
            for (var beliefTime = new Date(storeStartDate); beliefTime <= storeEndDate; beliefTime = new Date(beliefTime.getTime() + beliefTimedelta)) {
                while (document.getElementById('replay').classList.contains('paused') ) {
                    await timer(1000);
                }
                if (document.getElementById('replay').classList.contains('stopped') ) {
                    break;
                }
                var s = performance.now();

                // Split off one replay step of new data from the remaining data
                var newData;
                [newData, remainingData] = partition(
                    remainingData,
                    (item) => item.belief_time <= beliefTime.getTime(),
                );

                // Update beliefs in the replayed data given the new data
                replayedData = updateBeliefs(replayedData, newData);

                /** When selecting a longer time periode (more than a week), the replay slows down a bit. This
                 * seems to be mainly from reloading the data into the graph. Slicing the data takes 10-30 ms, and
                 * loading that data into the graph takes 30-200 ms, depending on how much data is shown in the
                 * graph. After trying different approaches, we fell back to the original approach of telling vega
                 * to remove all previous data and to insert a completely new dataset at each iteration. Updating
                 * the view with removing only a few data points (representing obsolete beliefs) and inserting only
                 * a few data points (representing the most recent new beliefs) actually made it slower.
                 */
                vegaView.change(datasetName, vega.changeset().remove(vega.truthy).insert(replayedData));
                vegaView.change('replay', vega.changeset().remove(vega.truthy).insert({'belief_time': beliefTime}));
                vegaView.run().finalize();

                document.getElementById('replay-time').innerHTML = beliefTime;

                // Approximate constant speed
                var e = performance.now();
                var throttle = e - s;
                await timer(replaySpeed - throttle);
            }

            // Stop replay when finished
            stopReplay()
        }
    }
    
    {% if active_subpage == "asset_graph" %}
    function getAssetKPIs() {
        const pickerStartDate = picker.getStartDate().toJSDate();
        const start = encodeURIComponent(toIsoStringWithOffset(pickerStartDate));
        var endDate = picker.getEndDate();
        endDate.setDate(endDate.getDate() + 1);
        endDate = encodeURIComponent(toIsoStringWithOffset(endDate.toJSDate()));
        const kpiCards = document.querySelector('#kpi-cards');
        return fetch('/api/v3_0/assets/{{ asset.id }}/kpis?event_starts_after=' + start + '&event_ends_before=' + endDate, {
            method: 'GET',
            headers: {
                "Content-Type": "application/json",
            },
        })
        .then(response => response.json())
        .then(response => {
            
            // Create card for each KPI object
            const data = response.data;
            // Set kpiCards to empty
            kpiCards.innerHTML = '';
            data.forEach(kpi => {
                const colDiv = document.createElement('div');
                colDiv.classList.add('col-md-3');
                const card = document.createElement('div');
                card.classList.add('card', 'mb-3');
                // Add sensor data to the card
                const label = kpi.unit === "%" ? "Average" : "Total";
                card.innerHTML = `
                    <div class="card-body">
                        <p class="card-title">${kpi.title}</p>
                        <h5 class="card-text">
                            <strong>
                                ${label}: ${kpi.downsample_value}
                                <small>${kpi.downsample_function}</small>
                            </strong>
                        </h5>
                        <small style="float: right;">
                            <a href="${apiBasePath}/sensors/${kpi.sensor}" title="See actual KPI data">see more</a>
                        </small>
                    </div>
                `;
                colDiv.appendChild(card);
                kpiCards.appendChild(colDiv);
            });
        })
        .catch(error => {
            console.error('Error:', error);
            return []; // Return an empty array if there's an error
        });
    }
    
    {% endif %}
    </script>

    {% endblock sensorChartSetup %}

    {% block attributions %}
    <div id="att-text" style="display: none;">
        <ul>
            <li>Plots made with <a href="https://vega.github.io/vega-lite/">Vega-Lite</a>.</li>
            <li>Icons made by <a href="https://freepik.com">Freepik</a>, <a
                    href="https://www.flaticon.com/authors/tomas-knop" title="Tomas Knop">Tomas Knop</a>, <a
                    href="https://www.flaticon.com/authors/gregor-cresnar" title="Gregor Cresnar">Gregor Cresnar</a> and
                <a href="https://www.flaticon.com/authors/those-icons" title="Those Icons">Those Icons</a> from <a
                    href="https://flaticon.com">www.flaticon.com</a>.</li>
        </ul>
    </div>
    {% endblock attributions %}

    {% endblock divs %}


    {#- Scripts used by all views (e.g. by navigation menu) -#}
    <script src="https://cdn.jsdelivr.net/npm/bootstrap@5.3.3/dist/js/bootstrap.bundle.min.js" integrity="sha384-YvpcrYf0tY3lHB60NNkmXc5s9fDVZLESaAA55NDzOxhy9GkcIdslK1eN7N6jIeHz" crossorigin="anonymous"></script>
    <script src="https://cdn.datatables.net/2.0.8/js/dataTables.min.js"></script>
    <script src="https://cdn.datatables.net/2.0.8/js/dataTables.bootstrap5.min.js"></script>

    <!-- Add the class touched to body when the user uses any touch event. -->
    <script>
        document.body.addEventListener('touchstart', function() {
          document.body.classList.add('touched');
        });
    </script>

    {% block scripts %}
    <!-- JS to enable tooltips -->
    <script type='text/javascript'>
        $(document).ready(function () {
            if ($("[rel=tooltip]").length) {
                $("[rel=tooltip]").tooltip();
            }
        });
    </script>

    <script>
        // Set default asset view
        function setDefaultAssetView(checkbox, view_name) {
            // Get the checked status of the checkbox
            const isChecked = checkbox.checked;

            const apiBasePath = window.location.origin;
            fetch(apiBasePath + '/api/v3_0/assets/default_asset_view', {
                method: 'POST',
                headers: {
                    'Content-Type': 'application/json',
                    'X-CSRFToken': '{{ csrf_token }}',
                },
                body: JSON.stringify({
                    default_asset_view: view_name,
                    use_as_default: isChecked
                })
            })
            .then(response => response.json())
            .catch(error => {
                console.error('Error during API call:', error);
            });
        }
    </script>

    <!-- JS to enable toast -->
    <script defer>
        const toastStack = document.getElementById("toast-container");
        const closeToastBtn = document.getElementById("close-all-toasts");
        
        // written like this since this script(order) is ontop of the main script
        document.addEventListener("DOMContentLoaded", function () {
            initiateToastCloseBtn(closeToastBtn);
        });

        function maybeHideCloseToastBtn() {
            const remainingToasts = toastStack.querySelectorAll(".toast");
            if (remainingToasts.length === 0) {
                closeToastBtn.style.display = "none";
            }
        }

        function initiateToastCloseBtn(closeToastBtn){
            // hide button
            closeToastBtn.style.display = "none";

            closeToastBtn.addEventListener("click", function () {
                const toastElements = document.querySelectorAll(".toast");
                toastElements.forEach((toast) => {
                const toastInstance = bootstrap.Toast.getInstance(toast); // Get the toast instance
                if (toastInstance) {
                    // destroy the toast
                    toastInstance.dispose();
                    toast.remove();
                }
                });
                // Hide the close button
                closeToastBtn.style.display = "none";
            });
        }

        function showAllToasts() {
            const toastElements = document.querySelectorAll(".toast");
            toastElements.forEach((toast) => {
                const toastInstance = new bootstrap.Toast(toast);
                toastInstance.show();
            });
        }

        function showToast(message, type, { highlightDuplicates = true, showDuplicateCount = true } = {}) {
            let colorClass;
            let colorStyle = "";
            let title;
        
            // Determine the type of toast
            if (type == "error") {
              delay = 10000;
              colorClass = "bg-danger";
              title = "Error";
            } else if (type == "success") {
              delay = 2000;
              colorClass = "bg-success";
              title = "Success";
            } else {
              delay = 5000;
              colorStyle =
                "background-color: {{ primary_color }};";
              title = "Info";
            }

            // Search for an existing toast with the same message
            const existingToasts = toastStack.querySelectorAll(".toast");
            for (const t of existingToasts) {
                const body = t.querySelector(".toast-body");
                if (body && body.dataset.originalMessage === message) {
                    // It's a duplicate
                    if (showDuplicateCount) {
                        let count = parseInt(body.dataset.count || "1") + 1;
                        body.dataset.count = count;
                        body.innerHTML = `${message} <span class="text-muted ms-2">(x${count})</span>`;
                    }

                    if (highlightDuplicates) {
                        t.classList.remove("highlight");
                        void t.offsetWidth; // Trigger reflow for CSS animation restart
                        t.classList.add("highlight");
                    }

                    // Reinitialize and show the toast again
                    const oldInstance = bootstrap.Toast.getInstance(t);
                    if (oldInstance) {
                        oldInstance.dispose();
                    }
                    const newInstance = new bootstrap.Toast(t);
                    newInstance.show();

                    return; // Don't create a new toast
                }
            }
        
            // Create the toast HTML
            const toast = document.createElement("div");
            toast.classList.add("toast", "mb-1");
            toast.setAttribute("data-bs-autohide", "true");
            toast.setAttribute("data-bs-delay", delay);
            toast.setAttribute("role", "alert");
            toast.setAttribute("aria-live", "assertive");
            toast.setAttribute("aria-atomic", "true");
        
            toast.innerHTML = `
              <div class="toast-header">
                <div class="rounded me-2 ${colorClass}" style="width: 20px; height: 20px; display: inline-block; ${colorStyle}"></div>
                <strong class="me-auto">${title}</strong>
                <button type="button" class="btn-close" data-bs-dismiss="toast" aria-label="Close"></button>
              </div>
            <div class="toast-body" data-original-message="${message}" data-count="1">
                ${message}
              </div>
            `;
        
            // Append toast to the toast stack
            toastStack.insertAdjacentElement("afterbegin", toast);
        
            // Show the close all button
            closeToastBtn.style.display = "block";
        
            showAllToasts();

            // Dispose and remove toast when it's autohidden
            toast.addEventListener("hidden.bs.toast", function () {
                const instance = bootstrap.Toast.getInstance(toast);
                if (instance) {
                    instance.dispose();
                }
                toast.remove();
                maybeHideCloseToastBtn();
            });

            // destroy only this toast if the close(X) button is clicked
            toast.querySelector(".btn-close").addEventListener("click", function () {
                const toastInstance = new bootstrap.Toast(toast);
                toastInstance.dispose();
                toast.remove();
                maybeHideCloseToastBtn();
            });            
          }
    </script>

    <!-- External scripts -->
    <script src="https://cdn.jsdelivr.net/npm/ion-rangeslider@2.3.1/js/ion.rangeSlider.min.js"></script>
    <script src="https://d3js.org/d3.v6.min.js"></script>
    {% if js_versions %}
    <script src="https://cdn.jsdelivr.net/npm/vega@{{ js_versions.vega }}"></script>
    <script src="https://cdn.jsdelivr.net/npm/vega-lite@{{ js_versions.vegalite }}"></script>
    <script src="https://cdn.jsdelivr.net/npm/vega-embed@{{ js_versions.vegaembed }}"></script>
    {# Workaround for loading a NodeJS module without NodeJS #}
    <script>var module = { exports: {} };</script>
    <script src="https://cdn.jsdelivr.net/npm/currency-symbol-map@{{ js_versions.currencysymbolmap }}/map.js"></script>
    <script>const currencySymbolMap = module.exports;</script>
    {% endif %}

    <!-- Custom scripts -->
    <script src="{{ url_for('flexmeasures_ui.static', filename='js/swiped-events.min.js') }}"></script>
    <script src="{{ url_for('flexmeasures_ui.static', filename='js/flexmeasures.js') }}?v={{ flexmeasures_version }}"></script>

    {% endblock scripts %}



    {% block paginate_tables_script %}
    <script src="https://cdn.datatables.net/1.10.22/js/jquery.dataTables.min.js"></script>
    <script
        src="https://cdn.datatables.net/plug-ins/1.10.22/features/conditionalPaging/dataTables.conditionalPaging.js"></script>
    {% endblock paginate_tables_script %}

    <footer class="page-footer font-small pt-4 mt-auto">
        <div class="footer text-center">
            <div class="container-fluid">
                {% block copyright_notice %}
                FlexMeasures technology is created by <a href="https://seita.nl/">Seita Energy Flexibility</a>,
                in cooperation with <a href="https://aoneeng.com/">A1 Engineering</a>
                &copy
                <script>var CurrentYear = new Date().getFullYear(); document.write(CurrentYear)</script>.
                {% endblock copyright_notice %}

                {% block about %}
                <a href="#" data-bs-toggle="modal" data-bs-target="#About">About FlexMeasures</a>.
                <!-- The modal -->
                <div class="modal fade" id="About" tabindex="-1" role="dialog" aria-labelledby="modalLabelLarge" aria-hidden="true">
                <div class="modal-dialog modal-lg">
                <div class="modal-content">

                <div class="modal-header">
                    <h4 class="modal-title" id="modalLabelLarge">About FlexMeasures</h4>
                    <button type="button" class="btn-close" data-bs-dismiss="modal" aria-label="Close"></button>
                </div>

                <div class="modal-body">

                    <div class="justify">
                        <p>
                            In a world with renewable energy, flexibility is crucial for cost and CO₂ reduction.
                            Planning ahead allows flexible devices to profit from scheduling the best flexible
                            actions (such as shifting or curtailing energy use).
                        </p>
                        <p>
                            The {{ FLEXMEASURES_PLATFORM_NAME }} Platform is a tool for businesses operating energy devices.
                            Its purpose is to realise the best value for device owners by scheduling balancing actions.
                            For instance, if the devices draw from or supply to the power grid, {{ FLEXMEASURES_PLATFORM_NAME }} can assist in
                            selling balancing services to energy markets.
                            It fulfills this purpose with three services: Monitoring, forecasting and scheduling.
                            {{ FLEXMEASURES_PLATFORM_NAME }} is designed as open-source software to empower energy service companies while they
                            maintain autonomy over their operations and their technology roadmap.
                            Read more <a href="https://flexmeasures.readthedocs.io">here</a>.

                        </p>
                        <p>
                            {{ FLEXMEASURES_PLATFORM_NAME }} is compliant with the Universal Smart Energy Framework (<a
                                href="https://www.usef.energy/download-the-framework/a-flexibility-market-design/">USEF</a>), a
                            “flexibility market design for the trading and commoditisation of energy flexibility and the
                            architecture, tools and rules to make it work effectively.
                            USEF fits on top of most market models and is already being adopted across Europe to accelerate and
                            future-proof smart energy projects.”
                        </p>
                        {% if current_user.has_role('anonymous') and current_user.has_role('CPO') %}
                        <p>
                            This demo is tuned to operators of charge points for electric vehicles (EVs).
                            The terminology used follows the Open Charge Point Interface (<a
                                href="https://ocpi-protocol.org/">OCPI</a>).
                            This dashboard shows you the locations of all charge points connected to the platform and how they
                            are doing.
                            Each charge point contains multiple chargers&mdash;called Electric Vehicle Supply Equipment (EVSE)
                            in OCPI&mdash;which are monitored individually (click on a charge point location to reveal its
                            EVSE).
                        </p>
                        <p>
                            {{ FLEXMEASURES_PLATFORM_NAME }} supports automated scheduling of charging profiles through its API.
                            Charging profiles are optimised against applicable market conditions like wholesale prices and
                            contracted (time-of-use) tariffs.
                            Charging preferences can be set to reflect whether EV owners are in a hurry or parking for some
                            time.
                        </p>
                        {% endif %}
                    </div>
                </div>
                
                </div>
                </div>
                </div>

                {% endblock about %}

                {% block credits %}
                <a href="#" data-bs-toggle="modal" data-bs-target="#Credits">Credits</a>.

                <!-- The modal -->
                <div class="modal fade" id="Credits" tabindex="-1" role="dialog" aria-labelledby="modalLabelLarge" aria-hidden="true">
                <div class="modal-dialog modal-lg">
                <div class="modal-content">

                <div class="modal-header">
                    <h4 class="modal-title" id="modalLabelLarge">Credits</h4>
                    <button type="button" class="btn-close" data-bs-dismiss="modal" aria-label="Close"></button>
                </div>

                <div class="modal-body">
                    <div class="row">
                        <div class="col-md-6">
                            <h3>Images from <a href="https://seita.nl">Seita</a></h3>
                            <div>FlexMeasures on laptop - image by <a href="https://drakemultimedia.nl/" title="Bobby Drake">Bobby Drake</a></div>
                            <h3>Images from <a href="https://unsplash.com/" title="Unsplash">Unsplash</a></h3>
                            <div>Tesla charging station - image by <a href="https://www.chasealewis.com/" title="Chase Lewis">Chase Lewis</a></div>
                            <div>Wind turbines on top of mountain - image by <a href="https://www.tbk-f.com/" title="TJ K.">TJ K.</a></div>
                        </div>
                        <div class="col-md-6">
                            <h3>Icons from <a href="https://www.flaticon.com/" title="Flaticon">Flaticon</a></h3>
                            <div><a href="https://www.flaticon.com/free-icon/wind-power_1085695">Wind turbine</a> - icon by <a href="https://www.flaticon.com/authors/good-ware" title="Good Ware">Good Ware</a> (made to spin by Seita)</div>
                            <div><a href="https://www.flaticon.com/search?word=currency&author_id=258">Coins</a> - icons by <a href="https://www.flaticon.com/authors/pixelmeetup" title="Pixelmeetup">Pixelmeetup</a></div>
                            <div>Other icons by <a href="https://www.freepik.com" title="Freepik">Freepik</a></div>
                        </div>
                    </div>
                </div>
                <div class="modal-header">
                    We did our best to give credit to the original photographers and illustrators for the images included on this website. If we have not properly credited an original photographer or illustrator, please notifiy us and we will make the appropriate changes necessary.
                </div>

                </div>
                </div>
                </div>
                {% endblock credits %}

                {% block technical_info %}
                {# We might render templates from plugins, where this meta info is not available #}
                {% if app_running_since %}
                    This app is running since {{ app_running_since }}
                {% endif %}
                {% if (flexmeasures_version or git_version) and not current_user.has_role('anonymous') %}
                    {% if flexmeasures_version %}
                        on version {{ flexmeasures_version }}.
                    {% else %}
                        {% if git_version != "Unknown" %}
                        on version {{ git_version }}+{{ git_commits_since }}.
                        {% else %}
                        on revision {{ git_hash }}.
                        {% endif %}
                    {% endif %}
                {% endif %}
                {% if loaded_plugins %}
                    Loaded plugins: {{ loaded_plugins }}.
                {% endif %}
                {% endblock technical_info %}
            </div>
            {% block logo %}
            <div>
                <a href="https://flexmeasures.io/"><img src="https://artwork.lfenergy.org/projects/flexmeasures/icon/white/flexmeasures-icon-white.svg" alt="FlexMeasures" class="footer-logo"></a>
            </div>
            {% endblock logo %}
        </div>
    </footer>
    {% endblock body %}

</body>

</html>

{% endblock base %}<|MERGE_RESOLUTION|>--- conflicted
+++ resolved
@@ -305,11 +305,7 @@
 
     // Import local js (the FM version is used for cache-busting, causing the browser to fetch the updated version from the server)
     import { getUniqueValues, convertToCSV } from "{{ url_for('flexmeasures_ui.static', filename='js/data-utils.js') }}?v={{ flexmeasures_version }}";
-<<<<<<< HEAD
-    import { subtract, computeSimulationRanges, lastNMonths, countDSTTransitions, getOffsetBetweenTimezonesForDate, toIsoStringWithOffset } from "{{ url_for('flexmeasures_ui.static', filename='js/daterange-utils.js') }}?v={{ flexmeasures_version }}";
-=======
-    import { subtract, computeSimulationRanges, lastNMonths, countDSTTransitions, encodeUrlQuery, getOffsetBetweenTimezonesForDate } from "{{ url_for('flexmeasures_ui.static', filename='js/daterange-utils.js') }}?v={{ flexmeasures_version }}";
->>>>>>> a388fb79
+    import { subtract, computeSimulationRanges, lastNMonths, countDSTTransitions, encodeUrlQuery, getOffsetBetweenTimezonesForDate, toIsoStringWithOffset } from "{{ url_for('flexmeasures_ui.static', filename='js/daterange-utils.js') }}?v={{ flexmeasures_version }}";
     import { partition, updateBeliefs, beliefTimedelta, setAbortableTimeout} from "{{ url_for('flexmeasures_ui.static', filename='js/replay-utils.js') }}?v={{ flexmeasures_version }}";
 
     let vegaView;
