--- conflicted
+++ resolved
@@ -248,11 +248,7 @@
         checkDSTTransitions(storeStartDate, storeEndDate);
     {% endif %}
     let replaySpeed = 100
-<<<<<<< HEAD
-    let chartType = 'bar_chart';  // initial chart type // todo: get from session?
-=======
     let chartType = '{{ chart_type }}';  // initial chart type from session variable
->>>>>>> 7d13ee3a
 
     // Update chart type
     document.addEventListener('DOMContentLoaded', function() {
@@ -284,7 +280,6 @@
             });
         }
     });
-<<<<<<< HEAD
 
     function checkDSTTransitions(startDate, endDate) {
         var numDSTTransitions = countDSTTransitions(startDate, endDate, 90)
@@ -300,8 +295,6 @@
             document.getElementById('dstwarn').style.display = 'none';
         }
     }
-=======
->>>>>>> 7d13ee3a
 
     async function embedAndLoad(chartSpecsPath, elementId, datasetName, previousResult, startDate, endDate) {
 
