{% extends "defaults.jinja" %}

{% block base %}

<!DOCTYPE html>
<html lang="en">

<head>
    {% block head %}
    <title>{% block title %}{% endblock %} - {{ FLEXMEASURES_PLATFORM_NAME }}
    </title>
    {% endblock head %}
    <meta charset="windows-1252">
    {% if FLEXMEASURES_ENFORCE_SECURE_CONTENT_POLICY %}
      <meta http-equiv="Content-Security-Policy" content="upgrade-insecure-requests">
    {% endif %}
    <meta name="viewport" content="width=device-width, initial-scale=1.0">
    <link rel="icon" href="/favicon.ico" type="image/x-icon" />
    <link rel="shortcut icon" href="/favicon.ico" type="image/x-icon" />
    {% block styles %}
    <style>
        :root {
            --primary-color: {{ primary_color }};
            --primary-border-color: {{ primary_border_color }};
            --primary-hover-color: {{ primary_hover_color}};
            --primary-transparent: {{ primary_transparent }};
            --secondary-color: {{ secondary_color }};
            --secondary-hover-color: {{ secondary_hover_color }};
            --secondary-transparent: {{ secondary_transparent }};
            --white: #FFF;
            --black: #000;
            --light-gray: #eeeeee;
            --gray: #bbb;
            --red: #c21431;
            --green: #14c231;

            /* colors by function */
            --nav-default-color: var(--white);
            --nav-default-background-color: var(--primary-color);
            --nav-hover-color: var(--secondary-hover-color);
            --nav-hover-background-color: var(--primary-hover-color);
            --nav-open-color: var(--secondary-color);
            --nav-open-background-color: var(--primary-color);
            --nav-current-color: var(--black);
            --nav-current-background-color: var(--secondary-color);
            --nav-current-hover-color: var(--black);
            --nav-current-hover-background-color: var(--secondary-hover-color);
            --create-color: var(--green);
            --delete-color: var(--red);
        }
        #asset_audit_log.nav-on-click tr {
            cursor: default;
        }
        #account_audit_log.nav-on-click tr {
            cursor: default; 
        }
        #user_audit_log.nav-on-click tr {
            cursor: default; 
        }
    </style>
    <!-- Leaflet -->
    <link href="https://cdn.jsdelivr.net/npm/leaflet@1.7.1/dist/leaflet.css" rel="stylesheet" />
    <link href="https://unpkg.com/leaflet.markercluster@1.4.1/dist/MarkerCluster.css" rel="stylesheet" />
    <link href="https://unpkg.com/leaflet.markercluster@1.4.1/dist/MarkerCluster.Default.css" rel="stylesheet" />
    <!-- Latest Bootstrap link-->
    <link href="https://cdn.jsdelivr.net/npm/bootstrap-icons@1.10.5/font/bootstrap-icons.css" rel="stylesheet">
    <link href="https://cdn.jsdelivr.net/npm/bootstrap@5.3.3/dist/css/bootstrap.min.css" rel="stylesheet" integrity="sha384-QWTKZyjpPEjISv5WaRU9OFeRpok6YctnYmDr5pNlyT2bRjXh0JMhjY6hW+ALEwIH" crossorigin="anonymous">
    <!-- Fonts -->
    <link href="https://cdnjs.cloudflare.com/ajax/libs/font-awesome/4.7.0/css/font-awesome.min.css"
        rel="stylesheet" />
    <link href="{{ url_for('flexmeasures_ui.static', filename='css/external/weather-icons.min.css') }}"
        rel="stylesheet" />
    <!-- Ion range slider -->
    <link href="https://cdn.jsdelivr.net/npm/ion-rangeslider@2.3.1/css/ion.rangeSlider.css"
        rel="stylesheet" />
    <!-- Custom CSS -->
    <link href="{{ url_for('flexmeasures_ui.static', filename='css/flexmeasures.css') }}?v={{ flexmeasures_version }}" rel="stylesheet" />
    {% if active_page == "tasks" %}
    <link href="{{ url_for('rq_dashboard.static', filename='css/main.css') }}" rel="stylesheet">
    <link href="{{ url_for('flexmeasures_ui.static', filename='css/external/rq-dashboard-bootstrap.min.css') }}" rel="stylesheet" />
    {% elif active_page in ("assets", "users", "accounts") %}
    <link href="https://cdn.datatables.net/1.10.22/css/jquery.dataTables.min.css" rel="stylesheet" />
    <link href="https://cdn.datatables.net/buttons/3.0.2/css/buttons.bootstrap5.min.css" rel="stylesheet"/>
    {% endif %}
    {% if extra_css %}
    <link href="{{ extra_css }}" rel="stylesheet" />
    {% endif %}
    {% endblock %}
</head>

<body class="d-flex flex-column min-vh-100">

    {% block body %}

    {% block nav %}
    <nav class="navbar navbar-expand-lg fixed-top mt-0 navbar-default mb-2 navbar-fixed-top " id="topnavbar">
        <div class="container-fluid" id="navbar-container">
        
                     
            <div class="navbar-brand">
              <a href="/">
                <span class="navbar-tool-name">
                  {% if menu_logo %}
                    <img id="navbar-logo" src="{{menu_logo}}"/>
                  {% else %}
                    <img id="navbar-logo" src="https://artwork.lfenergy.org/projects/flexmeasures/horizontal/white/flexmeasures-horizontal-white.svg" alt="FlexMeasures"/>
                  {% endif %}
                </span>
              </a>
            </div>
            <div
                class="navbar-toggler border-0"
                type="button"
                data-bs-toggle="collapse"
                data-bs-target="#navbarSupportedContent"
                aria-controls="navbarSupportedContent"
                aria-expanded="false"
                aria-label="Toggle navigation"
            >
                <i class="fa fa-bars"></i>
            </div>
         
          <div class="collapse navbar-collapse justify-content-end flex-row" id="navbarSupportedContent">
            <ul class="nav navbar-nav d-flex">
              {% for href, id, caption, tooltip, icon in navigation_bar %}
                {% if id == "tasks" %}
                <li {% if id == active_page %} class="nav-item dropdown active" {% else %} class="nav-item dropdown" {% endif %}>
                    <a class="nav-link dropdown-toggle" href="#" id="tasksDropdown" role="button" data-bs-toggle="dropdown" aria-expanded="false">
                    <span class="fa fa-tasks" aria-hidden="true"></span>
                        Tasks
                    </a>
                    <ul class="dropdown-menu" aria-labelledby="tasksDropdown">
                    {% for queue in queue_names %}
                        <li {% if current_user.has_role('anonymous') %} class="disabled" {% endif %}>
                        <a class="dropdown-item" {% if not current_user.has_role('anonymous') %} href="/tasks/0/view/jobs/{{ queue }}/started/10/asc/1" {% endif %}>
                            {{ queue | capitalize }}
                        </a>
                        </li>
                    {% endfor %}
                    <li {% if current_user.has_role('anonymous') %} class="disabled" {% endif %}>
                        <a class="dropdown-item" {% if not current_user.has_role('anonymous') %} href="/tasks/" {% endif %}>
                            Overview
                        </a>
                    </li>
                    </ul>
                </li>
                {% else %}
                <li {% if id == active_page %} class="nav-item active" {% else %} class="nav-item" {% endif %}
                    data-bs-toggle="tooltip" title="{{ tooltip }}" data-placement="bottom"
                    {% if id == 'upload' or (current_user.has_role('anonymous') and id in ('tasks', 'users')) %}
                    class="disabled" {% endif %}>
                    <a {% if not ( id == 'upload' or (current_user.has_role('anonymous') and id in ('tasks', 'users')) ) %} href="/{{ href|e }}" {% endif %}
                    {% if id == 'docs' %} target="_blank" {% endif %} class="nav-link">
                        <span class="fa fa-{{ icon }}" aria-hidden="true"></span>
                        {{ caption|e }}

                        {# use tooltip as caption for small screens showing a collapsed menu #}
                        {% if not caption %}
                            <span class="d-inline d-lg-none">{{ tooltip }}</span>
                        {% endif %}
                    </a>
                </li>
                {% endif %}
                {% endfor %}
            </ul>
          </div>
        </div>
    </nav>
    {% endblock nav %}

    <div
        class="position-fixed bottom-0 end-0 p-3"
        id="toast-container"
        role="alert"
        aria-live="assertive"
        aria-atomic="true"
        style="z-index: 1000000"
    >
        <button id="close-all-toasts" class="btn">Close All</button>
    </div>

    {% if message and message != "" %}
    <div class="col-md-12 alert alert-info">{{ message}} </div>
    {% endif %}
    {% if (msg is defined) and msg %}
    <div class="col-md-12 alert alert-info">{{ msg }}</div>
    {% endif %}
    {% include "security/_messages.html" %}

    <!-- loading this earlier so templates can use it -->
    <script src="https://ajax.aspnetcdn.com/ajax/jQuery/jquery-3.5.1.min.js"></script>
    <script src="https://cdnjs.cloudflare.com/ajax/libs/floatthead/2.2.1/jquery.floatThead.min.js"></script>

    {# Div blocks that child pages can reference #}
    {% block divs %}

    {% block breadcrumbs %}
    {% if breadcrumb_info is defined %}
    <nav aria-label="breadcrumb ">
        <ol class="breadcrumb p-2">
            {% for breadcrumb in breadcrumb_info["ancestors"] %}
            <li class="breadcrumb-item{% if loop.last %} dropdown active{% endif %}" {% if loop.last %}aria-current="page"{% endif %}>
              {% if breadcrumb["url"] is not none and not loop.last %}
                <a href="{{ breadcrumb['url'] }}">{{ breadcrumb['name'] }}</a>
              {% elif breadcrumb["url"] is none %}
                {{ breadcrumb['name'] }}
              {% else %}
                {% if breadcrumb_info["siblings"]|length > 0 %}
                <a href="{{ breadcrumb['url'] }}" class="dropdown-toggle" data-bs-toggle="dropdown"  aria-expanded="false" role="button">{{ breadcrumb['name'] }}</a>
                <ul class="dropdown-menu">
                    {% for sibling in breadcrumb_info["siblings"] %}
                    <li><a class="p-3 dropdown-item {% if sibling['name'] == breadcrumb['name'] %}active{% endif %}" href="{{ sibling['url'] }}">{{ sibling["name"] }}</a></li>
                    {% endfor %}
                </ul>
                {% else %}
                <a href="{{ breadcrumb['url'] }}" role="button">{{ breadcrumb['name'] }}</a>
                {% endif %}
              {% endif %}
            </li>
            {% endfor %}
            {% if breadcrumb_info["views"]|length > 0 %}
            <li class="breadcrumb-item dropdown active">
                <a href="#" class="dropdown-toggle" data-bs-toggle="dropdown"  aria-expanded="false" role="button">{{ breadcrumb_info["current_asset_view"] }}</a>
                <ul class="dropdown-menu">
                    {% for view in breadcrumb_info["views"] %}
                    <li><a class="p-3 dropdown-item {% if view['name'] == breadcrumb_info['current_asset_view'] %}active{% endif %}" href="{{ view['url'] }}">{{ view["name"] }}</a></li>
                    {% endfor %}
                </ul>
            </li>
            <div class="form-check form-switch" style="margin-left: auto;">
                <input class="form-check-input" type="checkbox" {% if breadcrumb_info['current_asset_view'] == session.get("default_asset_view") %} checked {% endif %} id="defaultAssetView" onchange="setDefaultAssetView(this, '{{ breadcrumb_info["current_asset_view"] }}')">
                <label class="form-check-label" for="defaultAssetView">Set as my default asset view</label>
            </div>
            {% endif %}
        </ol>
    </nav>
    {% endif %}
    {% endblock %}



    {% block forecastpicker %}

    <div class="form-group row">
        <div class="col-md-2">
            <div class="col-md-1"><i class="icon-binoculars center-icon"></i></div>
        </div>
        <div class="col-md-10">
            <label class="control-label">Forecast (rolling)</label>
            <!--<div class="btn-group btn-group-justified" role="group" aria-label="...">-->
            <!--<a role="button" href="#" class="btn btn-default forecast-toggle active" forecast-type="rolling">Rolling</a>-->
            <!--<a role="button" href="#" class="btn btn-default forecast-toggle" forecast-type="static">Static</a>-->
            <!--</div>-->
            <div>
                <form action="" method="POST" id="forecast_horizon_form">
                    <select class="form-control" id="forecast_horizon" name="forecast_horizon"
                        onchange="this.form.submit()">
                        {% for horizon in forecast_horizons %}
                        <option value="{{ horizon }}" {% if horizon == active_forecast_horizon %} selected="selected"
                            {% endif %}>with a horizon of {{ horizon }}</option>
                        {% endfor %}
                    </select>
                </form>
            </div>
        </div>
    </div>

    {% endblock forecastpicker %}

    {% block leftsidepanel %}

    <script>
      // Set up swiping and clicking for the left sidepanel
      var leftSidepanels = document.getElementsByClassName('left-sidepanel');
      var leftSidepanelLabels = document.getElementsByClassName('left-sidepanel-label');
      async function openSidepanel(e) {
        if ( (e.target.classList.contains('sidepanel-container')) | (e.type == 'click') ) {
          for (var i = leftSidepanels.length - 1; i >= 0; i--) {
            leftSidepanels[i].classList.add('sidepanel-show');
          }
        }
      }
      async function closeSidepanel(e) {
        for (var i = leftSidepanels.length - 1; i >= 0; i--) {
          leftSidepanels[i].classList.remove('sidepanel-show');
        }
      }
      for (var i = leftSidepanelLabels.length - 1; i >= 0; i--) {
        leftSidepanelLabels[i].addEventListener("click", openSidepanel);
      }
      document.addEventListener('swiped-right', openSidepanel);
      document.addEventListener('swiped-left', closeSidepanel);
    </script>

    {% endblock leftsidepanel %}

    {% block sensorChartSetup %}

    <!-- Render Charts -->
    <script>
        // Define picker as a global variable so that other code on the page can access it, e.g. get the times
        var picker;
    </script>
    <script type="module" type="text/javascript">

    // Import local js (the FM version is used for cache-busting, causing the browser to fetch the updated version from the server)
    import { getUniqueValues, convertToCSV } from "{{ url_for('flexmeasures_ui.static', filename='js/data-utils.js') }}?v={{ flexmeasures_version }}";
    import { subtract, computeSimulationRanges, lastNMonths, countDSTTransitions, encodeUrlQuery, getOffsetBetweenTimezonesForDate, toIsoStringWithOffset } from "{{ url_for('flexmeasures_ui.static', filename='js/daterange-utils.js') }}?v={{ flexmeasures_version }}";
    import { partition, updateBeliefs, beliefTimedelta, setAbortableTimeout} from "{{ url_for('flexmeasures_ui.static', filename='js/replay-utils.js') }}?v={{ flexmeasures_version }}";

    let vegaView;
    let previousResult;
    let previousPlaybackResult;
    let queryStartDate;
    let queryEndDate;
    let storeStartDate;
    let storeEndDate;
    {% if event_starts_after and event_ends_before %}
        storeStartDate = new Date('{{ event_starts_after }}');
        storeEndDate = new Date('{{ event_ends_before }}');
        checkDSTTransitions(storeStartDate, storeEndDate);
    {% endif %}
    let replaySpeed = 100
    let chartType = '{{ chart_type }}';  // initial chart type from session variable

    if ('{{ active_page }}' == 'assets'){
        chartType = 'chart_for_multiple_sensors'
    }
    // Update chart type picker: active state, reload data event
    document.addEventListener('DOMContentLoaded', function() {
        var dropdownItems = document.querySelectorAll('#chart-type-picker .dropdown-item');
        for (var i = 0; i < dropdownItems.length; i++) {

            // Set initial chart type
            if (dropdownItems[i].getAttribute('data-chart-type') === chartType) {
                dropdownItems[i].classList.add('active');
            }

            // Add event listener
            dropdownItems[i].addEventListener('click', function(e) {
                e.preventDefault();
                chartType = this.getAttribute('data-chart-type');

                // Update the active state of the dropdown items
                var dropdownItems = document.querySelectorAll('.dropdown-item');
                dropdownItems.forEach(item => {
                    if (item === this) {
                        item.classList.add('active');
                    } else {
                        item.classList.remove('active');
                    }
                });

                // Reload daterange
                embedAndLoad(chartSpecsPath + 'event_starts_after=' + storeStartDate.toISOString() + '&event_ends_before=' + storeEndDate.toISOString() + '&', elementId, datasetName, previousResult, storeStartDate, storeEndDate)
                vegaView.change(datasetName, vega.changeset().remove(vega.truthy).insert(previousResult.data)).resize().run();
            });
        }
    });

    function checkDSTTransitions(startDate, endDate) {
        var numDSTTransitions = countDSTTransitions(startDate, endDate, 90)
        if (numDSTTransitions == 1) {
            showToast('Please note that the sensor data you are viewing includes a daylight saving time (DST) transition.');
        } else if (numDSTTransitions > 1) {
            showToast('Please note that the sensor data you are viewing includes ' + numDSTTransitions + ' daylight saving time (DST) transitions.');
        }
    }

    function checkSourceMasking(data) {
        var uniqueSourceIds = getUniqueValues(data, 'source.id');
        if (chartType == 'daily_heatmap' && uniqueSourceIds.length > 1) {
            showToast('Please note that only data from the most prevalent source is shown.');
        }
    }

    async function embedAndLoad(chartSpecsPath, elementId, datasetName, previousResult, startDate, endDate) {
        const url = encodeUrlQuery(chartSpecsPath + 'dataset_name=' + datasetName + '&combine_legend='+ combineLegend + '&width=container&include_sensor_annotations=false&include_asset_annotations=false&chart_type=' + chartType);
        await vegaEmbed('#'+elementId, url, {{ chart_options | safe }})
        .then(function (result) {

            // Create a custom menu item for exporting to CSV
            const exportToCSVAction = document.createElement('a');
            exportToCSVAction.id = 'exportToCSVAction';
            exportToCSVAction.href = '#';
            exportToCSVAction.download = datasetName + '.csv';
            exportToCSVAction.textContent = 'Save as CSV';
            exportToCSVAction.addEventListener('mousedown', async function (event) {
                event.preventDefault();
                const chartData = vegaView.data(datasetName);
                const csvContent = convertToCSV(chartData);
                const encodedUri = encodeURI(csvContent);
                exportToCSVAction.href = encodedUri;
            });

            // Append menu item to chart actions (hamburger menu)
            const vegaActions = document.querySelector('.vega-actions');
            if (vegaActions) {
                vegaActions.appendChild(exportToCSVAction);
            } else {
                console.log('Warning: CSV export functionality is not available, because no div with class=vega-actions was found to append export action to');
            }

            // result.view is the Vega View, chartSpecsPath is the original Vega-Lite specification
            vegaView = result.view;
            if (previousResult) {
                checkSourceMasking(previousResult.data);
                var slicedPreviousData = previousResult.data.filter(item => {
                    return item.event_start >= startDate.getTime() && item.event_start < endDate.getTime();
                })
                vegaView.change(datasetName, vega.changeset().remove(vega.truthy).insert(slicedPreviousData)).resize().run();
            }
        });
    }
    
    {% if active_page == "sensors" and user_can_update_sensor %}
        let upload = document.querySelector('#submitUpload');
        let uploadSpinner = document.querySelector("#spinner-upload-sensor-data");
        upload.addEventListener('click', function(e) {
            upload.classList.add('d-none');
            uploadSpinner.classList.remove('d-none');
            var formData = new FormData(document.getElementById('uploadForm'));
            fetch(apiBasePath + '/api/v3_0/sensors/' + {{ sensor.id }} + '/data/upload', {
                method: 'POST',
                body: formData,
            })
            .then(async function(response) {
                if (response.ok) {
                    const data = await response.json();
                    showToast(data.message, "success");
                    // Update date range
                    picker.setDateRange(
                        storeStartDate,
                        subtract(storeEndDate, 1),
                    );
                    uploadSpinner.classList.add('d-none');
                    upload.classList.remove('d-none');
                } else {
                    const data = await response.json();
                    if (data.message.path_and_files === undefined) {
                        showToast(data.message, "error");
                    }
                    else {
                        for (const [key, value] of Object.entries(data.message.path_and_files)) {
                            if (typeof value === 'string') {
                                showToast(value, "error");
                            } else if (Array.isArray(value)) {
                                value.forEach(element => {
                                    showToast(element, "error");
                                });
                            } else if (typeof value === 'object' && value !== null) {
                                Object.values(value).forEach(element => {
                                    if (Array.isArray(element)) {
                                        element.forEach(item => showToast(item, "error"));
                                    } else {
                                        showToast(element, "error");
                                    }
                                });
                            } else {
                                // fallback for unexpected types
                                showToast(String(value), "error");
                            }
                        }
                    }
                    uploadSpinner.classList.add('d-none');
                    upload.classList.remove('d-none');
                }
            })
            .catch(function(error) {
                // Network or unexpected error
                console.error("Upload error:", error);
                showToast("An error occurred: " + error.message, "error");
                uploadSpinner.classList.add('d-none');
                upload.classList.remove('d-none');
            });
        });
    {% endif %}

    
    // event listener to refresh graph
    document.addEventListener('sensorsToShowUpdated', async function() {
        await embedAndLoad(chartSpecsPath + 'event_starts_after=' + storeStartDate.toISOString() + '&event_ends_before=' + storeEndDate.toISOString() + '&', elementId, datasetName, previousResult, storeStartDate, storeEndDate);
    })

    var combineLegend = 'true';
    {% if active_page == "assets" %}
        var dataPath = '/api/v3_0/assets/' + {{ asset.id }};
        var dataDevPath = '/api/dev/asset/' + {{ asset.id }};
        var datasetName = 'asset_' + {{ asset.id }};
        {% set total_sensors = asset.sensors_to_show | map(attribute='sensors') | map('length') | sum %}
        {% if total_sensors > 7 %}
            combineLegend = 'false';
        {% endif %}
    {% elif active_page == "sensors" %}
        var dataPath = '/api/dev/sensor/' + {{ sensor.id }};
        var dataDevPath = '/api/dev/sensor/' + {{ sensor.id }};
        var datasetName = 'sensor_' + {{ sensor.id }};
    {% endif %}
    var elementId = 'sensorchart';
    var chartSpecsPath = dataPath + '/chart?';

    // Set up abort controller to cancel requests
    var controller = new AbortController();
    var signal = controller.signal;

    var playBackDataLoadedForKnownDateRange = false;

    // Set session start and end
    {% if event_starts_after and event_ends_before %}
        var sessionStart = new Date('{{ event_starts_after }}');
        var sessionEnd = new Date('{{ event_ends_before }}');
        sessionEnd.setSeconds(sessionEnd.getSeconds() - 1); // -1 second in case most recent event ends at midnight
        sessionStart.setHours(0,0,0,0); // get start of first day
        sessionEnd.setHours(0,0,0,0); // get start of last day
    {% else %}
        var sessionStart = null
        var sessionEnd = null
    {% endif %}


    // Create date range picker and the logic for a new date range selection (mostly, fetching data and displaying the chart for it)
    const date = Date();
    {% if active_page == "sensors" and sensor.event_resolution.days > 0 %}
        const minRes = "day"
    {% else %}
        const minRes = "hour"
    {% endif %}

    function createPicker(startDate, endDate, customRanges) {
        picker = new Litepicker({
            element: document.getElementById('datepicker'),
            plugins: ['ranges', 'keyboardnav'],
            ranges: {
                customRanges: customRanges,
                position: 'top'
            },
            autoRefresh: true,
            moduleRanges: true,
            showWeekNumbers: true,
            numberOfMonths: 1,
            numberOfColumns: 1,
            inlineMode: true,
            switchingMonths: 1,
            singleMode: false,
            startDate: startDate,
            endDate: endDate,
            dropdowns: {
                years: true,
                months: true,
            },
            format: 'YYYY-MM-DD\\T00:00:00',
        });
        picker.on('selected', (startDate, endDate) => {
            startDate = startDate.toJSDate();
            endDate = endDate.toJSDate();

            {% if FLEXMEASURES_MODE == "play" %}
                // Update daterange buttons on simulation servers (only replacing the entire picker works)
                picker.destroy();
                customRanges = computeSimulationRanges(startDate, endDate, minRes);
                picker = createPicker(startDate, endDate, customRanges);
            {% endif %}

            endDate.setDate(endDate.getDate() + 1);

            // Update current url without reloading the page
            var base_url = window.location.href.split("?")[0];
            var new_url = `${base_url}?start_time=${toIsoString(startDate)}&end_time=${toIsoString(endDate)}`;
            window.history.pushState({}, null, new_url);

            storeStartDate = startDate;
            storeEndDate = endDate;
            var queryStartDate = (startDate != null) ? (startDate.toISOString()) : (null);
            var queryEndDate = (endDate != null) ? (endDate.toISOString()) : (null);

            {% if active_page == "sensors" %}
                const toggleStats = document.getElementById('toggleStatsCheckbox');
                if (toggleStats.checked) {
                    loadSensorStats({{ sensor.id }}, storeStartDate.toISOString(), storeEndDate.toISOString());
                }
                else {
                    loadSensorStats({{ sensor.id }});
                }
            {% endif %}

            stopReplay()

            $("#spinner").show();
            checkDSTTransitions(startDate, endDate)
            Promise.all([
                fetchGraphDataAndKPIs(previousResult, startDate, endDate, queryStartDate, queryEndDate),
                /**
                // Fetch annotations
                fetch(dataPath + '/chart_annotations?event_starts_after=' + queryStartDate + '&event_ends_before=' + queryEndDate, {
                    method: "GET",
                    headers: {"Content-Type": "application/json"},
                    signal: signal,
                })
                .then(function(response) { return response.json(); }),
                */

                // Embed chart
                embedAndLoad(chartSpecsPath + 'event_starts_after=' + queryStartDate + '&event_ends_before=' + queryEndDate + '&', elementId, datasetName, previousResult, startDate, endDate),
            ]).then(function(result) {
                $("#spinner").hide();
                vegaView.change(datasetName, vega.changeset().remove(vega.truthy).insert(result[0])).resize().run();
                previousResult = {
                    start: startDate,
                    end: endDate,
                    data: result[0]
                };
                checkSourceMasking(previousResult.data);
                playBackDataLoadedForKnownDateRange = false;
                /**
                vegaView.change(datasetName + '_annotations', vega.changeset().remove(vega.truthy).insert(result[1])).resize().run();
                */
            }).catch(console.error);
        });
        return picker
    }
    {% if FLEXMEASURES_MODE == "play" %}
        const customRanges = computeSimulationRanges(sessionStart, sessionEnd, minRes);
    {% else %}
        const customRanges = {
            'Last 7 days': [subtract(date, 6), new Date(date)],
            'Today and tomorrow': [subtract(date, -1), new Date(date)]
        };
    {% endif %}
    picker = createPicker(sessionStart, sessionEnd, customRanges);

    {% if active_page == "sensors" %}
        // Call loadSensorStats if the toggleStatsCheckbox checkbox is checked or unchecked
        document.getElementById('toggleStatsCheckbox').addEventListener('change', function() {
            if (this.checked) {
                loadSensorStats({{ sensor.id }}, storeStartDate.toISOString(), storeEndDate.toISOString());
            }
            else {
                loadSensorStats({{ sensor.id }});
            }
        });
    {% endif %}


    /** If the page is done loading, get data (for the time range stored in the session, or the default range),
     * check for time zone differences, and then trigger the time range picker to display the correct range.
     */
    document.onreadystatechange = async () => {
        if (document.readyState === 'complete') {
            {% if event_starts_after and event_ends_before %}
                // Initialize picker to the date selection specified in the session
                $("#spinner").show();
                {% if active_subpage == "asset_graph" and has_kpis %}
                    getAssetKPIs();
                {% endif %}
                const initialData = fetch(dataPath + '/chart_data?event_starts_after=' + '{{ event_starts_after }}' + '&event_ends_before=' + '{{ event_ends_before }}', {
                    method: "GET",
                    headers: {"Content-Type": "application/json"},
                    signal: signal,
                })
                .then(function(response) { return response.json(); });
                let fetchedInitialData = await Promise.all([
                    initialData,
                    embedAndLoad(chartSpecsPath + 'event_starts_after=' + '{{ event_starts_after }}' + '&event_ends_before=' + '{{ event_ends_before }}' + '&', elementId, datasetName, previousResult, sessionStart, sessionEnd),
                ]).then(function (result) {return result[0]}).catch(console.error);
                $("#spinner").hide();
                vegaView.change(datasetName, vega.changeset().remove(vega.truthy).insert(fetchedInitialData)).resize().run();
                var sessionStart = new Date('{{ event_starts_after }}');
                var sessionEnd = new Date('{{ event_ends_before }}');
                previousResult = {
                    start: sessionStart,
                    end: sessionEnd,
                    data: fetchedInitialData
                };
                checkSourceMasking(previousResult.data);
                var timerangeNotSetYet = false
            {% else %}
                var timerangeNotSetYet = true
            {% endif %}
            fetch(dataDevPath, {
                method: "GET",
                headers: {"Content-Type": "application/json"},
            })
            .then(function(response) { return response.json(); })
            .then(function(data) {
                var offsetDifference = getOffsetBetweenTimezonesForDate(new Date(), data.timezone, jstz.determine().name());
                if (offsetDifference != 0) {
                    var offsetNotice = (offsetDifference > 0) ? 'which is currently ahead by ' + offsetDifference + ' minutes' : 'which is currently behind by ' + offsetDifference + ' minutes';
                    showToast('Please note that the sensor data you are viewing is located in a different timezone (' + offsetNotice + ').<br/>To view the data from a local perspective, set your locale timezone to ' + data.timezone + '.');
                }
                {% if active_page == "assets" %}
                    var timerangeVar = 'timerange_of_sensors_to_show';
                {% else %}
                    var timerangeVar = 'timerange';
                {% endif %}
                if (timerangeVar in data) {
                    var start = new Date(data[timerangeVar].start);
                    var end = new Date(data[timerangeVar].end);
                    end.setSeconds(end.getSeconds() - 1); // -1 second in case most recent event ends at midnight
                    start.setHours(0,0,0,0); // get start of first day
                    end.setHours(0,0,0,0); // get start of last day

                    if (timerangeNotSetYet) {
                        // Initialize picker to the last 2 days of sensor data
                        var nearEnd = new Date(end)//.setDate(end.getDate() - 1);
                        nearEnd.setDate(nearEnd.getDate() - 2);
                        var new_start_date = nearEnd;
                        var new_end_date = end;
                    } else {
                        var new_start_date = new Date('{{ event_starts_after }}');
                        var new_end_date = new Date('{{ event_ends_before }}');
                    }
                    
                    // No use looking for data in years outside timerange of sensor data
                    picker.setOptions({
                        dropdowns: {
                            minYear: start.getFullYear(),
                            maxYear: end.getFullYear(),
                        },
                    });
                    
                    // Persist the range on the datepicker UI so correct range is shown when the user opens the datepicker
                    // Adjusting the date by subtracting one day to account for timezone discrepancies.
                    new_end_date.setDate(new_end_date.getDate() - 1);
                    picker.setDateRange(decodeURIComponent(toIsoString(new_start_date)), decodeURIComponent(toIsoString(new_end_date)));
                    picker.gotoDate(new_end_date);
                };
            });
        }
    };

    // Set up play/pause button for replay, incl. the complete replay logic
    let toggle = document.querySelector('#replay');
    toggle.addEventListener('click', function(e) {
        e.preventDefault();
        toggleReplay();
    });

    window.addEventListener('keypress', function(e) {
        // Do nothing if typing in an input field or textarea
        if (e.target.tagName.toLowerCase() === 'input' || e.target.tagName.toLowerCase() === 'textarea') {
            return;
        }
        // Start/pause/resume replay with 'p'
        if (e.key==='p') {
            toggleReplay();
        } else if (e.key==='s') {
            stopReplay();
        }
    }, false);

    function toggleReplay() {
        if (toggle.classList.contains('stopped')) {
            startReplay();
        } else if (toggle.classList.contains('playing')) {
            pauseReplay();
        } else {
            resumeReplay();
        }
    }
    function pauseReplay() {
        toggle.classList.remove('playing');
        toggle.classList.add('paused');
    }
    function resumeReplay() {
        toggle.classList.remove('paused');
        toggle.classList.add('playing');
    }
    async function stopReplay() {
        if (toggle.classList.contains('stopped')) {
            return;
        }
        toggle.classList.remove('playing');
        toggle.classList.remove('paused');
        toggle.classList.add('stopped');

        // Abort previous request and create abort controller for new request
        controller.abort();
        controller = new AbortController();
        signal = controller.signal;

        // Remove replay ruler and replay time
        vegaView.change('replay', vega.changeset().remove(vega.truthy).insert({'belief_time': null})).run().finalize();
        document.getElementById('replay-time').innerHTML = '';

        // Show previous results
        $("#spinner").show();
        await embedAndLoad(chartSpecsPath + 'event_starts_after=' + storeStartDate.toISOString() + '&event_ends_before=' + storeEndDate.toISOString() + '&', elementId, datasetName, previousResult, storeStartDate, storeEndDate);
        $("#spinner").hide();
    }
    function startReplay() {
        toggle.classList.remove('stopped');
        toggle.classList.add('playing');
        var beliefTime = new Date(storeStartDate);
        var numReplaySteps = Math.ceil((storeEndDate - storeStartDate) / beliefTimedelta);
        queryStartDate = (storeStartDate != null) ? (storeStartDate.toISOString()) : (null);
        queryEndDate = (storeEndDate != null) ? (storeEndDate.toISOString()) : (null);
        const spinner = document.getElementById('spinner');
        if (!playBackDataLoadedForKnownDateRange) {
            spinner.hidden = false;
            spinner.style.display = 'block';
        }
        Promise.all([
            playBackDataLoadedForKnownDateRange ? Promise.resolve(previousPlaybackResult) :
            // Fetch time series data (all data, not only the most recent beliefs)
            fetch(dataPath + '/chart_data?event_starts_after=' + queryStartDate + '&event_ends_before=' + queryEndDate + '&most_recent_beliefs_only=false', {
                method: "GET",
                headers: {"Content-Type": "application/json"},
                signal: signal,
            })
            .then(function(response) { return response.json(); }),
        ]).then(function(result) {
            previousPlaybackResult = result[0];
            replayBeliefsData(result[0]);
            playBackDataLoadedForKnownDateRange = true;
        }).catch(console.error)
        .finally(function() {
            spinner.hidden = true;
            spinner.style.display = 'none';
        });


        const timer = ms => new Promise(res => setAbortableTimeout(res, Math.max(ms, 0), signal));

        /**
         * Replays beliefs data.
         *
         * As we go forward in time in steps, replayedData is updated with newData that was known at beliefTime,
         * by splitting off newData from remainingData.
         * Then, replayedData is loaded into the chart.
         *
         * @param {Array} remainingData Array containing beliefs.
         */
        async function replayBeliefsData (remainingData) {
            var replayedData = [];
            for (var beliefTime = new Date(storeStartDate); beliefTime <= storeEndDate; beliefTime = new Date(beliefTime.getTime() + beliefTimedelta)) {
                while (document.getElementById('replay').classList.contains('paused') ) {
                    await timer(1000);
                }
                if (document.getElementById('replay').classList.contains('stopped') ) {
                    break;
                }
                var s = performance.now();

                // Split off one replay step of new data from the remaining data
                var newData;
                [newData, remainingData] = partition(
                    remainingData,
                    (item) => item.belief_time <= beliefTime.getTime(),
                );

                // Update beliefs in the replayed data given the new data
                replayedData = updateBeliefs(replayedData, newData);

                /** When selecting a longer time periode (more than a week), the replay slows down a bit. This
                 * seems to be mainly from reloading the data into the graph. Slicing the data takes 10-30 ms, and
                 * loading that data into the graph takes 30-200 ms, depending on how much data is shown in the
                 * graph. After trying different approaches, we fell back to the original approach of telling vega
                 * to remove all previous data and to insert a completely new dataset at each iteration. Updating
                 * the view with removing only a few data points (representing obsolete beliefs) and inserting only
                 * a few data points (representing the most recent new beliefs) actually made it slower.
                 */
                vegaView.change(datasetName, vega.changeset().remove(vega.truthy).insert(replayedData));
                vegaView.change('replay', vega.changeset().remove(vega.truthy).insert({'belief_time': beliefTime}));
                vegaView.run().finalize();

                document.getElementById('replay-time').innerHTML = beliefTime;

                // Approximate constant speed
                var e = performance.now();
                var throttle = e - s;
                await timer(replaySpeed - throttle);
            }

            // Stop replay when finished
            stopReplay()
        }
    }

    /**
     * Fetches data for the graph and KPIs, either from a previous result (if the date range is the same)
     * or from the API (if the date range is different).
     *
     * The previous result is used to avoid fetching the same data twice when the user goes back and forth
     * between different date ranges.
     *
     * If the date range changes, the function fetches the data from the API and also triggers an update
     * of the asset KPIs if the active subpage is the asset graph.
     *
     * @param {Object} previousResult The previous result, containing the start and end dates and the data.
     * @param {Date} startDate The start date for the new data.
     * @param {Date} endDate The end date for the new data.
     * @param {String} queryStartDate The start date as a string in ISO format, to be used in the query.
     * @param {String} queryEndDate The end date as a string in ISO format, to be used in the query.
     * @return {Promise} A promise that resolves with the data.
     */
    function fetchGraphDataAndKPIs(previousResult, startDate, endDate, queryStartDate, queryEndDate) {
        if (previousResult && previousResult.start.getTime() === startDate.getTime() && previousResult.end.getTime() === endDate.getTime()){
            return Promise.resolve(previousResult.data);
        } else {
            {% if active_subpage == "asset_graph" and has_kpis %}
                getAssetKPIs();
            {% endif %}
            return fetch(dataPath + '/chart_data?event_starts_after=' + queryStartDate + '&event_ends_before=' + queryEndDate, {
                    method: "GET",
                    headers: { "Content-Type": "application/json" },
                    signal: signal,
            }).then(response => response.json());
        }
    }
    
<<<<<<< HEAD
    {% if active_subpage == "asset_graph"  and has_kpis %}
=======
    {% if active_subpage == "asset_graph" and has_kpis %}
>>>>>>> f27e67b4
    function getAssetKPIs() {
        const pickerStartDate = picker.getStartDate().toJSDate();
        const start = encodeURIComponent(toIsoStringWithOffset(pickerStartDate));
        var endDate = picker.getEndDate();
        endDate.setDate(endDate.getDate() + 1);
        endDate = encodeURIComponent(toIsoStringWithOffset(endDate.toJSDate()));
        const kpiCards = document.querySelector('#kpi-cards');
        return fetch('/api/v3_0/assets/{{ asset.id }}/kpis?start=' + start + '&end=' + endDate, {
            method: 'GET',
            headers: {
                "Content-Type": "application/json",
            },
        })
        .then(response => response.json())
        .then(response => {
            
            // Create card for each KPI object
            const data = response.data;
            // Set kpiCards to empty
            kpiCards.innerHTML = '';
            data.forEach(kpi => {
                const colDiv = document.createElement('div');
                colDiv.classList.add('col-md-3');
                const card = document.createElement('div');
                card.classList.add('card', 'mb-3');
                // Add sensor data to the card
                const label = kpi.unit === "%" ? "Average" : "Total";
                card.innerHTML = `
                    <div class="card-body">
                        <h5 class="card-title">${kpi.title}</h5>
                        <h5 class="card-text">
                            <strong>
                                ${label}: ${kpi.downsample_value} ${kpi.unit}
                                <small>${kpi.downsample_function}</small>
                            </strong>
                        </h5>
                        <small style="float: right;">
                            <a href="${apiBasePath}/sensors/${kpi.sensor}" title="See actual KPI data">see more</a>
                        </small>
                    </div>
                `;
                colDiv.appendChild(card);
                kpiCards.appendChild(colDiv);
            });
        })
        .catch(error => {
            console.error('Error:', error);
            return []; // Return an empty array if there's an error
        });
    }
    
    {% endif %}
    </script>

    {% endblock sensorChartSetup %}

    {% block attributions %}
    <div id="att-text" style="display: none;">
        <ul>
            <li>Plots made with <a href="https://vega.github.io/vega-lite/">Vega-Lite</a>.</li>
            <li>Icons made by <a href="https://freepik.com">Freepik</a>, <a
                    href="https://www.flaticon.com/authors/tomas-knop" title="Tomas Knop">Tomas Knop</a>, <a
                    href="https://www.flaticon.com/authors/gregor-cresnar" title="Gregor Cresnar">Gregor Cresnar</a> and
                <a href="https://www.flaticon.com/authors/those-icons" title="Those Icons">Those Icons</a> from <a
                    href="https://flaticon.com">www.flaticon.com</a>.</li>
        </ul>
    </div>
    {% endblock attributions %}

    {% endblock divs %}


    {#- Scripts used by all views (e.g. by navigation menu) -#}
    <script src="https://cdn.jsdelivr.net/npm/bootstrap@5.3.3/dist/js/bootstrap.bundle.min.js" integrity="sha384-YvpcrYf0tY3lHB60NNkmXc5s9fDVZLESaAA55NDzOxhy9GkcIdslK1eN7N6jIeHz" crossorigin="anonymous"></script>
    <script src="https://cdn.datatables.net/2.0.8/js/dataTables.min.js"></script>
    <script src="https://cdn.datatables.net/2.0.8/js/dataTables.bootstrap5.min.js"></script>

    <!-- Add the class touched to body when the user uses any touch event. -->
    <script>
        document.body.addEventListener('touchstart', function() {
          document.body.classList.add('touched');
        });
    </script>

    {% block scripts %}
    <!-- JS to enable tooltips -->
    <script type='text/javascript'>
        $(document).ready(function () {
            if ($("[rel=tooltip]").length) {
                $("[rel=tooltip]").tooltip();
            }
        });
    </script>

    <script>
        // Set default asset view
        function setDefaultAssetView(checkbox, view_name) {
            // Get the checked status of the checkbox
            const isChecked = checkbox.checked;

            const apiBasePath = window.location.origin;
            fetch(apiBasePath + '/api/v3_0/assets/default_asset_view', {
                method: 'POST',
                headers: {
                    'Content-Type': 'application/json',
                    'X-CSRFToken': '{{ csrf_token }}',
                },
                body: JSON.stringify({
                    default_asset_view: view_name,
                    use_as_default: isChecked
                })
            })
            .then(response => response.json())
            .catch(error => {
                console.error('Error during API call:', error);
            });
        }
    </script>

    <!-- JS to enable toast -->
    <script defer>
        const toastStack = document.getElementById("toast-container");
        const closeToastBtn = document.getElementById("close-all-toasts");
        
        // written like this since this script(order) is ontop of the main script
        document.addEventListener("DOMContentLoaded", function () {
            initiateToastCloseBtn(closeToastBtn);
        });

        function maybeHideCloseToastBtn() {
            const remainingToasts = toastStack.querySelectorAll(".toast");
            if (remainingToasts.length === 0) {
                closeToastBtn.style.display = "none";
            }
        }

        function initiateToastCloseBtn(closeToastBtn){
            // hide button
            closeToastBtn.style.display = "none";

            closeToastBtn.addEventListener("click", function () {
                const toastElements = document.querySelectorAll(".toast");
                toastElements.forEach((toast) => {
                const toastInstance = bootstrap.Toast.getInstance(toast); // Get the toast instance
                if (toastInstance) {
                    // destroy the toast
                    toastInstance.dispose();
                    toast.remove();
                }
                });
                // Hide the close button
                closeToastBtn.style.display = "none";
            });
        }

        function showAllToasts() {
            const toastElements = document.querySelectorAll(".toast");
            toastElements.forEach((toast) => {
                const toastInstance = new bootstrap.Toast(toast);
                toastInstance.show();
            });
        }

        function showToast(message, type, { highlightDuplicates = true, showDuplicateCount = true } = {}) {
            let colorClass;
            let colorStyle = "";
            let title;
        
            // Determine the type of toast
            if (type == "error") {
              delay = 10000;
              colorClass = "bg-danger";
              title = "Error";
            } else if (type == "success") {
              delay = 2000;
              colorClass = "bg-success";
              title = "Success";
            } else {
              delay = 5000;
              colorStyle =
                "background-color: {{ primary_color }};";
              title = "Info";
            }

            // Search for an existing toast with the same message
            const existingToasts = toastStack.querySelectorAll(".toast");
            for (const t of existingToasts) {
                const body = t.querySelector(".toast-body");
                if (body && body.dataset.originalMessage === message) {
                    // It's a duplicate
                    if (showDuplicateCount) {
                        let count = parseInt(body.dataset.count || "1") + 1;
                        body.dataset.count = count;
                        body.innerHTML = `${message} <span class="text-muted ms-2">(x${count})</span>`;
                    }

                    if (highlightDuplicates) {
                        t.classList.remove("highlight");
                        void t.offsetWidth; // Trigger reflow for CSS animation restart
                        t.classList.add("highlight");
                    }

                    // Reinitialize and show the toast again
                    const oldInstance = bootstrap.Toast.getInstance(t);
                    if (oldInstance) {
                        oldInstance.dispose();
                    }
                    const newInstance = new bootstrap.Toast(t);
                    newInstance.show();

                    return; // Don't create a new toast
                }
            }
        
            // Create the toast HTML
            const toast = document.createElement("div");
            toast.classList.add("toast", "mb-1");
            toast.setAttribute("data-bs-autohide", "true");
            toast.setAttribute("data-bs-delay", delay);
            toast.setAttribute("role", "alert");
            toast.setAttribute("aria-live", "assertive");
            toast.setAttribute("aria-atomic", "true");
        
            toast.innerHTML = `
              <div class="toast-header">
                <div class="rounded me-2 ${colorClass}" style="width: 20px; height: 20px; display: inline-block; ${colorStyle}"></div>
                <strong class="me-auto">${title}</strong>
                <button type="button" class="btn-close" data-bs-dismiss="toast" aria-label="Close"></button>
              </div>
            <div class="toast-body" data-original-message="${message}" data-count="1">
                ${message}
              </div>
            `;
        
            // Append toast to the toast stack
            toastStack.insertAdjacentElement("afterbegin", toast);
        
            // Show the close all button
            closeToastBtn.style.display = "block";
        
            showAllToasts();

            // Dispose and remove toast when it's autohidden
            toast.addEventListener("hidden.bs.toast", function () {
                const instance = bootstrap.Toast.getInstance(toast);
                if (instance) {
                    instance.dispose();
                }
                toast.remove();
                maybeHideCloseToastBtn();
            });

            // destroy only this toast if the close(X) button is clicked
            toast.querySelector(".btn-close").addEventListener("click", function () {
                const toastInstance = new bootstrap.Toast(toast);
                toastInstance.dispose();
                toast.remove();
                maybeHideCloseToastBtn();
            });            
          }
    </script>

    <!-- External scripts -->
    <script src="https://cdn.jsdelivr.net/npm/ion-rangeslider@2.3.1/js/ion.rangeSlider.min.js"></script>
    <script src="https://d3js.org/d3.v6.min.js"></script>
    {% if js_versions %}
    <script src="https://cdn.jsdelivr.net/npm/vega@{{ js_versions.vega }}"></script>
    <script src="https://cdn.jsdelivr.net/npm/vega-lite@{{ js_versions.vegalite }}"></script>
    <script src="https://cdn.jsdelivr.net/npm/vega-embed@{{ js_versions.vegaembed }}"></script>
    {# Workaround for loading a NodeJS module without NodeJS #}
    <script>var module = { exports: {} };</script>
    <script src="https://cdn.jsdelivr.net/npm/currency-symbol-map@{{ js_versions.currencysymbolmap }}/map.js"></script>
    <script>const currencySymbolMap = module.exports;</script>
    {% endif %}

    <!-- Custom scripts -->
    <script src="{{ url_for('flexmeasures_ui.static', filename='js/swiped-events.min.js') }}"></script>
    <script src="{{ url_for('flexmeasures_ui.static', filename='js/flexmeasures.js') }}?v={{ flexmeasures_version }}"></script>

    {% endblock scripts %}



    {% block paginate_tables_script %}
    <script src="https://cdn.datatables.net/1.10.22/js/jquery.dataTables.min.js"></script>
    <script
        src="https://cdn.datatables.net/plug-ins/1.10.22/features/conditionalPaging/dataTables.conditionalPaging.js"></script>
    {% endblock paginate_tables_script %}

    <footer class="page-footer font-small pt-4 mt-auto">
        <div class="footer text-center">
            <div class="container-fluid">
                {% block copyright_notice %}
                FlexMeasures technology is created by <a href="https://seita.nl/">Seita Energy Flexibility</a>,
                in cooperation with <a href="https://aoneeng.com/">A1 Engineering</a>
                &copy
                <script>var CurrentYear = new Date().getFullYear(); document.write(CurrentYear)</script>.
                {% endblock copyright_notice %}

                {% block about %}
                <a href="#" data-bs-toggle="modal" data-bs-target="#About">About FlexMeasures</a>.
                <!-- The modal -->
                <div class="modal fade" id="About" tabindex="-1" role="dialog" aria-labelledby="modalLabelLarge" aria-hidden="true">
                <div class="modal-dialog modal-lg">
                <div class="modal-content">

                <div class="modal-header">
                    <h4 class="modal-title" id="modalLabelLarge">About FlexMeasures</h4>
                    <button type="button" class="btn-close" data-bs-dismiss="modal" aria-label="Close"></button>
                </div>

                <div class="modal-body">

                    <div class="justify">
                        <p>
                            In a world with renewable energy, flexibility is crucial for cost and CO₂ reduction.
                            Planning ahead allows flexible devices to profit from scheduling the best flexible
                            actions (such as shifting or curtailing energy use).
                        </p>
                        <p>
                            The {{ FLEXMEASURES_PLATFORM_NAME }} Platform is a tool for businesses operating energy devices.
                            Its purpose is to realise the best value for device owners by scheduling balancing actions.
                            For instance, if the devices draw from or supply to the power grid, {{ FLEXMEASURES_PLATFORM_NAME }} can assist in
                            selling balancing services to energy markets.
                            It fulfills this purpose with three services: Monitoring, forecasting and scheduling.
                            {{ FLEXMEASURES_PLATFORM_NAME }} is designed as open-source software to empower energy service companies while they
                            maintain autonomy over their operations and their technology roadmap.
                            Read more <a href="https://flexmeasures.readthedocs.io">here</a>.

                        </p>
                        <p>
                            {{ FLEXMEASURES_PLATFORM_NAME }} is compliant with the Universal Smart Energy Framework (<a
                                href="https://www.usef.energy/download-the-framework/a-flexibility-market-design/">USEF</a>), a
                            “flexibility market design for the trading and commoditisation of energy flexibility and the
                            architecture, tools and rules to make it work effectively.
                            USEF fits on top of most market models and is already being adopted across Europe to accelerate and
                            future-proof smart energy projects.”
                        </p>
                        {% if current_user.has_role('anonymous') and current_user.has_role('CPO') %}
                        <p>
                            This demo is tuned to operators of charge points for electric vehicles (EVs).
                            The terminology used follows the Open Charge Point Interface (<a
                                href="https://ocpi-protocol.org/">OCPI</a>).
                            This dashboard shows you the locations of all charge points connected to the platform and how they
                            are doing.
                            Each charge point contains multiple chargers&mdash;called Electric Vehicle Supply Equipment (EVSE)
                            in OCPI&mdash;which are monitored individually (click on a charge point location to reveal its
                            EVSE).
                        </p>
                        <p>
                            {{ FLEXMEASURES_PLATFORM_NAME }} supports automated scheduling of charging profiles through its API.
                            Charging profiles are optimised against applicable market conditions like wholesale prices and
                            contracted (time-of-use) tariffs.
                            Charging preferences can be set to reflect whether EV owners are in a hurry or parking for some
                            time.
                        </p>
                        {% endif %}
                    </div>
                </div>
                
                </div>
                </div>
                </div>

                {% endblock about %}

                {% block credits %}
                <a href="#" data-bs-toggle="modal" data-bs-target="#Credits">Credits</a>.

                <!-- The modal -->
                <div class="modal fade" id="Credits" tabindex="-1" role="dialog" aria-labelledby="modalLabelLarge" aria-hidden="true">
                <div class="modal-dialog modal-lg">
                <div class="modal-content">

                <div class="modal-header">
                    <h4 class="modal-title" id="modalLabelLarge">Credits</h4>
                    <button type="button" class="btn-close" data-bs-dismiss="modal" aria-label="Close"></button>
                </div>

                <div class="modal-body">
                    <div class="row">
                        <div class="col-md-6">
                            <h3>Images from <a href="https://seita.nl">Seita</a></h3>
                            <div>FlexMeasures on laptop - image by <a href="https://drakemultimedia.nl/" title="Bobby Drake">Bobby Drake</a></div>
                            <h3>Images from <a href="https://unsplash.com/" title="Unsplash">Unsplash</a></h3>
                            <div>Tesla charging station - image by <a href="https://www.chasealewis.com/" title="Chase Lewis">Chase Lewis</a></div>
                            <div>Wind turbines on top of mountain - image by <a href="https://www.tbk-f.com/" title="TJ K.">TJ K.</a></div>
                        </div>
                        <div class="col-md-6">
                            <h3>Icons from <a href="https://www.flaticon.com/" title="Flaticon">Flaticon</a></h3>
                            <div><a href="https://www.flaticon.com/free-icon/wind-power_1085695">Wind turbine</a> - icon by <a href="https://www.flaticon.com/authors/good-ware" title="Good Ware">Good Ware</a> (made to spin by Seita)</div>
                            <div><a href="https://www.flaticon.com/search?word=currency&author_id=258">Coins</a> - icons by <a href="https://www.flaticon.com/authors/pixelmeetup" title="Pixelmeetup">Pixelmeetup</a></div>
                            <div>Other icons by <a href="https://www.freepik.com" title="Freepik">Freepik</a></div>
                        </div>
                    </div>
                </div>
                <div class="modal-header">
                    We did our best to give credit to the original photographers and illustrators for the images included on this website. If we have not properly credited an original photographer or illustrator, please notifiy us and we will make the appropriate changes necessary.
                </div>

                </div>
                </div>
                </div>
                {% endblock credits %}

                {% block technical_info %}
                {# We might render templates from plugins, where this meta info is not available #}
                {% if app_running_since %}
                    This app is running since {{ app_running_since }}
                {% endif %}
                {% if (flexmeasures_version or git_version) and not current_user.has_role('anonymous') %}
                    {% if flexmeasures_version %}
                        on version {{ flexmeasures_version }}.
                    {% else %}
                        {% if git_version != "Unknown" %}
                        on version {{ git_version }}+{{ git_commits_since }}.
                        {% else %}
                        on revision {{ git_hash }}.
                        {% endif %}
                    {% endif %}
                {% endif %}
                {% if loaded_plugins %}
                    Loaded plugins: {{ loaded_plugins }}.
                {% endif %}
                {% endblock technical_info %}
            </div>
            {% block logo %}
            <div>
                <a href="https://flexmeasures.io/"><img src="https://artwork.lfenergy.org/projects/flexmeasures/icon/white/flexmeasures-icon-white.svg" alt="FlexMeasures" class="footer-logo"></a>
            </div>
            {% endblock logo %}
        </div>
    </footer>
    {% endblock body %}

</body>

</html>

{% endblock base %}<|MERGE_RESOLUTION|>--- conflicted
+++ resolved
@@ -908,11 +908,7 @@
         }
     }
     
-<<<<<<< HEAD
-    {% if active_subpage == "asset_graph"  and has_kpis %}
-=======
     {% if active_subpage == "asset_graph" and has_kpis %}
->>>>>>> f27e67b4
     function getAssetKPIs() {
         const pickerStartDate = picker.getStartDate().toJSDate();
         const start = encodeURIComponent(toIsoStringWithOffset(pickerStartDate));
