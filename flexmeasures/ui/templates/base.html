{% extends "defaults.jinja" %}

{% block base %}

<!DOCTYPE html>
<html lang="en">

<head>
    {% block head %}
    <title>{% block title %}{% endblock %} - {{ FLEXMEASURES_PLATFORM_NAME }}
    </title>
    {% endblock head %}
    <meta charset="windows-1252">
    {% if FLEXMEASURES_ENFORCE_SECURE_CONTENT_POLICY %}
      <meta http-equiv="Content-Security-Policy" content="upgrade-insecure-requests">
    {% endif %}
    <meta name="viewport" content="width=device-width, initial-scale=1.0">
    <link rel="icon" href="/favicon.ico" type="image/x-icon" />
    <link rel="shortcut icon" href="/favicon.ico" type="image/x-icon" />
    {% block styles %}
    <style>
        :root {
            --primary-color: {{ primary_color }};
            --primary-border-color: {{ primary_border_color }};
            --primary-hover-color: {{ primary_hover_color}};
            --primary-transparent: {{ primary_transparent }};
            --secondary-color: {{ secondary_color }};
            --secondary-hover-color: {{ secondary_hover_color }};
            --secondary-transparent: {{ secondary_transparent }};
            --white: #FFF;
            --black: #000;
            --light-gray: #eeeeee;
            --gray: #bbb;
            --red: #c21431;
            --green: #14c231;

            /* colors by function */
            --nav-default-color: var(--white);
            --nav-default-background-color: var(--primary-color);
            --nav-hover-color: var(--secondary-hover-color);
            --nav-hover-background-color: var(--primary-hover-color);
            --nav-open-color: var(--secondary-color);
            --nav-open-background-color: var(--primary-color);
            --nav-current-color: var(--black);
            --nav-current-background-color: var(--secondary-color);
            --nav-current-hover-color: var(--black);
            --nav-current-hover-background-color: var(--secondary-hover-color);
            --create-color: var(--green);
            --delete-color: var(--red);
        }
        #asset_audit_log.nav-on-click tr {
            cursor: default;
        }
        #account_audit_log.nav-on-click tr {
            cursor: default; 
        }
        #user_audit_log.nav-on-click tr {
            cursor: default; 
        }
    </style>
    <!-- Leaflet -->
    <link href="https://cdn.jsdelivr.net/npm/leaflet@1.7.1/dist/leaflet.css" rel="stylesheet" />
    <link href="https://unpkg.com/leaflet.markercluster@1.4.1/dist/MarkerCluster.css" rel="stylesheet" />
    <link href="https://unpkg.com/leaflet.markercluster@1.4.1/dist/MarkerCluster.Default.css" rel="stylesheet" />
    <!-- Latest Bootstrap link-->
    <link href="https://cdn.jsdelivr.net/npm/bootstrap-icons@1.10.5/font/bootstrap-icons.css" rel="stylesheet">
    <link href="https://cdn.jsdelivr.net/npm/bootstrap@5.3.3/dist/css/bootstrap.min.css" rel="stylesheet" integrity="sha384-QWTKZyjpPEjISv5WaRU9OFeRpok6YctnYmDr5pNlyT2bRjXh0JMhjY6hW+ALEwIH" crossorigin="anonymous">
    <!-- Fonts -->
    <link href="https://cdnjs.cloudflare.com/ajax/libs/font-awesome/4.7.0/css/font-awesome.min.css"
        rel="stylesheet" />
    <link href="{{ url_for('flexmeasures_ui.static', filename='css/external/weather-icons.min.css') }}"
        rel="stylesheet" />
    <!-- Ion range slider -->
    <link href="https://cdn.jsdelivr.net/npm/ion-rangeslider@2.3.1/css/ion.rangeSlider.css"
        rel="stylesheet" />
    <!-- Custom CSS -->
    <link href="{{ url_for('flexmeasures_ui.static', filename='css/flexmeasures.css') }}?v={{ flexmeasures_version }}" rel="stylesheet" />
    {% if active_page == "tasks" %}
    <link href="{{ url_for('rq_dashboard.static', filename='css/main.css') }}" rel="stylesheet">
    <link href="{{ url_for('flexmeasures_ui.static', filename='css/external/rq-dashboard-bootstrap.min.css') }}" rel="stylesheet" />
    {% elif active_page in ("assets", "users", "accounts") %}
    <link href="https://cdn.datatables.net/1.10.22/css/jquery.dataTables.min.css" rel="stylesheet" />
    <link href="https://cdn.datatables.net/buttons/3.0.2/css/buttons.bootstrap5.min.css" rel="stylesheet"/>
    {% endif %}
    {% if extra_css %}
    <link href="{{ extra_css }}" rel="stylesheet" />
    {% endif %}
    {% endblock %}
</head>

<body class="d-flex flex-column min-vh-100">

    {% block body %}

    {% block nav %}
    <nav class="navbar navbar-expand-lg fixed-top mt-0 navbar-default mb-2 navbar-fixed-top " id="topnavbar">
        <div class="container-fluid" id="navbar-container">
        
                     
            <div class="navbar-brand">
              <a href="/">
                <span class="navbar-tool-name">
                  {% if menu_logo %}
                    <img id="navbar-logo" src="{{menu_logo}}"/>
                  {% else %}
                    <img id="navbar-logo" src="https://artwork.lfenergy.org/projects/flexmeasures/horizontal/white/flexmeasures-horizontal-white.svg" alt="FlexMeasures"/>
                  {% endif %}
                </span>
              </a>
            </div>
            <div
                class="navbar-toggler border-0"
                type="button"
                data-bs-toggle="collapse"
                data-bs-target="#navbarSupportedContent"
                aria-controls="navbarSupportedContent"
                aria-expanded="false"
                aria-label="Toggle navigation"
            >
                <i class="fa fa-bars"></i>
            </div>
         
          <div class="collapse navbar-collapse justify-content-end flex-row" id="navbarSupportedContent">
            <ul class="nav navbar-nav d-flex">
              {% for href, id, caption, tooltip, icon in navigation_bar %}
                {% if id == "tasks" %}
                <li {% if id == active_page %} class="nav-item dropdown active" {% else %} class="nav-item dropdown" {% endif %}>
                    <a class="nav-link dropdown-toggle" href="#" id="tasksDropdown" role="button" data-bs-toggle="dropdown" aria-expanded="false">
                    <span class="fa fa-tasks" aria-hidden="true"></span>
                        Tasks
                    </a>
                    <ul class="dropdown-menu" aria-labelledby="tasksDropdown">
                    {% for queue in queue_names %}
                        <li {% if current_user.has_role('anonymous') %} class="disabled" {% endif %}>
                        <a class="dropdown-item" {% if not current_user.has_role('anonymous') %} href="/tasks/0/view/jobs/{{ queue }}/started/10/asc/1" {% endif %}>
                            {{ queue | capitalize }}
                        </a>
                        </li>
                    {% endfor %}
                    <li {% if current_user.has_role('anonymous') %} class="disabled" {% endif %}>
                        <a class="dropdown-item" {% if not current_user.has_role('anonymous') %} href="/tasks/" {% endif %}>
                            Overview
                        </a>
                    </li>
                    </ul>
                </li>
                {% else %}
                <li {% if id == active_page %} class="nav-item active" {% else %} class="nav-item" {% endif %}
                    data-bs-toggle="tooltip" title="{{ tooltip }}" data-placement="bottom"
                    {% if id == 'upload' or (current_user.has_role('anonymous') and id in ('tasks', 'users')) %}
                    class="disabled" {% endif %}>
                    <a {% if not ( id == 'upload' or (current_user.has_role('anonymous') and id in ('tasks', 'users')) ) %} href="/{{ href|e }}" {% endif %}
                    {% if id == 'docs' %} target="_blank" {% endif %} class="nav-link">
                        <span class="fa fa-{{ icon }}" aria-hidden="true"></span>
                        {{ caption|e }}

                        {# use tooltip as caption for small screens showing a collapsed menu #}
                        {% if not caption %}
                            <span class="d-inline d-lg-none">{{ tooltip }}</span>
                        {% endif %}
                    </a>
                </li>
                {% endif %}
                {% endfor %}
            </ul>
          </div>
        </div>
    </nav>
    {% endblock nav %}

    <div
        class="position-fixed bottom-0 end-0 p-3"
        id="toast-container"
        role="alert"
        aria-live="assertive"
        aria-atomic="true"
        style="z-index: 1000000"
    >
        <button id="close-all-toasts" class="btn">Close All</button>
    </div>

    {% if message and message != "" %}
    <div class="col-md-12 alert alert-info">{{ message}} </div>
    {% endif %}
    {% if (msg is defined) and msg %}
    <div class="col-md-12 alert alert-info">{{ msg }}</div>
    {% endif %}
    {% include "security/_messages.html" %}

    <!-- loading this earlier so templates can use it -->
    <script src="https://ajax.aspnetcdn.com/ajax/jQuery/jquery-3.5.1.min.js"></script>
    <script src="https://cdnjs.cloudflare.com/ajax/libs/floatthead/2.2.1/jquery.floatThead.min.js"></script>

    {# Div blocks that child pages can reference #}
    {% block divs %}

    {% block breadcrumbs %}
    {% if breadcrumb_info is defined %}
    <nav aria-label="breadcrumb ">
        <ol class="breadcrumb p-2">
            {% for breadcrumb in breadcrumb_info["ancestors"] %}
            <li class="breadcrumb-item{% if loop.last %} dropdown active{% endif %}" {% if loop.last %}aria-current="page"{% endif %}>
              {% if breadcrumb["url"] is not none and not loop.last %}
                <a href="{{ breadcrumb['url'] }}">{{ breadcrumb['name'] }}</a>
              {% elif breadcrumb["url"] is none %}
                {{ breadcrumb['name'] }}
              {% else %}
                {% if breadcrumb_info["siblings"]|length > 0 %}
                <a href="{{ breadcrumb['url'] }}" class="dropdown-toggle" data-bs-toggle="dropdown"  aria-expanded="false" role="button">{{ breadcrumb['name'] }}</a>
                <ul class="dropdown-menu">
                    {% for sibling in breadcrumb_info["siblings"] %}
                    <li><a class="p-3 dropdown-item {% if sibling['name'] == breadcrumb['name'] %}active{% endif %}" href="{{ sibling['url'] }}">{{ sibling["name"] }}</a></li>
                    {% endfor %}
                </ul>
                {% else %}
                <a href="{{ breadcrumb['url'] }}" role="button">{{ breadcrumb['name'] }}</a>
                {% endif %}
              {% endif %}
            </li>
            {% endfor %}
            {% if breadcrumb_info["views"]|length > 0 %}
            <li class="breadcrumb-item dropdown active">
                <a href="#" class="dropdown-toggle" data-bs-toggle="dropdown"  aria-expanded="false" role="button">{{ breadcrumb_info["current_asset_view"] }}</a>
                <ul class="dropdown-menu">
                    {% for view in breadcrumb_info["views"] %}
                    <li><a class="p-3 dropdown-item {% if view['name'] == breadcrumb_info['current_asset_view'] %}active{% endif %}" href="{{ view['url'] }}">{{ view["name"] }}</a></li>
                    {% endfor %}
                </ul>
            </li>
            <div class="form-check form-switch" style="margin-left: auto;">
                <input class="form-check-input" type="checkbox" {% if breadcrumb_info['current_asset_view'] == session.get("default_asset_view") %} checked {% endif %} id="defaultAssetView" onchange="setDefaultAssetView(this, '{{ breadcrumb_info["current_asset_view"] }}')">
                <label class="form-check-label" for="defaultAssetView">Set as my default asset view</label>
            </div>
            {% endif %}
        </ol>
    </nav>
    {% endif %}
    {% endblock %}



    {% block forecastpicker %}

    <div class="form-group row">
        <div class="col-md-2">
            <div class="col-md-1"><i class="icon-binoculars center-icon"></i></div>
        </div>
        <div class="col-md-10">
            <label class="control-label">Forecast (rolling)</label>
            <!--<div class="btn-group btn-group-justified" role="group" aria-label="...">-->
            <!--<a role="button" href="#" class="btn btn-default forecast-toggle active" forecast-type="rolling">Rolling</a>-->
            <!--<a role="button" href="#" class="btn btn-default forecast-toggle" forecast-type="static">Static</a>-->
            <!--</div>-->
            <div>
                <form action="" method="POST" id="forecast_horizon_form">
                    <select class="form-control" id="forecast_horizon" name="forecast_horizon"
                        onchange="this.form.submit()">
                        {% for horizon in forecast_horizons %}
                        <option value="{{ horizon }}" {% if horizon == active_forecast_horizon %} selected="selected"
                            {% endif %}>with a horizon of {{ horizon }}</option>
                        {% endfor %}
                    </select>
                </form>
            </div>
        </div>
    </div>

    {% endblock forecastpicker %}

    {% block leftsidepanel %}

    <script>
      // Set up swiping and clicking for the left sidepanel
      var leftSidepanels = document.getElementsByClassName('left-sidepanel');
      var leftSidepanelLabels = document.getElementsByClassName('left-sidepanel-label');
      async function openSidepanel(e) {
        if ( (e.target.classList.contains('sidepanel-container')) | (e.type == 'click') ) {
          for (var i = leftSidepanels.length - 1; i >= 0; i--) {
            leftSidepanels[i].classList.add('sidepanel-show');
          }
        }
      }
      async function closeSidepanel(e) {
        for (var i = leftSidepanels.length - 1; i >= 0; i--) {
          leftSidepanels[i].classList.remove('sidepanel-show');
        }
      }
      for (var i = leftSidepanelLabels.length - 1; i >= 0; i--) {
        leftSidepanelLabels[i].addEventListener("click", openSidepanel);
      }
      document.addEventListener('swiped-right', openSidepanel);
      document.addEventListener('swiped-left', closeSidepanel);
    </script>

    {% endblock leftsidepanel %}

    {% block sensorChartSetup %}

    <!-- Render Charts -->
    <script>
        // Define picker as a global variable so that other code on the page can access it, e.g. get the times
        var picker;
    </script>
    <script type="module" type="text/javascript">

    // Import local js (the FM version is used for cache-busting, causing the browser to fetch the updated version from the server)
    import { getUniqueValues, convertToCSV } from "{{ url_for('flexmeasures_ui.static', filename='js/data-utils.js') }}?v={{ flexmeasures_version }}";
    import { subtract, computeSimulationRanges, lastNMonths, countDSTTransitions, getOffsetBetweenTimezonesForDate } from "{{ url_for('flexmeasures_ui.static', filename='js/daterange-utils.js') }}?v={{ flexmeasures_version }}";
    import { partition, updateBeliefs, beliefTimedelta, setAbortableTimeout} from "{{ url_for('flexmeasures_ui.static', filename='js/replay-utils.js') }}?v={{ flexmeasures_version }}";

    let vegaView;
    let previousResult;
    let previousPlaybackResult;
    let queryStartDate;
    let queryEndDate;
    let storeStartDate;
    let storeEndDate;
    {% if event_starts_after and event_ends_before %}
        storeStartDate = new Date('{{ event_starts_after }}');
        storeEndDate = new Date('{{ event_ends_before }}');
        checkDSTTransitions(storeStartDate, storeEndDate);
    {% endif %}
    let replaySpeed = 100
    let chartType = '{{ chart_type }}';  // initial chart type from session variable

    if ('{{ active_page }}' == 'assets'){
        chartType = 'chart_for_multiple_sensors'
    }
    // Update chart type picker: active state, reload data event
    document.addEventListener('DOMContentLoaded', function() {
        var dropdownItems = document.querySelectorAll('#chart-type-picker .dropdown-item');
        for (var i = 0; i < dropdownItems.length; i++) {

            // Set initial chart type
            if (dropdownItems[i].getAttribute('data-chart-type') === chartType) {
                dropdownItems[i].classList.add('active');
            }

            // Add event listener
            dropdownItems[i].addEventListener('click', function(e) {
                e.preventDefault();
                chartType = this.getAttribute('data-chart-type');

                // Update the active state of the dropdown items
                var dropdownItems = document.querySelectorAll('.dropdown-item');
                dropdownItems.forEach(item => {
                    if (item === this) {
                        item.classList.add('active');
                    } else {
                        item.classList.remove('active');
                    }
                });

                // Reload daterange
                embedAndLoad(chartSpecsPath + 'event_starts_after=' + storeStartDate.toISOString() + '&event_ends_before=' + storeEndDate.toISOString() + '&', elementId, datasetName, previousResult, storeStartDate, storeEndDate)
                vegaView.change(datasetName, vega.changeset().remove(vega.truthy).insert(previousResult)).resize().run();            });
        }
    });

    function checkDSTTransitions(startDate, endDate) {
        var numDSTTransitions = countDSTTransitions(startDate, endDate, 90)
        if (numDSTTransitions == 1) {
            showToast('Please note that the sensor data you are viewing includes a daylight saving time (DST) transition.');
        } else if (numDSTTransitions > 1) {
            showToast('Please note that the sensor data you are viewing includes ' + numDSTTransitions + ' daylight saving time (DST) transitions.');
        }
    }

    function checkSourceMasking(data) {
        var uniqueSourceIds = getUniqueValues(data, 'source.id');
        if (chartType == 'daily_heatmap' && uniqueSourceIds.length > 1) {
            showToast('Please note that only data from the most prevalent source is shown.');
        }
    }

    async function embedAndLoad(chartSpecsPath, elementId, datasetName, previousResult, startDate, endDate) {

        await vegaEmbed('#'+elementId, chartSpecsPath + 'dataset_name=' + datasetName + '&combine_legend='+ combineLegend + '&width=container&include_sensor_annotations=false&include_asset_annotations=false&chart_type=' + chartType, {{ chart_options | safe }})
        .then(function (result) {

            // Create a custom menu item for exporting to CSV
            const exportToCSVAction = document.createElement('a');
            exportToCSVAction.id = 'exportToCSVAction';
            exportToCSVAction.href = '#';
            exportToCSVAction.download = datasetName + '.csv';
            exportToCSVAction.textContent = 'Save as CSV';
            exportToCSVAction.addEventListener('mousedown', async function (event) {
                event.preventDefault();
                const chartData = vegaView.data(datasetName);
                const csvContent = convertToCSV(chartData);
                const encodedUri = encodeURI(csvContent);
                exportToCSVAction.href = encodedUri;
            });

            // Append menu item to chart actions (hamburger menu)
            const vegaActions = document.querySelector('.vega-actions');
            if (vegaActions) {
                vegaActions.appendChild(exportToCSVAction);
            } else {
                console.log('Warning: CSV export functionality is not available, because no div with class=vega-actions was found to append export action to');
            }

            // result.view is the Vega View, chartSpecsPath is the original Vega-Lite specification
            vegaView = result.view;
            if (previousResult) {
                checkSourceMasking(previousResult);
                var slicedPreviousResult = previousResult.filter(item => {
                    return item.event_start >= startDate.getTime() && item.event_start < endDate.getTime();
                })
                vegaView.change(datasetName, vega.changeset().remove(vega.truthy).insert(slicedPreviousResult)).resize().run();
            }
        });
    }
    
    {% if active_page == "sensors" %}
        let upload = document.querySelector('#submitUpload');
        let uploadSpinner = document.querySelector("#spinner-upload-sensor-data");
        upload.addEventListener('click', function(e) {
            upload.classList.add('d-none');
            uploadSpinner.classList.remove('d-none');
            var formData = new FormData(document.getElementById('uploadForm'));
            fetch(apiBasePath + '/api/v3_0/sensors/' + {{ sensor.id }} + '/data/upload', {
                method: 'POST',
                body: formData,
            })
            .then(async function(response) {
                if (response.ok) {
                    const data = await response.json();
                    showToast(data.message, "success");
                    // Update date range
                    picker.setDateRange(
                        storeStartDate,
                        subtract(storeEndDate, 1),
                    );
                    // Wait for 2 seconds and then reload the page
                    await new Promise(resolve => setTimeout(resolve, 2000));
                    window.location.reload();
                } else {
                    const data = await response.json();
                    if (data.message.path_and_files === undefined) {
                        showToast(data.message, "error");
                    }
                    else {
                        for (const [key, value] of Object.entries(data.message.path_and_files)) {
                            if (typeof value === 'string') {
                                showToast(value, "error");
                            } else if (Array.isArray(value)) {
                                value.forEach(element => {
                                    showToast(element, "error");
                                });
                            } else if (typeof value === 'object' && value !== null) {
                                Object.values(value).forEach(element => {
                                    if (Array.isArray(element)) {
                                        element.forEach(item => showToast(item, "error"));
                                    } else {
                                        showToast(element, "error");
                                    }
                                });
                            } else {
                                // fallback for unexpected types
                                showToast(String(value), "error");
                            }
                        }
                    }
                    uploadSpinner.classList.add('d-none');
                    upload.classList.remove('d-none');
                }
            })
            .catch(function(error) {
                // Network or unexpected error
                console.error("Upload error:", error);
                showToast("An error occurred: " + error.message, "error");
                uploadSpinner.classList.add('d-none');
                upload.classList.remove('d-none');
            });
        });
    {% endif %}

    
    // event listener to refresh graph
    document.addEventListener('sensorsToShowUpdated', async function() {
        await embedAndLoad(chartSpecsPath + 'event_starts_after=' + storeStartDate.toISOString() + '&event_ends_before=' + storeEndDate.toISOString() + '&', elementId, datasetName, previousResult, storeStartDate, storeEndDate);
    })

    var combineLegend = 'true';
    {% if active_page == "assets" %}
        var dataPath = '/api/v3_0/assets/' + {{ asset.id }};
        var dataDevPath = '/api/dev/asset/' + {{ asset.id }};
        var datasetName = 'asset_' + {{ asset.id }};
        {% set total_sensors = asset.sensors_to_show | map(attribute='sensors') | map('length') | sum %}
        {% if total_sensors > 7 %}
            combineLegend = 'false';
        {% endif %}
    {% elif active_page == "sensors" %}
        var dataPath = '/api/dev/sensor/' + {{ sensor.id }};
        var dataDevPath = '/api/dev/sensor/' + {{ sensor.id }};
        var datasetName = 'sensor_' + {{ sensor.id }};
    {% endif %}
    var elementId = 'sensorchart';
    var chartSpecsPath = dataPath + '/chart?';

    // Set up abort controller to cancel requests
    var controller = new AbortController();
    var signal = controller.signal;

<<<<<<< HEAD
    var playBackDataLoadedForKnownDateRange = false;
=======
    
    var initialStartDate = new Date('{{ event_starts_after }}');
    var initialEndDate = new Date('{{ event_ends_before }}');
>>>>>>> e0bca8c5
    const initialData = fetch(dataPath + '/chart_data?event_starts_after=' + '{{ event_starts_after }}' + '&event_ends_before=' + '{{ event_ends_before }}', {
        method: "GET",
        headers: {"Content-Type": "application/json"},
        signal: signal,
    })
    .then(function(response) { return response.json(); });

    // Set session start and end
    {% if event_starts_after and event_ends_before %}
        var sessionStart = new Date('{{ event_starts_after }}');
        var sessionEnd = new Date('{{ event_ends_before }}');
        sessionEnd.setSeconds(sessionEnd.getSeconds() - 1); // -1 second in case most recent event ends at midnight
        sessionStart.setHours(0,0,0,0); // get start of first day
        sessionEnd.setHours(0,0,0,0); // get start of last day
    {% else %}
        var sessionStart = null
        var sessionEnd = null
    {% endif %}


    // Create date range picker and the logic for a new date range selection (mostly, fetching data and displaying the chart for it)
    const date = Date();
    {% if active_page == "sensors" and sensor.event_resolution.days > 0 %}
        const minRes = "day"
    {% else %}
        const minRes = "hour"
    {% endif %}

    function createPicker(startDate, endDate, customRanges) {
        picker = new Litepicker({
            element: document.getElementById('datepicker'),
            plugins: ['ranges', 'keyboardnav'],
            ranges: {
                customRanges: customRanges,
                position: 'top'
            },
            autoRefresh: true,
            moduleRanges: true,
            showWeekNumbers: true,
            numberOfMonths: 1,
            numberOfColumns: 1,
            inlineMode: true,
            switchingMonths: 1,
            singleMode: false,
            startDate: startDate,
            endDate: endDate,
            dropdowns: {
                years: true,
                months: true,
            },
            format: 'YYYY-MM-DD\\T00:00:00',
        });
        picker.on('selected', (startDate, endDate) => {
            startDate = startDate.toJSDate();
            endDate = endDate.toJSDate();

            {% if FLEXMEASURES_MODE == "play" %}
                // Update daterange buttons on simulation servers (only replacing the entire picker works)
                picker.destroy();
                customRanges = computeSimulationRanges(startDate, endDate, minRes);
                picker = createPicker(startDate, endDate, customRanges);
            {% endif %}

            endDate.setDate(endDate.getDate() + 1);
            storeStartDate = startDate;
            storeEndDate = endDate;
            var queryStartDate = (startDate != null) ? (startDate.toISOString()) : (null);
            var queryEndDate = (endDate != null) ? (endDate.toISOString()) : (null);

            {% if active_page == "sensors" %}
                const toggleStats = document.getElementById('toggleStatsCheckbox');
                if (toggleStats.checked) {
                    loadSensorStats({{ sensor.id }}, storeStartDate.toISOString(), storeEndDate.toISOString());
                }
                else {
                    loadSensorStats({{ sensor.id }});
                }
            {% endif %}

            stopReplay()

            $("#spinner").show();
            checkDSTTransitions(startDate, endDate)
            Promise.all([
                (initialStartDate.getTime() === startDate.getTime() && initialEndDate.getTime() === endDate.getTime()) ? Promise.resolve(previousResult) :
                // Fetch time series data
                fetch(dataPath + '/chart_data?event_starts_after=' + queryStartDate + '&event_ends_before=' + queryEndDate, {
                    method: "GET",
                    headers: {"Content-Type": "application/json"},
                    signal: signal,
                })
                .then(function(response) { return response.json(); }),
                /**
                // Fetch annotations
                fetch(dataPath + '/chart_annotations?event_starts_after=' + queryStartDate + '&event_ends_before=' + queryEndDate, {
                    method: "GET",
                    headers: {"Content-Type": "application/json"},
                    signal: signal,
                })
                .then(function(response) { return response.json(); }),
                */

                // Embed chart
                embedAndLoad(chartSpecsPath + 'event_starts_after=' + queryStartDate + '&event_ends_before=' + queryEndDate + '&', elementId, datasetName, previousResult, startDate, endDate),
            ]).then(function(result) {
                $("#spinner").hide();
                vegaView.change(datasetName, vega.changeset().remove(vega.truthy).insert(result[0])).resize().run();
                previousResult = result[0];
                checkSourceMasking(previousResult);
                playBackDataLoadedForKnownDateRange = false;
                /**
                vegaView.change(datasetName + '_annotations', vega.changeset().remove(vega.truthy).insert(result[1])).resize().run();
                */
            }).catch(console.error);
        });
        return picker
    }
    {% if FLEXMEASURES_MODE == "play" %}
        const customRanges = computeSimulationRanges(sessionStart, sessionEnd, minRes);
    {% else %}
        const customRanges = {
            'Last 7 days': [subtract(date, 6), new Date(date)],
            'Today and tomorrow': [subtract(date, -1), new Date(date)]
        };
    {% endif %}
    picker = createPicker(sessionStart, sessionEnd, customRanges);

    {% if active_page == "sensors" %}
        // Call loadSensorStats if the toggleStatsCheckbox checkbox is checked or unchecked
        document.getElementById('toggleStatsCheckbox').addEventListener('change', function() {
            if (this.checked) {
                loadSensorStats({{ sensor.id }}, storeStartDate.toISOString(), storeEndDate.toISOString());
            }
            else {
                loadSensorStats({{ sensor.id }});
            }
        });
    {% endif %}


    /** If the page is done loading, get data (for the time range stored in the session, or the default range),
     * check for time zone differences, and then trigger the time range picker to display the correct range.
     */
    document.onreadystatechange = async () => {
        if (document.readyState === 'complete') {
            {% if event_starts_after and event_ends_before %}
                // Initialize picker to the date selection specified in the session
                $("#spinner").show();
                let fetchedInitialData = await Promise.all([
                    initialData,
                    embedAndLoad(chartSpecsPath + 'event_starts_after=' + '{{ event_starts_after }}' + '&event_ends_before=' + '{{ event_ends_before }}' + '&', elementId, datasetName, previousResult, sessionStart, sessionEnd),
                ]).then(function (result) {return result[0]}).catch(console.error);
                $("#spinner").hide();
                vegaView.change(datasetName, vega.changeset().remove(vega.truthy).insert(fetchedInitialData)).resize().run();
                previousResult = fetchedInitialData;
                checkSourceMasking(previousResult);
                var timerangeNotSetYet = false
            {% else %}
                var timerangeNotSetYet = true
            {% endif %}
            fetch(dataDevPath, {
                method: "GET",
                headers: {"Content-Type": "application/json"},
            })
            .then(function(response) { return response.json(); })
            .then(function(data) {
                var offsetDifference = getOffsetBetweenTimezonesForDate(new Date(), data.timezone, jstz.determine().name());
                if (offsetDifference != 0) {
                    var offsetNotice = (offsetDifference > 0) ? 'which is currently ahead by ' + offsetDifference + ' minutes' : 'which is currently behind by ' + offsetDifference + ' minutes';
                    showToast('Please note that the sensor data you are viewing is located in a different timezone (' + offsetNotice + ').<br/>To view the data from a local perspective, set your locale timezone to ' + data.timezone + '.');
                }
                {% if active_page == "assets" %}
                    var timerangeVar = 'timerange_of_sensors_to_show';
                {% else %}
                    var timerangeVar = 'timerange';
                {% endif %}
                if (timerangeVar in data) {
                    var start = new Date(data[timerangeVar].start);
                    var end = new Date(data[timerangeVar].end);
                    end.setSeconds(end.getSeconds() - 1); // -1 second in case most recent event ends at midnight
                    start.setHours(0,0,0,0); // get start of first day
                    end.setHours(0,0,0,0); // get start of last day

                    if (timerangeNotSetYet) {
                        // Initialize picker to the last 2 days of sensor data
                        var nearEnd = new Date(end)//.setDate(end.getDate() - 1);
                        nearEnd.setDate(nearEnd.getDate() - 1);
                        picker.setDateRange(
                            nearEnd,
                            end,
                        );
                    } 
                    
                    // No use looking for data in years outside timerange of sensor data
                    picker.setOptions({
                        dropdowns: {
                            minYear: start.getFullYear(),
                            maxYear: end.getFullYear(),
                        },
                    });
                    
                    // Persist the range on the datepicker UI so correct range is shown when the user opens the datepicker
                    var end_time = '{{event_ends_before}}';
                    var new_end_date = new Date(end_time);
                    // Adjusting the date by subtracting one day to account for timezone discrepancies.
                    new_end_date.setDate(new_end_date.getDate() - 1);
                    var start_time = '{{event_starts_after}}';
                    var new_start_date = new Date(start_time);
                    picker.setDateRange(decodeURIComponent(toIsoString(new_start_date)), decodeURIComponent(toIsoString(new_end_date)));
                };
            });
        }
    };

    // Set up play/pause button for replay, incl. the complete replay logic
    let toggle = document.querySelector('#replay');
    toggle.addEventListener('click', function(e) {
        e.preventDefault();
        toggleReplay();
    });

    window.addEventListener('keypress', function(e) {
        // Do nothing if typing in an input field or textarea
        if (e.target.tagName.toLowerCase() === 'input' || e.target.tagName.toLowerCase() === 'textarea') {
            return;
        }
        // Start/pause/resume replay with 'p'
        if (e.key==='p') {
            toggleReplay();
        } else if (e.key==='s') {
            stopReplay();
        }
    }, false);

    function toggleReplay() {
        if (toggle.classList.contains('stopped')) {
            startReplay();
        } else if (toggle.classList.contains('playing')) {
            pauseReplay();
        } else {
            resumeReplay();
        }
    }
    function pauseReplay() {
        toggle.classList.remove('playing');
        toggle.classList.add('paused');
    }
    function resumeReplay() {
        toggle.classList.remove('paused');
        toggle.classList.add('playing');
    }
    async function stopReplay() {
        if (toggle.classList.contains('stopped')) {
            return;
        }
        toggle.classList.remove('playing');
        toggle.classList.remove('paused');
        toggle.classList.add('stopped');

        // Abort previous request and create abort controller for new request
        controller.abort();
        controller = new AbortController();
        signal = controller.signal;

        // Remove replay ruler and replay time
        vegaView.change('replay', vega.changeset().remove(vega.truthy).insert({'belief_time': null})).run().finalize();
        document.getElementById('replay-time').innerHTML = '';

        // Show previous results
        $("#spinner").show();
        await embedAndLoad(chartSpecsPath + 'event_starts_after=' + storeStartDate.toISOString() + '&event_ends_before=' + storeEndDate.toISOString() + '&', elementId, datasetName, previousResult, storeStartDate, storeEndDate);
        $("#spinner").hide();
    }
    function startReplay() {
        toggle.classList.remove('stopped');
        toggle.classList.add('playing');
        var beliefTime = new Date(storeStartDate);
        var numReplaySteps = Math.ceil((storeEndDate - storeStartDate) / beliefTimedelta);
        queryStartDate = (storeStartDate != null) ? (storeStartDate.toISOString()) : (null);
        queryEndDate = (storeEndDate != null) ? (storeEndDate.toISOString()) : (null);

        $("#spinner").show();
        Promise.all([
            playBackDataLoadedForKnownDateRange ? Promise.resolve(previousPlaybackResult) : 
            // Fetch time series data (all data, not only the most recent beliefs)
            fetch(dataPath + '/chart_data?event_starts_after=' + queryStartDate + '&event_ends_before=' + queryEndDate + '&most_recent_beliefs_only=false', {
                method: "GET",
                headers: {"Content-Type": "application/json"},
                signal: signal,
            })
            .then(function(response) { return response.json(); }),
        ]).then(function(result) {
            $("#spinner").hide();
            previousPlaybackResult = result;
            replayBeliefsData(result[0]);
            playBackDataLoadedForKnownDateRange = true;
        }).catch(console.error);

        const timer = ms => new Promise(res => setAbortableTimeout(res, Math.max(ms, 0), signal));

        /**
         * Replays beliefs data.
         *
         * As we go forward in time in steps, replayedData is updated with newData that was known at beliefTime,
         * by splitting off newData from remainingData.
         * Then, replayedData is loaded into the chart.
         *
         * @param {Array} remainingData Array containing beliefs.
         */
        async function replayBeliefsData (remainingData) {
            var replayedData = [];
            for (var beliefTime = new Date(storeStartDate); beliefTime <= storeEndDate; beliefTime = new Date(beliefTime.getTime() + beliefTimedelta)) {
                while (document.getElementById('replay').classList.contains('paused') ) {
                    await timer(1000);
                }
                if (document.getElementById('replay').classList.contains('stopped') ) {
                    break;
                }
                var s = performance.now();

                // Split off one replay step of new data from the remaining data
                var newData;
                [newData, remainingData] = partition(
                    remainingData,
                    (item) => item.belief_time <= beliefTime.getTime(),
                );

                // Update beliefs in the replayed data given the new data
                replayedData = updateBeliefs(replayedData, newData);

                /** When selecting a longer time periode (more than a week), the replay slows down a bit. This
                 * seems to be mainly from reloading the data into the graph. Slicing the data takes 10-30 ms, and
                 * loading that data into the graph takes 30-200 ms, depending on how much data is shown in the
                 * graph. After trying different approaches, we fell back to the original approach of telling vega
                 * to remove all previous data and to insert a completely new dataset at each iteration. Updating
                 * the view with removing only a few data points (representing obsolete beliefs) and inserting only
                 * a few data points (representing the most recent new beliefs) actually made it slower.
                 */
                vegaView.change(datasetName, vega.changeset().remove(vega.truthy).insert(replayedData));
                vegaView.change('replay', vega.changeset().remove(vega.truthy).insert({'belief_time': beliefTime}));
                vegaView.run().finalize();

                document.getElementById('replay-time').innerHTML = beliefTime;

                // Approximate constant speed
                var e = performance.now();
                var throttle = e - s;
                await timer(replaySpeed - throttle);
            }

            // Stop replay when finished
            stopReplay()
        }
    }
    </script>

    {% endblock sensorChartSetup %}

    {% block attributions %}
    <div id="att-text" style="display: none;">
        <ul>
            <li>Plots made with <a href="https://vega.github.io/vega-lite/">Vega-Lite</a>.</li>
            <li>Icons made by <a href="https://freepik.com">Freepik</a>, <a
                    href="https://www.flaticon.com/authors/tomas-knop" title="Tomas Knop">Tomas Knop</a>, <a
                    href="https://www.flaticon.com/authors/gregor-cresnar" title="Gregor Cresnar">Gregor Cresnar</a> and
                <a href="https://www.flaticon.com/authors/those-icons" title="Those Icons">Those Icons</a> from <a
                    href="https://flaticon.com">www.flaticon.com</a>.</li>
        </ul>
    </div>
    {% endblock attributions %}

    {% endblock divs %}


    {#- Scripts used by all views (e.g. by navigation menu) -#}
    <script src="https://cdn.jsdelivr.net/npm/bootstrap@5.3.3/dist/js/bootstrap.bundle.min.js" integrity="sha384-YvpcrYf0tY3lHB60NNkmXc5s9fDVZLESaAA55NDzOxhy9GkcIdslK1eN7N6jIeHz" crossorigin="anonymous"></script>
    <script src="https://cdn.datatables.net/2.0.8/js/dataTables.min.js"></script>
    <script src="https://cdn.datatables.net/2.0.8/js/dataTables.bootstrap5.min.js"></script>

    <!-- Add the class touched to body when the user uses any touch event. -->
    <script>
        document.body.addEventListener('touchstart', function() {
          document.body.classList.add('touched');
        });
    </script>

    {% block scripts %}
    <!-- JS to enable tooltips -->
    <script type='text/javascript'>
        $(document).ready(function () {
            if ($("[rel=tooltip]").length) {
                $("[rel=tooltip]").tooltip();
            }
        });
    </script>

    <script>
        // Set default asset view
        function setDefaultAssetView(checkbox, view_name) {
            // Get the checked status of the checkbox
            const isChecked = checkbox.checked;

            const apiBasePath = window.location.origin;
            fetch(apiBasePath + '/api/v3_0/assets/default_asset_view', {
                method: 'POST',
                headers: {
                    'Content-Type': 'application/json',
                    'X-CSRFToken': '{{ csrf_token }}',
                },
                body: JSON.stringify({
                    default_asset_view: view_name,
                    use_as_default: isChecked
                })
            })
            .then(response => response.json())
            .catch(error => {
                console.error('Error during API call:', error);
            });
        }
    </script>

    <!-- JS to enable toast -->
    <script defer>
        const toastStack = document.getElementById("toast-container");
        const closeToastBtn = document.getElementById("close-all-toasts");
        
        // written like this since this script(order) is ontop of the main script
        document.addEventListener("DOMContentLoaded", function () {
            initiateToastCloseBtn(closeToastBtn);
        });

        function maybeHideCloseToastBtn() {
            const remainingToasts = toastStack.querySelectorAll(".toast");
            if (remainingToasts.length === 0) {
                closeToastBtn.style.display = "none";
            }
        }

        function initiateToastCloseBtn(closeToastBtn){
            // hide button
            closeToastBtn.style.display = "none";

            closeToastBtn.addEventListener("click", function () {
                const toastElements = document.querySelectorAll(".toast");
                toastElements.forEach((toast) => {
                const toastInstance = bootstrap.Toast.getInstance(toast); // Get the toast instance
                if (toastInstance) {
                    // destroy the toast
                    toastInstance.dispose();
                    toast.remove();
                }
                });
                // Hide the close button
                closeToastBtn.style.display = "none";
            });
        }

        function showAllToasts() {
            const toastElements = document.querySelectorAll(".toast");
            toastElements.forEach((toast) => {
                const toastInstance = new bootstrap.Toast(toast);
                toastInstance.show();
            });
        }

        function showToast(message, type, { highlightDuplicates = true, showDuplicateCount = true } = {}) {
            let colorClass;
            let colorStyle = "";
            let title;
        
            // Determine the type of toast
            if (type == "error") {
              delay = 10000;
              colorClass = "bg-danger";
              title = "Error";
            } else if (type == "success") {
              delay = 2000;
              colorClass = "bg-success";
              title = "Success";
            } else {
              delay = 5000;
              colorStyle =
                "background-color: {{ primary_color }};";
              title = "Info";
            }

            // Search for an existing toast with the same message
            const existingToasts = toastStack.querySelectorAll(".toast");
            for (const t of existingToasts) {
                const body = t.querySelector(".toast-body");
                if (body && body.dataset.originalMessage === message) {
                    // It's a duplicate
                    if (showDuplicateCount) {
                        let count = parseInt(body.dataset.count || "1") + 1;
                        body.dataset.count = count;
                        body.innerHTML = `${message} <span class="text-muted ms-2">(x${count})</span>`;
                    }

                    if (highlightDuplicates) {
                        t.classList.remove("highlight");
                        void t.offsetWidth; // Trigger reflow for CSS animation restart
                        t.classList.add("highlight");
                    }

                    // Reinitialize and show the toast again
                    const oldInstance = bootstrap.Toast.getInstance(t);
                    if (oldInstance) {
                        oldInstance.dispose();
                    }
                    const newInstance = new bootstrap.Toast(t);
                    newInstance.show();

                    return; // Don't create a new toast
                }
            }
        
            // Create the toast HTML
            const toast = document.createElement("div");
            toast.classList.add("toast", "mb-1");
            toast.setAttribute("data-bs-autohide", "true");
            toast.setAttribute("data-bs-delay", delay);
            toast.setAttribute("role", "alert");
            toast.setAttribute("aria-live", "assertive");
            toast.setAttribute("aria-atomic", "true");
        
            toast.innerHTML = `
              <div class="toast-header">
                <div class="rounded me-2 ${colorClass}" style="width: 20px; height: 20px; display: inline-block; ${colorStyle}"></div>
                <strong class="me-auto">${title}</strong>
                <button type="button" class="btn-close" data-bs-dismiss="toast" aria-label="Close"></button>
              </div>
            <div class="toast-body" data-original-message="${message}" data-count="1">
                ${message}
              </div>
            `;
        
            // Append toast to the toast stack
            toastStack.insertAdjacentElement("afterbegin", toast);
        
            // Show the close all button
            closeToastBtn.style.display = "block";
        
            showAllToasts();

            // Dispose and remove toast when it's autohidden
            toast.addEventListener("hidden.bs.toast", function () {
                const instance = bootstrap.Toast.getInstance(toast);
                if (instance) {
                    instance.dispose();
                }
                toast.remove();
                maybeHideCloseToastBtn();
            });

            // destroy only this toast if the close(X) button is clicked
            toast.querySelector(".btn-close").addEventListener("click", function () {
                const toastInstance = new bootstrap.Toast(toast);
                toastInstance.dispose();
                toast.remove();
                maybeHideCloseToastBtn();
            });            
          }
    </script>

    <!-- External scripts -->
    <script src="https://cdn.jsdelivr.net/npm/ion-rangeslider@2.3.1/js/ion.rangeSlider.min.js"></script>
    <script src="https://d3js.org/d3.v6.min.js"></script>
    {% if js_versions %}
    <script src="https://cdn.jsdelivr.net/npm/vega@{{ js_versions.vega }}"></script>
    <script src="https://cdn.jsdelivr.net/npm/vega-lite@{{ js_versions.vegalite }}"></script>
    <script src="https://cdn.jsdelivr.net/npm/vega-embed@{{ js_versions.vegaembed }}"></script>
    {# Workaround for loading a NodeJS module without NodeJS #}
    <script>var module = { exports: {} };</script>
    <script src="https://cdn.jsdelivr.net/npm/currency-symbol-map@{{ js_versions.currencysymbolmap }}/map.js"></script>
    <script>const currencySymbolMap = module.exports;</script>
    {% endif %}

    <!-- Custom scripts -->
    <script src="{{ url_for('flexmeasures_ui.static', filename='js/swiped-events.min.js') }}"></script>
    <script src="{{ url_for('flexmeasures_ui.static', filename='js/flexmeasures.js') }}?v={{ flexmeasures_version }}"></script>

    {% endblock scripts %}



    {% block paginate_tables_script %}
    <script src="https://cdn.datatables.net/1.10.22/js/jquery.dataTables.min.js"></script>
    <script
        src="https://cdn.datatables.net/plug-ins/1.10.22/features/conditionalPaging/dataTables.conditionalPaging.js"></script>
    {% endblock paginate_tables_script %}

    <footer class="page-footer font-small pt-4 mt-auto">
        <div class="footer text-center">
            <div class="container-fluid">
                {% block copyright_notice %}
                FlexMeasures technology is created by <a href="https://seita.nl/">Seita Energy Flexibility</a>,
                in cooperation with <a href="https://aoneeng.com/">A1 Engineering</a>
                &copy
                <script>var CurrentYear = new Date().getFullYear(); document.write(CurrentYear)</script>.
                {% endblock copyright_notice %}

                {% block about %}
                <a href="#" data-bs-toggle="modal" data-bs-target="#About">About FlexMeasures</a>.
                <!-- The modal -->
                <div class="modal fade" id="About" tabindex="-1" role="dialog" aria-labelledby="modalLabelLarge" aria-hidden="true">
                <div class="modal-dialog modal-lg">
                <div class="modal-content">

                <div class="modal-header">
                    <h4 class="modal-title" id="modalLabelLarge">About FlexMeasures</h4>
                    <button type="button" class="btn-close" data-bs-dismiss="modal" aria-label="Close"></button>
                </div>

                <div class="modal-body">

                    <div class="justify">
                        <p>
                            In a world with renewable energy, flexibility is crucial for cost and CO₂ reduction.
                            Planning ahead allows flexible devices to profit from scheduling the best flexible
                            actions (such as shifting or curtailing energy use).
                        </p>
                        <p>
                            The {{ FLEXMEASURES_PLATFORM_NAME }} Platform is a tool for businesses operating energy devices.
                            Its purpose is to realise the best value for device owners by scheduling balancing actions.
                            For instance, if the devices draw from or supply to the power grid, {{ FLEXMEASURES_PLATFORM_NAME }} can assist in
                            selling balancing services to energy markets.
                            It fulfills this purpose with three services: Monitoring, forecasting and scheduling.
                            {{ FLEXMEASURES_PLATFORM_NAME }} is designed as open-source software to empower energy service companies while they
                            maintain autonomy over their operations and their technology roadmap.
                            Read more <a href="https://flexmeasures.readthedocs.io">here</a>.

                        </p>
                        <p>
                            {{ FLEXMEASURES_PLATFORM_NAME }} is compliant with the Universal Smart Energy Framework (<a
                                href="https://www.usef.energy/download-the-framework/a-flexibility-market-design/">USEF</a>), a
                            “flexibility market design for the trading and commoditisation of energy flexibility and the
                            architecture, tools and rules to make it work effectively.
                            USEF fits on top of most market models and is already being adopted across Europe to accelerate and
                            future-proof smart energy projects.”
                        </p>
                        {% if current_user.has_role('anonymous') and current_user.has_role('CPO') %}
                        <p>
                            This demo is tuned to operators of charge points for electric vehicles (EVs).
                            The terminology used follows the Open Charge Point Interface (<a
                                href="https://ocpi-protocol.org/">OCPI</a>).
                            This dashboard shows you the locations of all charge points connected to the platform and how they
                            are doing.
                            Each charge point contains multiple chargers&mdash;called Electric Vehicle Supply Equipment (EVSE)
                            in OCPI&mdash;which are monitored individually (click on a charge point location to reveal its
                            EVSE).
                        </p>
                        <p>
                            {{ FLEXMEASURES_PLATFORM_NAME }} supports automated scheduling of charging profiles through its API.
                            Charging profiles are optimised against applicable market conditions like wholesale prices and
                            contracted (time-of-use) tariffs.
                            Charging preferences can be set to reflect whether EV owners are in a hurry or parking for some
                            time.
                        </p>
                        {% endif %}
                    </div>
                </div>
                
                </div>
                </div>
                </div>

                {% endblock about %}

                {% block credits %}
                <a href="#" data-bs-toggle="modal" data-bs-target="#Credits">Credits</a>.

                <!-- The modal -->
                <div class="modal fade" id="Credits" tabindex="-1" role="dialog" aria-labelledby="modalLabelLarge" aria-hidden="true">
                <div class="modal-dialog modal-lg">
                <div class="modal-content">

                <div class="modal-header">
                    <h4 class="modal-title" id="modalLabelLarge">Credits</h4>
                    <button type="button" class="btn-close" data-bs-dismiss="modal" aria-label="Close"></button>
                </div>

                <div class="modal-body">
                    <div class="row">
                        <div class="col-md-6">
                            <h3>Images from <a href="https://seita.nl">Seita</a></h3>
                            <div>FlexMeasures on laptop - image by <a href="https://drakemultimedia.nl/" title="Bobby Drake">Bobby Drake</a></div>
                            <h3>Images from <a href="https://unsplash.com/" title="Unsplash">Unsplash</a></h3>
                            <div>Tesla charging station - image by <a href="https://www.chasealewis.com/" title="Chase Lewis">Chase Lewis</a></div>
                            <div>Wind turbines on top of mountain - image by <a href="https://www.tbk-f.com/" title="TJ K.">TJ K.</a></div>
                        </div>
                        <div class="col-md-6">
                            <h3>Icons from <a href="https://www.flaticon.com/" title="Flaticon">Flaticon</a></h3>
                            <div><a href="https://www.flaticon.com/free-icon/wind-power_1085695">Wind turbine</a> - icon by <a href="https://www.flaticon.com/authors/good-ware" title="Good Ware">Good Ware</a> (made to spin by Seita)</div>
                            <div><a href="https://www.flaticon.com/search?word=currency&author_id=258">Coins</a> - icons by <a href="https://www.flaticon.com/authors/pixelmeetup" title="Pixelmeetup">Pixelmeetup</a></div>
                            <div>Other icons by <a href="https://www.freepik.com" title="Freepik">Freepik</a></div>
                        </div>
                    </div>
                </div>
                <div class="modal-header">
                    We did our best to give credit to the original photographers and illustrators for the images included on this website. If we have not properly credited an original photographer or illustrator, please notifiy us and we will make the appropriate changes necessary.
                </div>

                </div>
                </div>
                </div>
                {% endblock credits %}

                {% block technical_info %}
                {# We might render templates from plugins, where this meta info is not available #}
                {% if app_running_since %}
                    This app is running since {{ app_running_since }}
                {% endif %}
                {% if (flexmeasures_version or git_version) and not current_user.has_role('anonymous') %}
                    {% if flexmeasures_version %}
                        on version {{ flexmeasures_version }}.
                    {% else %}
                        {% if git_version != "Unknown" %}
                        on version {{ git_version }}+{{ git_commits_since }}.
                        {% else %}
                        on revision {{ git_hash }}.
                        {% endif %}
                    {% endif %}
                {% endif %}
                {% if loaded_plugins %}
                    Loaded plugins: {{ loaded_plugins }}.
                {% endif %}
                {% endblock technical_info %}
            </div>
            {% block logo %}
            <div>
                <a href="https://flexmeasures.io/"><img src="https://artwork.lfenergy.org/projects/flexmeasures/icon/white/flexmeasures-icon-white.svg" alt="FlexMeasures" class="footer-logo"></a>
            </div>
            {% endblock logo %}
        </div>
    </footer>
    {% endblock body %}

</body>

</html>

{% endblock base %}<|MERGE_RESOLUTION|>--- conflicted
+++ resolved
@@ -503,13 +503,10 @@
     var controller = new AbortController();
     var signal = controller.signal;
 
-<<<<<<< HEAD
     var playBackDataLoadedForKnownDateRange = false;
-=======
     
     var initialStartDate = new Date('{{ event_starts_after }}');
     var initialEndDate = new Date('{{ event_ends_before }}');
->>>>>>> e0bca8c5
     const initialData = fetch(dataPath + '/chart_data?event_starts_after=' + '{{ event_starts_after }}' + '&event_ends_before=' + '{{ event_ends_before }}', {
         method: "GET",
         headers: {"Content-Type": "application/json"},
