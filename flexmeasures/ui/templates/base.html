{% extends "defaults.jinja" %}

{% block base %}

<!DOCTYPE html>
<html lang="en">

<head>
    {% block head %}
    <title>{% block title %}{% endblock %} - {{ FLEXMEASURES_PLATFORM_NAME }}
    </title>
    {% endblock head %}
    <meta charset="windows-1252">
    {% if FLEXMEASURES_ENFORCE_SECURE_CONTENT_POLICY %}
      <meta http-equiv="Content-Security-Policy" content="upgrade-insecure-requests">
    {% endif %}
    <meta name="viewport" content="width=device-width, initial-scale=1.0">
    <link rel="icon" href="/favicon.ico" type="image/x-icon" />
    <link rel="shortcut icon" href="/favicon.ico" type="image/x-icon" />
    {% block styles %}
    <style>
        :root {
            --primary-color: {{ primary_color }};
            --primary-border-color: {{ primary_border_color }};
            --primary-hover-color: {{ primary_hover_color}};
            --primary-transparent: {{ primary_transparent }};
            --secondary-color: {{ secondary_color }};
            --secondary-hover-color: {{ secondary_hover_color }};
            --secondary-transparent: {{ secondary_transparent }};
            --white: #FFF;
            --black: #000;
            --light-gray: #eeeeee;
            --gray: #bbb;
            --red: #c21431;
            --green: #14c231;

            /* colors by function */
            --nav-default-color: var(--white);
            --nav-default-background-color: var(--primary-color);
            --nav-hover-color: var(--secondary-hover-color);
            --nav-hover-background-color: var(--primary-hover-color);
            --nav-open-color: var(--secondary-color);
            --nav-open-background-color: var(--primary-color);
            --nav-current-color: var(--black);
            --nav-current-background-color: var(--secondary-color);
            --nav-current-hover-color: var(--black);
            --nav-current-hover-background-color: var(--secondary-hover-color);
            --create-color: var(--green);
            --delete-color: var(--red);
        }
    </style>
    <!-- Leaflet -->
    <link href="https://cdn.jsdelivr.net/npm/leaflet@1.7.1/dist/leaflet.css" rel="stylesheet" />
    <link href="https://unpkg.com/leaflet.markercluster@1.4.1/dist/MarkerCluster.css" rel="stylesheet" />
    <link href="https://unpkg.com/leaflet.markercluster@1.4.1/dist/MarkerCluster.Default.css" rel="stylesheet" />
    <!-- Latest Bootstrap link-->
    <link href="https://cdn.jsdelivr.net/npm/bootstrap@5.3.3/dist/css/bootstrap.min.css" rel="stylesheet" integrity="sha384-QWTKZyjpPEjISv5WaRU9OFeRpok6YctnYmDr5pNlyT2bRjXh0JMhjY6hW+ALEwIH" crossorigin="anonymous">
    <!-- Fonts -->
    <link href="https://cdnjs.cloudflare.com/ajax/libs/font-awesome/4.7.0/css/font-awesome.min.css"
        rel="stylesheet" />
    <link href="{{ url_for('flexmeasures_ui.static', filename='css/external/weather-icons.min.css') }}"
        rel="stylesheet" />
    <!-- Ion range slider -->
    <link href="https://cdn.jsdelivr.net/npm/ion-rangeslider@2.3.1/css/ion.rangeSlider.css"
        rel="stylesheet" />
    <!-- Custom CSS -->
    <link href="{{ url_for('flexmeasures_ui.static', filename='css/flexmeasures.css') }}?v={{ flexmeasures_version }}" rel="stylesheet" />
    {% if active_page == "tasks" %}
    <link href="{{ url_for('rq_dashboard.static', filename='css/main.css') }}" rel="stylesheet">
    <link href="{{ url_for('flexmeasures_ui.static', filename='css/external/rq-dashboard-bootstrap.min.css') }}" rel="stylesheet" />
    {% elif active_page in ("assets", "users", "accounts") %}
    <link href="https://cdn.datatables.net/1.10.22/css/jquery.dataTables.min.css" rel="stylesheet" />
    <link href="https://cdn.datatables.net/buttons/3.0.2/css/buttons.bootstrap5.min.css" rel="stylesheet"/>
    {% endif %}
    {% if extra_css %}
    <link href="{{ extra_css }}" rel="stylesheet" />
    {% endif %}
    {% endblock %}
</head>

<body>

    {% block body %}

    {% block nav %}
    <nav class="navbar navbar-expand-lg fixed-top mt-0 navbar-default mb-2 navbar-fixed-top " id="topnavbar">
        <div class="container-fluid" id="navbar-container">
        
                     
            <div class="navbar-brand">
              <a href="/">
                <span class="navbar-tool-name">
                  {% if menu_logo %}
                    <img id="navbar-logo" src="{{menu_logo}}"/>
                  {% else %}
                    <img id="navbar-logo" src="https://artwork.lfenergy.org/projects/flexmeasures/horizontal/white/flexmeasures-horizontal-white.svg" alt="FlexMeasures"/>
                  {% endif %}
                </span>
              </a>
            </div>
            <div
                class="navbar-toggler border-0"
                type="button"
                data-bs-toggle="collapse"
                data-bs-target="#navbarSupportedContent"
                aria-controls="navbarSupportedContent"
                aria-expanded="false"
                aria-label="Toggle navigation"
            >
                <i class="fa fa-bars"></i>
            </div>
         
          <div class="collapse navbar-collapse justify-content-end flex-row" id="navbarSupportedContent">
            <ul class="nav navbar-nav d-flex">
              {% for href, id, caption, tooltip, icon in navigation_bar %}
                {% if id == "tasks" %}
                <li {% if id == active_page %} class="nav-item dropdown active" {% else %} class="nav-item dropdown" {% endif %}>
                    <a class="nav-link dropdown-toggle" href="#" id="tasksDropdown" role="button" data-bs-toggle="dropdown" aria-expanded="false">
                    <span class="fa fa-tasks" aria-hidden="true"></span>
                        Tasks
                    </a>
                    <ul class="dropdown-menu" aria-labelledby="tasksDropdown">
                    {% for queue in queue_names %}
                        <li {% if current_user.has_role('anonymous') %} class="disabled" {% endif %}>
                        <a class="dropdown-item" {% if not current_user.has_role('anonymous') %} href="/tasks/0/view/jobs/{{ queue }}/started/10/asc/1" {% endif %}>
                            {{ queue | capitalize }}
                        </a>
                        </li>
                    {% endfor %}
                    <li {% if current_user.has_role('anonymous') %} class="disabled" {% endif %}>
                        <a class="dropdown-item" {% if not current_user.has_role('anonymous') %} href="/tasks/" {% endif %}>
                            Overview
                        </a>
                    </li>
                    </ul>
                </li>
                {% else %}
                <li {% if id == active_page %} class="nav-item active" {% else %} class="nav-item" {% endif %}
                    data-bs-toggle="tooltip" title="{{ tooltip }}" data-placement="bottom"
                    {% if id == 'upload' or (current_user.has_role('anonymous') and id in ('tasks', 'users')) %}
                    class="disabled" {% endif %}>
                    <a {% if not ( id == 'upload' or (current_user.has_role('anonymous') and id in ('tasks', 'users')) ) %} href="/{{ href|e }}" {% endif %}
                    {% if id == 'docs' %} target="_blank" {% endif %} class="nav-link">
                        <span class="fa fa-{{ icon }}" aria-hidden="true"></span>
                        {{ caption|e }}

                        {# use tooltip as caption for small screens showing a collapsed menu #}
                        {% if not caption %}
                            <span class="d-inline d-lg-none">{{ tooltip }}</span>
                        {% endif %}
                    </a>
                </li>
                {% endif %}
                {% endfor %}
            </ul>
          </div>
        </div>
    </nav>
      
      

    {% endblock nav %}

    {% if message and message != "" %}
    <div class="col-md-12 alert alert-info">{{ message}} </div>
    {% endif %}
    {% if (msg is defined) and msg %}
    <div class="col-md-12 alert alert-info">{{ msg }}</div>
    {% endif %}

    <!-- loading this earlier so templates can use it -->
    <script src="https://ajax.aspnetcdn.com/ajax/jQuery/jquery-3.5.1.min.js"></script>
    <script src="https://cdnjs.cloudflare.com/ajax/libs/floatthead/2.2.1/jquery.floatThead.min.js"></script>

    {# Div blocks that child pages can reference #}
    {% block divs %}

    {% block forecastpicker %}

    <div class="form-group row">
        <div class="col-md-2">
            <div class="col-md-1"><i class="icon-binoculars center-icon"></i></div>
        </div>
        <div class="col-md-10">
            <label class="control-label">Forecast (rolling)</label>
            <!--<div class="btn-group btn-group-justified" role="group" aria-label="...">-->
            <!--<a role="button" href="#" class="btn btn-default forecast-toggle active" forecast-type="rolling">Rolling</a>-->
            <!--<a role="button" href="#" class="btn btn-default forecast-toggle" forecast-type="static">Static</a>-->
            <!--</div>-->
            <div>
                <form action="" method="POST" id="forecast_horizon_form">
                    <select class="form-control" id="forecast_horizon" name="forecast_horizon"
                        onchange="this.form.submit()">
                        {% for horizon in forecast_horizons %}
                        <option value="{{ horizon }}" {% if horizon == active_forecast_horizon %} selected="selected"
                            {% endif %}>with a horizon of {{ horizon }}</option>
                        {% endfor %}
                    </select>
                </form>
            </div>
        </div>
    </div>

    {% endblock forecastpicker %}

    {% block leftsidepanel %}

    <script>
      // Set up swiping and clicking for the left sidepanel
      var leftSidepanels = document.getElementsByClassName('left-sidepanel');
      var leftSidepanelLabels = document.getElementsByClassName('left-sidepanel-label');
      async function openSidepanel(e) {
        if ( (e.target.classList.contains('sidepanel-container')) | (e.type == 'click') ) {
          for (var i = leftSidepanels.length - 1; i >= 0; i--) {
            leftSidepanels[i].classList.add('sidepanel-show');
          }
        }
      }
      async function closeSidepanel(e) {
        for (var i = leftSidepanels.length - 1; i >= 0; i--) {
          leftSidepanels[i].classList.remove('sidepanel-show');
        }
      }
      for (var i = leftSidepanelLabels.length - 1; i >= 0; i--) {
        leftSidepanelLabels[i].addEventListener("click", openSidepanel);
      }
      document.addEventListener('swiped-right', openSidepanel);
      document.addEventListener('swiped-left', closeSidepanel);
    </script>

    {% endblock leftsidepanel %}

    {% block sensorChartSetup %}

    <!-- Render Charts -->
    <script>
        // Define picker as a global variable so that other code on the page can access it, e.g. get the times
        var picker;
    </script>
    <script type="module" type="text/javascript">

    // Import local js (the FM version is used for cache-busting, causing the browser to fetch the updated version from the server)
    import { getUniqueValues, convertToCSV } from "{{ url_for('flexmeasures_ui.static', filename='js/data-utils.js') }}?v={{ flexmeasures_version }}";
    import { subtract, thisMonth, lastNMonths, countDSTTransitions, getOffsetBetweenTimezonesForDate } from "{{ url_for('flexmeasures_ui.static', filename='js/daterange-utils.js') }}?v={{ flexmeasures_version }}";
    import { partition, updateBeliefs, beliefTimedelta, setAbortableTimeout} from "{{ url_for('flexmeasures_ui.static', filename='js/replay-utils.js') }}?v={{ flexmeasures_version }}";

    let vegaView;
    let previousResult;
    let queryStartDate;
    let queryEndDate;
    let storeStartDate;
    let storeEndDate;
    {% if event_starts_after and event_ends_before %}
        storeStartDate = new Date('{{ event_starts_after }}');
        storeEndDate = new Date('{{ event_ends_before }}');
        checkDSTTransitions(storeStartDate, storeEndDate);
    {% endif %}
    let replaySpeed = 100
    let chartType = '{{ chart_type }}';  // initial chart type from session variable

    // Update chart type picker: active state, reload data event
    document.addEventListener('DOMContentLoaded', function() {
        var dropdownItems = document.querySelectorAll('#chart-type-picker .dropdown-item');
        for (var i = 0; i < dropdownItems.length; i++) {

            // Set initial chart type
            if (dropdownItems[i].getAttribute('data-chart-type') === chartType) {
                dropdownItems[i].classList.add('active');
            }

            // Add event listener
            dropdownItems[i].addEventListener('click', function(e) {
                e.preventDefault();
                chartType = this.getAttribute('data-chart-type');

                // Update the active state of the dropdown items
                var dropdownItems = document.querySelectorAll('.dropdown-item');
                dropdownItems.forEach(item => {
                    if (item === this) {
                        item.classList.add('active');
                    } else {
                        item.classList.remove('active');
                    }
                });

                // Reload daterange
                picker.setDateRange(picker.getStartDate(), picker.getEndDate());
            });
        }
    });

    function checkDSTTransitions(startDate, endDate) {
        var numDSTTransitions = countDSTTransitions(startDate, endDate, 90)
        if (numDSTTransitions != 0) {
            document.getElementById('dstwarn').style.display = 'block';
            if (numDSTTransitions == 1) {
                document.getElementById('dstwarn').innerHTML = 'Please note that the sensor data you are viewing includes a daylight saving time (DST) transition.';
            } else {
                document.getElementById('dstwarn').innerHTML = 'Please note that the sensor data you are viewing includes ' + numDSTTransitions + ' daylight saving time (DST) transitions.';
            }
        }
        else {
            document.getElementById('dstwarn').style.display = 'none';
        }
    }

    function checkSourceMasking(data) {
        var sourceWarn = document.getElementById("sourcewarn");
        if (sourceWarn == null)
            return
        var uniqueSourceIds = getUniqueValues(data, 'source.id');
        if (chartType == 'daily_heatmap' && uniqueSourceIds.length > 1) {
            sourceWarn.style.display = 'block';
            sourceWarn.innerHTML = 'Please note that only data from the most prevalent source is shown.';
        }
        else {
            sourceWarn.style.display = 'none';
        }
    }

    async function embedAndLoad(chartSpecsPath, elementId, datasetName, previousResult, startDate, endDate) {
        var combineLegend = 'true';

<<<<<<< HEAD
        await vegaEmbed('#'+elementId, chartSpecsPath + 'dataset_name=' + datasetName + '&width=container&include_sensor_annotations=true&include_asset_annotations=true&chart_type=' + chartType, {{ chart_options | safe }})
=======
        await vegaEmbed('#'+elementId, chartSpecsPath + 'dataset_name=' + datasetName + '&combine_legend='+ combineLegend + '&width=container&include_sensor_annotations=false&include_asset_annotations=false&chart_type=' + chartType, {{ chart_options | safe }})
>>>>>>> d5196816
        .then(function (result) {

            // Create a custom menu item for exporting to CSV
            const exportToCSVAction = document.createElement('a');
            exportToCSVAction.id = 'exportToCSVAction';
            exportToCSVAction.href = '#';
            exportToCSVAction.download = datasetName + '.csv';
            exportToCSVAction.textContent = 'Save as CSV';
            exportToCSVAction.addEventListener('mousedown', async function (event) {
                event.preventDefault();
                const chartData = vegaView.data(datasetName);
                const csvContent = convertToCSV(chartData);
                const encodedUri = encodeURI(csvContent);
                exportToCSVAction.href = encodedUri;
            });

            // Append menu item to chart actions (hamburger menu)
            const vegaActions = document.querySelector('.vega-actions');
            if (vegaActions) {
                vegaActions.appendChild(exportToCSVAction);
            } else {
                console.log('Warning: CSV export functionality is not available, because no div with class=vega-actions was found to append export action to');
            }

            // result.view is the Vega View, chartSpecsPath is the original Vega-Lite specification
            vegaView = result.view;
            if (previousResult) {
                checkSourceMasking(previousResult);
                var slicedPreviousResult = previousResult.filter(item => {
                    return item.event_start >= startDate.getTime() && item.event_start < endDate.getTime();
                })
                vegaView.change(datasetName, vega.changeset().remove(vega.truthy).insert(slicedPreviousResult)).resize().run();
            }
        });
    }

    {% if active_page == "assets" %}
        var dataPath = '/api/v3_0/assets/' + {{ asset.id }};
        var dataDevPath = '/api/dev/asset/' + {{ asset.id }};
        var datasetName = 'asset_' + {{ asset.id }};
    {% elif active_page == "sensors" %}
        var dataPath = '/api/dev/sensor/' + {{ sensor.id }};
        var dataDevPath = '/api/dev/sensor/' + {{ sensor.id }};
        var datasetName = 'sensor_' + {{ sensor.id }};
    {% endif %}
    var elementId = 'sensorchart';
    var chartSpecsPath = dataPath + '/chart?';

    // Set up abort controller to cancel requests
    var controller = new AbortController();
    var signal = controller.signal;

    const initialData = fetch(dataPath + '/chart_data?event_starts_after=' + '{{ event_starts_after }}' + '&event_ends_before=' + '{{ event_ends_before }}', {
        method: "GET",
        headers: {"Content-Type": "application/json"},
        signal: signal,
    })
    .then(function(response) { return response.json(); });

    // Set session start and end
    {% if event_starts_after and event_ends_before %}
        var sessionStart = new Date('{{ event_starts_after }}');
        var sessionEnd = new Date('{{ event_ends_before }}');
        sessionEnd.setSeconds(sessionEnd.getSeconds() - 1); // -1 second in case most recent event ends at midnight
        sessionStart.setHours(0,0,0,0); // get start of first day
        sessionEnd.setHours(0,0,0,0); // get start of last day
    {% else %}
        var sessionStart = null
        var sessionEnd = null
    {% endif %}


    // Create date range picker and the logic for a new date range selection (mostly, fetching data and displaying the chart for it)
    const date = Date();
    picker = new Litepicker({
        element: document.getElementById('datepicker'),
        plugins: ['ranges', 'keyboardnav'],
        ranges: {
            customRanges: {
                'Today': [new Date(date), new Date(date)],
                'Last 7 days': [subtract(date, 6), new Date(date)],
                'This month': thisMonth(date)
            },
            position: 'bottom'
        },
        autoRefresh: true,
        moduleRanges: true,
        showWeekNumbers: true,
        numberOfMonths: 1,
        numberOfColumns: 1,
        inlineMode: true,
        switchingMonths: 1,
        singleMode: false,
        startDate: sessionStart,
        endDate: sessionEnd,
        dropdowns: {
            years: true,
            months: true,
        },
        format: 'YYYY-MM-DD\\T00:00:00',
    });
    picker.on('selected', (startDate, endDate) => {
        startDate = startDate.toJSDate();
        endDate = endDate.toJSDate();
        endDate.setDate(endDate.getDate() + 1);
        storeStartDate = startDate;
        storeEndDate = endDate;
        var queryStartDate = (startDate != null) ? (startDate.toISOString()) : (null);
        var queryEndDate = (endDate != null) ? (endDate.toISOString()) : (null);

        stopReplay()

        $("#spinner").show();
        checkDSTTransitions(startDate, endDate)
        Promise.all([
            // Fetch time series data
            fetch(dataPath + '/chart_data?event_starts_after=' + queryStartDate + '&event_ends_before=' + queryEndDate, {
                method: "GET",
                headers: {"Content-Type": "application/json"},
                signal: signal,
            })
            .then(function(response) { return response.json(); }),


            // Fetch annotations
            fetch(dataDevPath + '/chart_annotations?event_starts_after=' + queryStartDate + '&event_ends_before=' + queryEndDate, {
                method: "GET",
                headers: {"Content-Type": "application/json"},
                signal: signal,
            })
            .then(function(response) { return response.json(); }),


            // Embed chart
            embedAndLoad(chartSpecsPath + 'event_starts_after=' + queryStartDate + '&event_ends_before=' + queryEndDate + '&', elementId, datasetName, previousResult, startDate, endDate),
        ]).then(function(result) {
            $("#spinner").hide();
            vegaView.change(datasetName, vega.changeset().remove(vega.truthy).insert(result[0])).resize().run();
            previousResult = result[0];
            checkSourceMasking(previousResult);

            vegaView.change(datasetName + '_annotations', vega.changeset().remove(vega.truthy).insert(result[1])).resize().run();

        }).catch(console.error);
    });

    /** If the page is done loading, get data (for the time range stored in the session, or the default range),
     * check for time zone differences, and then trigger the time range picker to display the correct range.
     */
    document.onreadystatechange = async () => {
        if (document.readyState === 'complete') {
            {% if event_starts_after and event_ends_before %}
                // Initialize picker to the date selection specified in the session
                $("#spinner").show();
                let fetchedInitialData = await Promise.all([
                    initialData,
                    embedAndLoad(chartSpecsPath + 'event_starts_after=' + '{{ event_starts_after }}' + '&event_ends_before=' + '{{ event_ends_before }}' + '&', elementId, datasetName, previousResult, sessionStart, sessionEnd),
                ]).then(function (result) {return result[0]}).catch(console.error);
                $("#spinner").hide();
                vegaView.change(datasetName, vega.changeset().remove(vega.truthy).insert(fetchedInitialData)).resize().run();
                previousResult = fetchedInitialData;
                checkSourceMasking(previousResult);
                var timerangeNotSetYet = false
            {% else %}
                var timerangeNotSetYet = true
            {% endif %}
            fetch(dataDevPath, {
                method: "GET",
                headers: {"Content-Type": "application/json"},
            })
            .then(function(response) { return response.json(); })
            .then(function(data) {
                var offsetDifference = getOffsetBetweenTimezonesForDate(new Date(), data.timezone, jstz.determine().name());
                if (offsetDifference != 0) {
                    document.getElementById('tzwarn').style.display = 'block';
                    var offsetNotice = (offsetDifference > 0) ? 'which is currently ahead by ' + offsetDifference + ' minutes' : 'which is currently behind by ' + offsetDifference + ' minutes';
                    document.getElementById('tzwarn').innerHTML = 'Please note that the sensor data you are viewing is located in a different timezone (' + offsetNotice + ').<br/>To view the data from a local perspective, set your locale timezone to ' + data.timezone + '.';
                }
                {% if active_page == "assets" %}
                    var timerangeVar = 'timerange_of_sensors_to_show';
                {% else %}
                    var timerangeVar = 'timerange';
                {% endif %}
                if (timerangeVar in data) {
                    var start = new Date(data[timerangeVar].start);
                    var end = new Date(data[timerangeVar].end);
                    end.setSeconds(end.getSeconds() - 1); // -1 second in case most recent event ends at midnight
                    start.setHours(0,0,0,0); // get start of first day
                    end.setHours(0,0,0,0); // get start of last day

                    if (timerangeNotSetYet) {
                        // Initialize picker to the last 2 days of sensor data
                        var nearEnd = new Date(end)//.setDate(end.getDate() - 1);
                        nearEnd.setDate(nearEnd.getDate() - 1);
                        picker.setDateRange(
                            nearEnd,
                            end,
                        );
                    } 
                    
                    // No use looking for data in years outside timerange of sensor data
                    picker.setOptions({
                        dropdowns: {
                            minYear: start.getFullYear(),
                            maxYear: end.getFullYear(),
                        },
                    });
                    
                    // Persist the range on the datepicker UI so correct range is shown when the user opens the datepicker
                    var end_time = '{{event_ends_before}}';
                    var new_end_date = new Date(end_time);
                    // Adjusting the date by deducting one day to account for timezone discrepancies.
                    new_end_date.setDate(new_end_date.getDate() - 1);
                    var start_time = '{{event_starts_after}}';
                    var new_start_date = new Date(start_time);
                    picker.setDateRange(decodeURIComponent(toIsoString(new_start_date)), decodeURIComponent(toIsoString(new_end_date)));
                };
            });
        }
    };

    // Set up play/pause button for replay, incl. the complete replay logic
    let toggle = document.querySelector('#replay');
    toggle.addEventListener('click', function(e) {
        e.preventDefault();
        toggleReplay();
    });

    window.addEventListener('keypress', function(e) {
        // Do nothing if typing in an input field or textarea
        if (e.target.tagName.toLowerCase() === 'input' || e.target.tagName.toLowerCase() === 'textarea') {
            return;
        }
        // Start/pause/resume replay with 'p'
        if (e.key==='p') {
            toggleReplay();
        } else if (e.key==='s') {
            stopReplay();
        }
    }, false);

    function toggleReplay() {
        if (toggle.classList.contains('stopped')) {
            startReplay();
        } else if (toggle.classList.contains('playing')) {
            pauseReplay();
        } else {
            resumeReplay();
        }
    }
    function pauseReplay() {
        toggle.classList.remove('playing');
        toggle.classList.add('paused');
    }
    function resumeReplay() {
        toggle.classList.remove('paused');
        toggle.classList.add('playing');
    }
    async function stopReplay() {
        if (toggle.classList.contains('stopped')) {
            return;
        }
        toggle.classList.remove('playing');
        toggle.classList.remove('paused');
        toggle.classList.add('stopped');

        // Abort previous request and create abort controller for new request
        controller.abort();
        controller = new AbortController();
        signal = controller.signal;

        // Remove replay ruler and replay time
        vegaView.change('replay', vega.changeset().remove(vega.truthy).insert({'belief_time': null})).run().finalize();
        document.getElementById('replay-time').innerHTML = '';

        // Show previous results
        $("#spinner").show();
        await embedAndLoad(chartSpecsPath + 'event_starts_after=' + storeStartDate.toISOString() + '&event_ends_before=' + storeEndDate.toISOString() + '&', elementId, datasetName, previousResult, storeStartDate, storeEndDate);
        $("#spinner").hide();
    }
    function startReplay() {
        toggle.classList.remove('stopped');
        toggle.classList.add('playing');
        var beliefTime = new Date(storeStartDate);
        var numReplaySteps = Math.ceil((storeEndDate - storeStartDate) / beliefTimedelta);
        queryStartDate = (storeStartDate != null) ? (storeStartDate.toISOString()) : (null);
        queryEndDate = (storeEndDate != null) ? (storeEndDate.toISOString()) : (null);

        $("#spinner").show();
        Promise.all([
            // Fetch time series data (all data, not only the most recent beliefs)
            fetch(dataPath + '/chart_data?event_starts_after=' + queryStartDate + '&event_ends_before=' + queryEndDate + '&most_recent_beliefs_only=false', {
                method: "GET",
                headers: {"Content-Type": "application/json"},
                signal: signal,
            })
            .then(function(response) { return response.json(); }),
        ]).then(function(result) {
            $("#spinner").hide();
            replayBeliefsData(result[0]);
        }).catch(console.error);

        const timer = ms => new Promise(res => setAbortableTimeout(res, Math.max(ms, 0), signal));

        /**
         * Replays beliefs data.
         *
         * As we go forward in time in steps, replayedData is updated with newData that was known at beliefTime,
         * by splitting off newData from remainingData.
         * Then, replayedData is loaded into the chart.
         *
         * @param {Array} remainingData Array containing beliefs.
         */
        async function replayBeliefsData (remainingData) {
            var replayedData = [];
            for (var beliefTime = new Date(storeStartDate); beliefTime <= storeEndDate; beliefTime = new Date(beliefTime.getTime() + beliefTimedelta)) {
                while (document.getElementById('replay').classList.contains('paused') ) {
                    await timer(1000);
                }
                if (document.getElementById('replay').classList.contains('stopped') ) {
                    break;
                }
                var s = performance.now();

                // Split off one replay step of new data from the remaining data
                var newData;
                [newData, remainingData] = partition(
                    remainingData,
                    (item) => item.belief_time <= beliefTime.getTime(),
                );

                // Update beliefs in the replayed data given the new data
                replayedData = updateBeliefs(replayedData, newData);

                /** When selecting a longer time periode (more than a week), the replay slows down a bit. This
                 * seems to be mainly from reloading the data into the graph. Slicing the data takes 10-30 ms, and
                 * loading that data into the graph takes 30-200 ms, depending on how much data is shown in the
                 * graph. After trying different approaches, we fell back to the original approach of telling vega
                 * to remove all previous data and to insert a completely new dataset at each iteration. Updating
                 * the view with removing only a few data points (representing obsolete beliefs) and inserting only
                 * a few data points (representing the most recent new beliefs) actually made it slower.
                 */
                vegaView.change(datasetName, vega.changeset().remove(vega.truthy).insert(replayedData));
                vegaView.change('replay', vega.changeset().remove(vega.truthy).insert({'belief_time': beliefTime}));
                vegaView.run().finalize();

                document.getElementById('replay-time').innerHTML = beliefTime;

                // Approximate constant speed
                var e = performance.now();
                var throttle = e - s;
                await timer(replaySpeed - throttle);
            }

            // Stop replay when finished
            stopReplay()
        }
    }
    </script>

    {% endblock sensorChartSetup %}

    {% block attributions %}
    <div id="att-text" style="display: none;">
        <ul>
            <li>Plots made with <a href="https://vega.github.io/vega-lite/">Vega-Lite</a>.</li>
            <li>Icons made by <a href="https://freepik.com">Freepik</a>, <a
                    href="https://www.flaticon.com/authors/tomas-knop" title="Tomas Knop">Tomas Knop</a>, <a
                    href="https://www.flaticon.com/authors/gregor-cresnar" title="Gregor Cresnar">Gregor Cresnar</a> and
                <a href="https://www.flaticon.com/authors/those-icons" title="Those Icons">Those Icons</a> from <a
                    href="https://flaticon.com">www.flaticon.com</a>.</li>
        </ul>
    </div>
    {% endblock attributions %}

    {% endblock divs %}


    {#- Scripts used by all views (e.g. by navigation menu) -#}
    <script src="https://cdn.jsdelivr.net/npm/bootstrap@5.3.3/dist/js/bootstrap.bundle.min.js" integrity="sha384-YvpcrYf0tY3lHB60NNkmXc5s9fDVZLESaAA55NDzOxhy9GkcIdslK1eN7N6jIeHz" crossorigin="anonymous"></script>
    <script src="https://cdn.datatables.net/2.0.8/js/dataTables.min.js"></script>
    <script src="https://cdn.datatables.net/2.0.8/js/dataTables.bootstrap5.min.js"></script>

    <!-- Add the class touched to body when the user uses any touch event. -->
    <script>
        document.body.addEventListener('touchstart', function() {
          document.body.classList.add('touched');
        });
    </script>

    {% block scripts %}
    <!-- JS to enable tooltips -->
    <script type='text/javascript'>
        $(document).ready(function () {
            if ($("[rel=tooltip]").length) {
                $("[rel=tooltip]").tooltip();
            }
        });
    </script>

    <!-- JS to enable toast -->
    <script defer>
        function initiateToastCloseBtn(closeToastBtn){
            // hide button
            closeToastBtn.style.display = "none";

            closeToastBtn.addEventListener("click", function () {
                const toastElements = document.querySelectorAll(".toast");
                toastElements.forEach((toast) => {
                const toastInstance = bootstrap.Toast.getInstance(toast); // Get the toast instance
                if (toastInstance) {
                    // destroy the toast
                    toastInstance.dispose();
                    toast.remove();
                }
                });
                // Hide the close button
                closeToastBtn.style.display = "none";
            });
        }

        function showAllToasts() {
            const toastElements = document.querySelectorAll(".toast");
            toastElements.forEach((toast) => {
                const toastInstance = new bootstrap.Toast(toast);
                toastInstance.show();
            });
        }

        function showToast(message, type, toastStack, closeToastBtn) {
            let colorClass;
            let colorStyle = "";
            let title;
        
            // Determine the type of toast
            if (type == "error") {
              colorClass = "bg-danger";
              title = "Error";
            } else if (type == "success") {
              colorClass = "bg-success";
              title = "Success";
            } else {
              colorStyle =
                "background-color: {{ primary_color }};";
              title = "Info";
            }
        
            // Create the toast HTML
            const toast = document.createElement("div");
            toast.classList.add("toast", "mb-1");
            toast.setAttribute("data-bs-autohide", "true");
            toast.setAttribute("role", "alert");
            toast.setAttribute("aria-live", "assertive");
            toast.setAttribute("aria-atomic", "true");
        
            toast.innerHTML = `
              <div class="toast-header">
                <div class="rounded me-2 ${colorClass}" style="width: 20px; height: 20px; display: inline-block; ${colorStyle}"></div>
                <strong class="me-auto">${title}</strong>
                <button type="button" class="btn-close" data-bs-dismiss="toast" aria-label="Close"></button>
              </div>
              <div class="toast-body">
                ${message}
              </div>
            `;
        
            // Append toast to the toast stack
            toastStack.insertAdjacentElement("afterbegin", toast);
        
            // Show the close all button
            closeToastBtn.style.display = "block";
        
            showAllToasts();

            // destroy only this toast if the close(X) button is clicked
            toast.querySelector(".btn-close").addEventListener("click", function () {
                const toastInstance = new bootstrap.Toast(toast);
                toastInstance.dispose();
                toast.remove();
            });            
          }
    </script>



    <!-- External scripts -->
    <script src="https://cdn.jsdelivr.net/npm/ion-rangeslider@2.3.1/js/ion.rangeSlider.min.js"></script>
    <script src="https://d3js.org/d3.v6.min.js"></script>
    {% if js_versions %}
    <script src="https://cdn.jsdelivr.net/npm/vega@{{ js_versions.vega }}"></script>
    <script src="https://cdn.jsdelivr.net/npm/vega-lite@{{ js_versions.vegalite }}"></script>
    <script src="https://cdn.jsdelivr.net/npm/vega-embed@{{ js_versions.vegaembed }}"></script>
    {# Workaround for loading a NodeJS module without NodeJS #}
    <script>var module = { exports: {} };</script>
    <script src="https://cdn.jsdelivr.net/npm/currency-symbol-map@{{ js_versions.currencysymbolmap }}/map.js"></script>
    <script>const currencySymbolMap = module.exports;</script>
    {% endif %}

    <!-- Custom scripts -->
    <script src="{{ url_for('flexmeasures_ui.static', filename='js/swiped-events.min.js') }}"></script>
    <script src="{{ url_for('flexmeasures_ui.static', filename='js/flexmeasures.js') }}?v={{ flexmeasures_version }}"></script>

    {% endblock scripts %}

    {% block paginate_tables_script %}
    <script src="https://cdn.datatables.net/1.10.22/js/jquery.dataTables.min.js"></script>
    <script
        src="https://cdn.datatables.net/plug-ins/1.10.22/features/conditionalPaging/dataTables.conditionalPaging.js"></script>
    {% endblock paginate_tables_script %}

    <footer class="page-footer font-small pt-4 mt-4">
        <div class="footer text-center">
            <div class="container-fluid">
                {% block copyright_notice %}
                FlexMeasures technology is created by <a href="https://seita.nl/">Seita Energy Flexibility</a>,
                in cooperation with <a href="https://aoneeng.com/">A1 Engineering</a>
                &copy
                <script>var CurrentYear = new Date().getFullYear(); document.write(CurrentYear)</script>.
                {% endblock copyright_notice %}

                {% block about %}
                <a href="#" data-bs-toggle="modal" data-bs-target="#About">About FlexMeasures</a>.
                <!-- The modal -->
                <div class="modal fade" id="About" tabindex="-1" role="dialog" aria-labelledby="modalLabelLarge" aria-hidden="true">
                <div class="modal-dialog modal-lg">
                <div class="modal-content">

                <div class="modal-header">
                    <h4 class="modal-title" id="modalLabelLarge">About FlexMeasures</h4>
                    <button type="button" class="btn-close" data-bs-dismiss="modal" aria-label="Close"></button>
                </div>

                <div class="modal-body">

                    <div class="justify">
                        <p>
                            In a world with renewable energy, flexibility is crucial for cost and CO₂ reduction.
                            Planning ahead allows flexible devices to profit from scheduling the best flexible
                            actions (such as shifting or curtailing energy use).
                        </p>
                        <p>
                            The {{ FLEXMEASURES_PLATFORM_NAME }} Platform is a tool for businesses operating energy devices.
                            Its purpose is to realise the best value for device owners by scheduling balancing actions.
                            For instance, if the devices draw from or supply to the power grid, {{ FLEXMEASURES_PLATFORM_NAME }} can assist in
                            selling balancing services to energy markets.
                            It fulfills this purpose with three services: Monitoring, forecasting and scheduling.
                            {{ FLEXMEASURES_PLATFORM_NAME }} is designed as open-source software to empower energy service companies while they
                            maintain autonomy over their operations and their technology roadmap.
                            Read more <a href="https://flexmeasures.readthedocs.io">here</a>.

                        </p>
                        <p>
                            {{ FLEXMEASURES_PLATFORM_NAME }} is compliant with the Universal Smart Energy Framework (<a
                                href="https://www.usef.energy/download-the-framework/a-flexibility-market-design/">USEF</a>), a
                            “flexibility market design for the trading and commoditisation of energy flexibility and the
                            architecture, tools and rules to make it work effectively.
                            USEF fits on top of most market models and is already being adopted across Europe to accelerate and
                            future-proof smart energy projects.”
                        </p>
                        {% if current_user.has_role('anonymous') and current_user.has_role('CPO') %}
                        <p>
                            This demo is tuned to operators of charge points for electric vehicles (EVs).
                            The terminology used follows the Open Charge Point Interface (<a
                                href="https://ocpi-protocol.org/">OCPI</a>).
                            This dashboard shows you the locations of all charge points connected to the platform and how they
                            are doing.
                            Each charge point contains multiple chargers&mdash;called Electric Vehicle Supply Equipment (EVSE)
                            in OCPI&mdash;which are monitored individually (click on a charge point location to reveal its
                            EVSE).
                        </p>
                        <p>
                            {{ FLEXMEASURES_PLATFORM_NAME }} supports automated scheduling of charging profiles through its API.
                            Charging profiles are optimised against applicable market conditions like wholesale prices and
                            contracted (time-of-use) tariffs.
                            Charging preferences can be set to reflect whether EV owners are in a hurry or parking for some
                            time.
                        </p>
                        {% endif %}
                    </div>
                </div>
                
                </div>
                </div>
                </div>

                {% endblock about %}

                {% block credits %}
                <a href="#" data-bs-toggle="modal" data-bs-target="#Credits">Credits</a>.

                <!-- The modal -->
                <div class="modal fade" id="Credits" tabindex="-1" role="dialog" aria-labelledby="modalLabelLarge" aria-hidden="true">
                <div class="modal-dialog modal-lg">
                <div class="modal-content">

                <div class="modal-header">
                    <h4 class="modal-title" id="modalLabelLarge">Credits</h4>
                    <button type="button" class="btn-close" data-bs-dismiss="modal" aria-label="Close"></button>
                </div>

                <div class="modal-body">
                    <div class="row">
                        <div class="col-md-6">
                            <h3>Images from <a href="https://seita.nl">Seita</a></h3>
                            <div>FlexMeasures on laptop - image by <a href="https://drakemultimedia.nl/" title="Bobby Drake">Bobby Drake</a></div>
                            <h3>Images from <a href="https://unsplash.com/" title="Unsplash">Unsplash</a></h3>
                            <div>Tesla charging station - image by <a href="https://www.chasealewis.com/" title="Chase Lewis">Chase Lewis</a></div>
                            <div>Wind turbines on top of mountain - image by <a href="https://www.tbk-f.com/" title="TJ K.">TJ K.</a></div>
                        </div>
                        <div class="col-md-6">
                            <h3>Icons from <a href="https://www.flaticon.com/" title="Flaticon">Flaticon</a></h3>
                            <div><a href="https://www.flaticon.com/free-icon/wind-power_1085695">Wind turbine</a> - icon by <a href="https://www.flaticon.com/authors/good-ware" title="Good Ware">Good Ware</a> (made to spin by Seita)</div>
                            <div><a href="https://www.flaticon.com/search?word=currency&author_id=258">Coins</a> - icons by <a href="https://www.flaticon.com/authors/pixelmeetup" title="Pixelmeetup">Pixelmeetup</a></div>
                            <div>Other icons by <a href="https://www.freepik.com" title="Freepik">Freepik</a></div>
                        </div>
                    </div>
                </div>
                <div class="modal-header">
                    We did our best to give credit to the original photographers and illustrators for the images included on this website. If we have not properly credited an original photographer or illustrator, please notifiy us and we will make the appropriate changes necessary.
                </div>

                </div>
                </div>
                </div>
                {% endblock credits %}

                {% block technical_info %}
                {# We might render templates from plugins, where this meta info is not available #}
                {% if app_running_since %}
                    This app is running since {{ app_running_since }}
                {% endif %}
                {% if (flexmeasures_version or git_version) and not current_user.has_role('anonymous') %}
                    {% if flexmeasures_version %}
                        on version {{ flexmeasures_version }}.
                    {% else %}
                        {% if git_version != "Unknown" %}
                        on version {{ git_version }}+{{ git_commits_since }}.
                        {% else %}
                        on revision {{ git_hash }}.
                        {% endif %}
                    {% endif %}
                {% endif %}
                {% if loaded_plugins %}
                    Loaded plugins: {{ loaded_plugins }}.
                {% endif %}
                {% endblock technical_info %}
            </div>
            {% block logo %}
            <div>
                <a href="https://flexmeasures.io/"><img src="https://artwork.lfenergy.org/projects/flexmeasures/icon/white/flexmeasures-icon-white.svg" alt="FlexMeasures" class="footer-logo"></a>
            </div>
            {% endblock logo %}
        </div>
    </footer>
    {% endblock body %}
</body>

</html>

{% endblock base %}<|MERGE_RESOLUTION|>--- conflicted
+++ resolved
@@ -321,11 +321,7 @@
     async function embedAndLoad(chartSpecsPath, elementId, datasetName, previousResult, startDate, endDate) {
         var combineLegend = 'true';
 
-<<<<<<< HEAD
-        await vegaEmbed('#'+elementId, chartSpecsPath + 'dataset_name=' + datasetName + '&width=container&include_sensor_annotations=true&include_asset_annotations=true&chart_type=' + chartType, {{ chart_options | safe }})
-=======
-        await vegaEmbed('#'+elementId, chartSpecsPath + 'dataset_name=' + datasetName + '&combine_legend='+ combineLegend + '&width=container&include_sensor_annotations=false&include_asset_annotations=false&chart_type=' + chartType, {{ chart_options | safe }})
->>>>>>> d5196816
+        await vegaEmbed('#'+elementId, chartSpecsPath + 'dataset_name=' + datasetName + '&combine_legend='+ combineLegend + '&width=container&include_sensor_annotations=true&include_asset_annotations=true&chart_type=' + chartType, {{ chart_options | safe }})
         .then(function (result) {
 
             // Create a custom menu item for exporting to CSV
