from __future__ import annotations

from sqlalchemy import select
from flask import request, url_for
from flask_classful import FlaskView
from flask_security import login_required
from flexmeasures.ui.crud.api_wrapper import InternalApi
from flexmeasures.ui.utils.view_utils import render_flexmeasures_template
from flexmeasures.ui.crud.assets import get_assets_by_account
from flexmeasures.ui.crud.users import get_users_by_account
from flexmeasures.data.models.user import Account
from flexmeasures.data import db


def get_accounts() -> list[dict]:
    """/accounts"""
    accounts_response = InternalApi().get(url_for("AccountAPI:index"))
    accounts = accounts_response.json()

    return accounts


def get_account(account_id: str) -> dict:
    account_response = InternalApi().get(url_for("AccountAPI:get", id=account_id))
    account = account_response.json()

    return account


class AccountCrudUI(FlaskView):
    route_base = "/accounts"
    trailing_slash = False

    @login_required
    def index(self):
        """/accounts"""
        accounts = get_accounts()
        for account in accounts:
            account_obj = db.session.get(Account, account["id"])
            account["asset_count"] = account_obj.number_of_assets
            account["user_count"] = account_obj.number_of_users

        return render_flexmeasures_template(
            "crud/accounts.html",
            accounts=accounts,
        )

    @login_required
    def get(self, account_id: str):
        """/accounts/<account_id>"""
        include_inactive = request.args.get("include_inactive", "0") != "0"
        account = get_account(account_id)
        if account["consultancy_account_id"]:
            consultancy_account = db.session.execute(
                select(Account).filter_by(id=account["consultancy_account_id"])
            ).scalar_one_or_none()
            if consultancy_account:
                account["consultancy_account_name"] = consultancy_account.name
        assets = get_assets_by_account(account_id)
        assets += get_assets_by_account(account_id=None)
<<<<<<< HEAD
=======
        users = get_users_by_account(account_id, include_inactive=include_inactive)
>>>>>>> 9d7a2552
        accounts = get_accounts()
        return render_flexmeasures_template(
            "crud/account.html",
            account=account,
            accounts=accounts,
            assets=assets,
            include_inactive=include_inactive,
        )

    @login_required
    def auditlog(self, account_id: str):
        """/accounts/auditlog/<account_id>"""
        account = get_account(account_id)
        audit_log_response = InternalApi().get(
            url_for("AccountAPI:auditlog", id=account_id)
        )
        audit_logs_response = audit_log_response.json()
        return render_flexmeasures_template(
            "crud/account_audit_log.html",
            audit_logs=audit_logs_response,
            account=account,
        )<|MERGE_RESOLUTION|>--- conflicted
+++ resolved
@@ -58,10 +58,7 @@
                 account["consultancy_account_name"] = consultancy_account.name
         assets = get_assets_by_account(account_id)
         assets += get_assets_by_account(account_id=None)
-<<<<<<< HEAD
-=======
         users = get_users_by_account(account_id, include_inactive=include_inactive)
->>>>>>> 9d7a2552
         accounts = get_accounts()
         return render_flexmeasures_template(
             "crud/account.html",
