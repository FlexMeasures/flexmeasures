--- conflicted
+++ resolved
@@ -33,18 +33,11 @@
     @login_required
     def index(self):
         """/accounts"""
-<<<<<<< HEAD
-        # accounts = get_accounts()
-        # for account in accounts:
-        #     account["asset_count"] = len(get_assets_by_account(account["id"]))
-        #     account["user_count"] = len(get_users_by_account(account["id"]))
-=======
         accounts = get_accounts()
         for account in accounts:
             account_obj = db.session.get(Account, account["id"])
             account["asset_count"] = account_obj.number_of_assets
             account["user_count"] = account_obj.number_of_users
->>>>>>> a0053a4c
 
         return render_flexmeasures_template(
             "crud/accounts.html",
@@ -63,10 +56,6 @@
                 account["consultancy_account_name"] = consultancy_account.name
         assets = get_assets_by_account(account_id)
         assets += get_assets_by_account(account_id=None)
-<<<<<<< HEAD
-        users = get_users_by_account(account_id, include_inactive=include_inactive)
-=======
->>>>>>> a0053a4c
         accounts = get_accounts()
         return render_flexmeasures_template(
             "crud/account.html",
