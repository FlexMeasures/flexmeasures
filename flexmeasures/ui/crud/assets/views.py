from __future__ import annotations

from flask import redirect, url_for, current_app, request, session
from flask_classful import FlaskView, route
from flask_security import login_required, current_user
from werkzeug.exceptions import NotFound
from webargs.flaskparser import use_kwargs
from flexmeasures.auth.error_handling import unauthorized_handler

from flexmeasures.data import db
from flexmeasures.auth.policy import check_access
from flexmeasures.data.schemas import StartEndTimeSchema
from flexmeasures.data.models.generic_assets import (
    GenericAsset,
    get_center_location_of_assets,
)
from flexmeasures.ui.utils.view_utils import ICON_MAPPING
from flexmeasures.data.models.user import Account
from flexmeasures.ui.utils.view_utils import render_flexmeasures_template
from flexmeasures.ui.crud.api_wrapper import InternalApi
from flexmeasures.ui.crud.assets.forms import NewAssetForm, AssetForm
from flexmeasures.ui.crud.assets.utils import (
    process_internal_api_response,
    user_can_create_assets,
    user_can_delete,
    user_can_update,
    get_list_assets_chart,
    add_child_asset,
)
from flexmeasures.data.services.sensors import (
    get_asset_sensors_metadata,
)
from flexmeasures.ui.utils.view_utils import available_units

"""
Asset crud view.

Note: This uses the internal dev API version
      ― if those endpoints get moved or updated to a higher version,
      we probably should change the version used here, as well.
"""


class AssetCrudUI(FlaskView):
    """
    These views help us offer a Jinja2-based UI.
    The main focus on logic is the API, so these views simply call the API functions,
    and deal with the response.
    Some new functionality, like fetching accounts and asset types, is added here.
    """

    route_base = "/assets"
    trailing_slash = False

    @login_required
    def index(self, msg="", **kwargs):
        """GET from /assets

        List the user's assets. For admins, list across all accounts.
        """

        return render_flexmeasures_template(
            "crud/assets.html",
            asset_icon_map=ICON_MAPPING,
            message=msg,
            account=None,
            user_can_create_assets=user_can_create_assets(),
        )

    @login_required
    def owned_by(self, account_id: str):
        """/assets/owned_by/<account_id>"""
        msg = ""
        get_assets_response = InternalApi().get(
            url_for("AssetAPI:index"),
            query={"account_id": account_id},
            do_not_raise_for=[404],
        )
        if get_assets_response.status_code == 404:
            assets = []
            msg = f"Account {account_id} unknown."
        else:
            assets = [
                process_internal_api_response(ad, make_obj=True)
                for ad in get_assets_response.json()
            ]
        db.session.flush()
        return render_flexmeasures_template(
            "crud/assets.html",
            account=db.session.get(Account, account_id),
            assets=assets,
            msg=msg,
            user_can_create_assets=user_can_create_assets(),
        )

    @login_required
    # @route("/<id>/context")
    def get(self, id: str, **kwargs):
        """/assets/<id>"""
        parent_asset_id = request.args.get("parent_asset_id", "")
        if id == "new":
            if not user_can_create_assets():
                return unauthorized_handler(None, [])

            asset_form = NewAssetForm()
            asset_form.with_options()
            parent_asset_name = ""
            account = None
            if parent_asset_id:
                parent_asset = db.session.get(GenericAsset, parent_asset_id)
                if parent_asset:
                    asset_form.account_id.data = str(
                        parent_asset.account_id
                    )  # Pre-set account
                    parent_asset_name = parent_asset.name
                    account = parent_asset.account_id
            return render_flexmeasures_template(
                "crud/asset_new.html",
                asset_form=asset_form,
                msg="",
                map_center=get_center_location_of_assets(user=current_user),
                mapboxAccessToken=current_app.config.get("MAPBOX_ACCESS_TOKEN", ""),
                parent_asset_name=parent_asset_name,
                parent_asset_id=parent_asset_id,
                account=account,
            )

        asset = db.session.query(GenericAsset).filter_by(id=id).first()
        if asset is None:
            assets = []
        else:
            assets = get_list_assets_chart(asset, base_asset=asset)

        current_asset_sensors = [
            {
                "name": sensor.name,
                "unit": sensor.unit,
                "link": url_for("SensorUI:get", id=sensor.id),
            }
            for sensor in asset.sensors
        ]
        assets = add_child_asset(asset, assets)

        return render_flexmeasures_template(
            "crud/asset_context.html",
            assets=assets,
            asset=asset,
            current_asset_sensors=current_asset_sensors,
            mapboxAccessToken=current_app.config.get("MAPBOX_ACCESS_TOKEN", ""),
            current_page="Context",
            available_units=available_units(),
        )

    @login_required
    @route("/<id>/sensor/new")
    def create_sensor(self, id: str):
        """GET to /assets/<id>/sensor/new"""
        asset = GenericAsset.query.get(id)
        if asset is None:
            raise NotFound
        check_access(asset, "create-children")

        return render_flexmeasures_template(
            "crud/sensor_new.html",
            asset=asset,
            available_units=available_units(),
        )

    @login_required
    @route("/<id>/status")
    def status(self, id: str):
        """GET from /assets/<id>/status to show the staleness of the asset's sensors."""

        asset = GenericAsset.query.get(id)
        if asset is None:
            raise NotFound
        check_access(asset, "read")

        status_data = get_asset_sensors_metadata(asset)

        return render_flexmeasures_template(
            "views/status.html",
            asset=asset,
            sensors=status_data,
<<<<<<< HEAD
=======
            jobs_data=all_jobs_data,
            redis_connection_err=redis_connection_err,
            current_page="Status",
>>>>>>> a024cbca
        )

    @login_required
    def post(self, id: str):
        """POST to /assets/<id>, where id can be 'create' (and thus a new asset is made from POST data)
        Most of the code deals with creating a user for the asset if no existing is chosen.
        """

        asset: GenericAsset = None
        error_msg = ""

        if id == "create":
            asset_form = NewAssetForm()
            asset_form.with_options()

            account, account_error = asset_form.set_account()
            asset_type, asset_type_error = asset_form.set_asset_type()

            form_valid = asset_form.validate_on_submit()

            # Fill up the form with useful errors for the user
            if account_error is not None:
                form_valid = False
                asset_form.account_id.errors.append(account_error)
            if asset_type_error is not None:
                form_valid = False
                asset_form.generic_asset_type_id.errors.append(asset_type_error)

            # Create new asset or return the form for new assets with a message
            if form_valid and asset_type is not None:
                post_asset_response = InternalApi().post(
                    url_for("AssetAPI:post"),
                    args=asset_form.to_json(),
                    do_not_raise_for=[400, 422],
                )
                if post_asset_response.status_code in (200, 201):
                    asset_dict = post_asset_response.json()
                    asset = process_internal_api_response(
                        asset_dict, int(asset_dict["id"]), make_obj=True
                    )
                    msg = "Creation was successful."
                else:
                    current_app.logger.error(
                        f"Internal asset API call unsuccessful [{post_asset_response.status_code}]: {post_asset_response.text}"
                    )
                    asset_form.process_api_validation_errors(post_asset_response.json())
                    if "message" in post_asset_response.json():
                        asset_form.process_api_validation_errors(
                            post_asset_response.json()["message"]
                        )
                        if "json" in post_asset_response.json()["message"]:
                            error_msg = str(
                                post_asset_response.json()["message"]["json"]
                            )
            if asset is None:
                msg = "Cannot create asset. " + error_msg
                return render_flexmeasures_template(
                    "crud/asset_new.html",
                    asset_form=asset_form,
                    msg=msg,
                    map_center=get_center_location_of_assets(user=current_user),
                    mapboxAccessToken=current_app.config.get("MAPBOX_ACCESS_TOKEN", ""),
                )

        else:
            asset = db.session.get(GenericAsset, id)
            asset_form = AssetForm()
            asset_form.with_options()
            if not asset_form.validate_on_submit():
                # Display the form data, but set some extra data which the page wants to show.
                asset_info = asset_form.to_json()
                asset_info = {
                    k: v for k, v in asset_info.items() if k not in asset_form.errors
                }
                asset_info["id"] = id
                asset_info["account_id"] = asset.account_id
                asset = process_internal_api_response(
                    asset_info, int(id), make_obj=True
                )
                session["msg"] = "Cannot edit asset."
                return redirect(url_for("AssetCrudUI:properties", id=asset.id))
            patch_asset_response = InternalApi().patch(
                url_for("AssetAPI:patch", id=id),
                args=asset_form.to_json(),
                do_not_raise_for=[400, 422],
            )
            asset_dict = patch_asset_response.json()
            if patch_asset_response.status_code in (200, 201):
                asset = process_internal_api_response(
                    asset_dict, int(id), make_obj=True
                )
                msg = "Editing was successful."
            else:
                current_app.logger.error(
                    f"Internal asset API call unsuccessful [{patch_asset_response.status_code}]: {patch_asset_response.text}"
                )
                msg = "Cannot edit asset."
                asset_form.process_api_validation_errors(
                    patch_asset_response.json().get("message")
                )
                asset = db.session.get(GenericAsset, id)
        session["msg"] = msg
        return redirect(url_for("AssetCrudUI:properties", id=asset.id))

    @login_required
    def delete_with_data(self, id: str):
        """Delete via /assets/delete_with_data/<id>"""
        InternalApi().delete(url_for("AssetAPI:delete", id=id))
        return self.index(
            msg=f"Asset {id} and assorted meter readings / forecasts have been deleted."
        )

    @login_required
    @route("/<id>/auditlog")
    def auditlog(self, id: str):
        """/assets/<id>/auditlog"""
        get_asset_response = InternalApi().get(url_for("AssetAPI:fetch_one", id=id))
        asset_dict = get_asset_response.json()
        asset = process_internal_api_response(asset_dict, int(id), make_obj=True)

        return render_flexmeasures_template(
            "crud/asset_audit_log.html",
            asset=asset,
            current_page="Audit Log",
        )

    @login_required
    @use_kwargs(StartEndTimeSchema, location="query")
    @route("/<id>/graphs")
    def graphs(self, id: str):
        """/assets/<id>/graphs"""

        get_asset_response = InternalApi().get(url_for("AssetAPI:fetch_one", id=id))
        asset_dict = get_asset_response.json()

        asset = process_internal_api_response(asset_dict, int(id), make_obj=True)

        asset_form = AssetForm()
        asset_form.with_options()

        asset_form.process(data=process_internal_api_response(asset_dict))

        return render_flexmeasures_template(
            "crud/asset_graph.html",
            asset=asset,
            current_page="Graph",
        )

    @login_required
    @route("/<id>/properties")
    def properties(self, id: str):
        """/assets/<id>/properties"""
        # Extract the message from session
        if session.get("msg"):
            msg = session["msg"]
            session.pop("msg")
        else:
            msg = ""
        get_asset_response = InternalApi().get(url_for("AssetAPI:fetch_one", id=id))
        asset_dict = get_asset_response.json()

        asset = process_internal_api_response(asset_dict, int(id), make_obj=True)

        asset_form = AssetForm()
        asset_form.with_options()

        asset_form.process(data=process_internal_api_response(asset_dict))

        asset_summary = {
            "Name": asset.name,
            "Latitude": asset.latitude,
            "Longitude": asset.longitude,
            "Parent Asset": (
                f"{asset.parent_asset.name} ({asset.parent_asset.generic_asset_type.name})"
                if asset.parent_asset
                else "No Parent"
            ),
        }

        return render_flexmeasures_template(
            "crud/asset_properties.html",
            asset=asset,
            asset_summary=asset_summary,
            asset_form=asset_form,
            msg=msg,
            mapboxAccessToken=current_app.config.get("MAPBOX_ACCESS_TOKEN", ""),
            user_can_create_assets=user_can_create_assets(),
            user_can_delete_asset=user_can_delete(asset),
            user_can_update_asset=user_can_update(asset),
            current_page="Properties",
        )<|MERGE_RESOLUTION|>--- conflicted
+++ resolved
@@ -182,12 +182,6 @@
             "views/status.html",
             asset=asset,
             sensors=status_data,
-<<<<<<< HEAD
-=======
-            jobs_data=all_jobs_data,
-            redis_connection_err=redis_connection_err,
-            current_page="Status",
->>>>>>> a024cbca
         )
 
     @login_required
