from __future__ import annotations

from datetime import datetime

from flask import request, url_for
from flask_classful import FlaskView
from flask_login import current_user
from flask_security import login_required
from flask_wtf import FlaskForm
from wtforms import StringField, FloatField, DateTimeField, BooleanField
from wtforms.validators import DataRequired
from sqlalchemy import select

from flexmeasures.auth.policy import ADMIN_READER_ROLE, ADMIN_ROLE
from flexmeasures.auth.decorators import roles_required, roles_accepted
from flexmeasures.data import db
from flexmeasures.data.models.user import User, Role, Account
from flexmeasures.data.services.users import (
    get_user,
)
from flexmeasures.ui.utils.view_utils import render_flexmeasures_template
from flexmeasures.ui.crud.api_wrapper import InternalApi

"""
User Crud views for admins.

"""


class UserForm(FlaskForm):
    email = StringField("Email", validators=[DataRequired()])
    username = StringField("Username", validators=[DataRequired()])
    roles = FloatField("Roles", validators=[DataRequired()])
    timezone = StringField("Timezone", validators=[DataRequired()])
    last_login_at = DateTimeField("Last Login was at", validators=[DataRequired()])
    active = BooleanField("Activation Status", validators=[DataRequired()])


def render_user(user: User | None, asset_count: int = 0, msg: str | None = None):
    user_form = UserForm()
    user_form.process(obj=user)
    return render_flexmeasures_template(
        "crud/user.html",
        user=user,
        user_form=user_form,
        asset_count=asset_count,
        msg=msg,
    )


def process_internal_api_response(
    user_data: dict, user_id: int | None = None, make_obj=False
) -> User | dict:
    """
    Turn data from the internal API into something we can use to further populate the UI.
    Either as a user object or a dict for form filling.
    """
    with db.session.no_autoflush:
        role_ids = tuple(user_data.get("flexmeasures_roles", []))
<<<<<<< HEAD
        user_data["flexmeasures_roles"] = (
            db.session.execute(select(Role).filter(Role.id.in_(role_ids)))
            .scalars()
            .all()
        )
=======
        user_data["flexmeasures_roles"] = db.session.scalars(
            select(Role).filter(Role.id.in_(role_ids))
        ).all()
>>>>>>> 071a4de2
        user_data.pop("status", None)  # might have come from requests.response
        for date_field in ("last_login_at", "last_seen_at"):
            if date_field in user_data and user_data[date_field] is not None:
                user_data[date_field] = datetime.fromisoformat(user_data[date_field])
        if user_id:
            user_data["id"] = user_id
        if make_obj:
            user = User(**user_data)
            user.account = db.session.get(Account, user_data.get("account_id", -1))
            if user in db.session:
                db.session.expunge(user)
            return user
    return user_data


def get_users_by_account(
    account_id: int | str, include_inactive: bool = False
) -> list[User]:
    get_users_response = InternalApi().get(
        url_for(
            "UserAPI:index",
            account_id=account_id,
            include_inactive=include_inactive,
        )
    )
    users = [
        process_internal_api_response(user, make_obj=True)
        for user in get_users_response.json()
    ]
    return users


class UserCrudUI(FlaskView):
    route_base = "/users"
    trailing_slash = False

    @login_required
    def index(self):
        """/users"""
        include_inactive = request.args.get("include_inactive", "0") != "0"
        users = []
        if current_user.has_role(ADMIN_ROLE) or current_user.has_role(
            ADMIN_READER_ROLE
        ):
            accounts = db.session.scalars(select(Account)).all()
        else:
            accounts = [current_user.account]
        for account in accounts:
            users += get_users_by_account(account.id, include_inactive)
        return render_flexmeasures_template(
            "crud/users.html", users=users, include_inactive=include_inactive
        )

    @login_required
    @roles_accepted(ADMIN_ROLE, ADMIN_READER_ROLE)
    def get(self, id: str):
        """GET from /users/<id>"""
        get_user_response = InternalApi().get(url_for("UserAPI:get", id=id))
        user: User = process_internal_api_response(
            get_user_response.json(), make_obj=True
        )
        asset_count = 0
        if user:
            get_users_assets_response = InternalApi().get(
                url_for("AssetAPI:index", account_id=user.account_id)
            )
            asset_count = len(get_users_assets_response.json())
        return render_user(user, asset_count=asset_count)

    @roles_required(ADMIN_ROLE)
    def toggle_active(self, id: str):
        """Toggle activation status via /users/toggle_active/<id>"""
        user: User = get_user(id)
        user_response = InternalApi().patch(
            url_for("UserAPI:patch", id=id),
            args={"active": not user.active},
        )
        patched_user: User = process_internal_api_response(
            user_response.json(), make_obj=True
        )
        return render_user(
            user,
            msg="User %s's new activation status is now %s."
            % (patched_user.username, patched_user.active),
        )

    @login_required
    def reset_password_for(self, id: str):
        """/users/reset_password_for/<id>
        Set the password to something random (in case of worries the password might be compromised)
        and send instructions on how to reset."""
        user: User = get_user(id)
        InternalApi().patch(
            url_for("UserAPI:reset_user_password", id=id),
        )
        return render_user(
            user,
            msg="The user's password has been changed to a random password"
            " and password reset instructions have been sent to the user."
            " Cookies and the API access token have also been invalidated.",
        )<|MERGE_RESOLUTION|>--- conflicted
+++ resolved
@@ -57,17 +57,9 @@
     """
     with db.session.no_autoflush:
         role_ids = tuple(user_data.get("flexmeasures_roles", []))
-<<<<<<< HEAD
-        user_data["flexmeasures_roles"] = (
-            db.session.execute(select(Role).filter(Role.id.in_(role_ids)))
-            .scalars()
-            .all()
-        )
-=======
         user_data["flexmeasures_roles"] = db.session.scalars(
             select(Role).filter(Role.id.in_(role_ids))
         ).all()
->>>>>>> 071a4de2
         user_data.pop("status", None)  # might have come from requests.response
         for date_field in ("last_login_at", "last_seen_at"):
             if date_field in user_data and user_data[date_field] is not None:
