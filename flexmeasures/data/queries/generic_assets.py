from __future__ import annotations

from itertools import groupby
from flask_login import current_user

from sqlalchemy import select, Select
<<<<<<< HEAD
from sqlalchemy.orm import Query
=======
>>>>>>> 071a4de2
from flexmeasures.data import db
from flexmeasures.auth.policy import user_has_admin_access

from flexmeasures.data.models.generic_assets import GenericAsset, GenericAssetType
from flexmeasures.data.models.user import Account
from flexmeasures.data.queries.utils import potentially_limit_assets_query_to_account
from flexmeasures.utils.flexmeasures_inflection import pluralize


def query_assets_by_type(
    type_names: list[str] | str,
    account_id: int | None = None,
<<<<<<< HEAD
    query: Query | None = None,
) -> Query:
=======
    query: Select | None = None,
) -> Select:
>>>>>>> 071a4de2
    """
    Return a query which looks for GenericAssets by their type.

    :param type_names: Pass in a list of type names or only one type name.
    :param account_id: Pass in an account ID if you want to query an account other than your own. This only works for admins. Public assets are always queried.
    :param query: Pass in an existing Query object if you have one.
    """
    if not query:
        query = select(GenericAsset)
    query = query.join(GenericAssetType).filter(
        GenericAsset.generic_asset_type_id == GenericAssetType.id
    )
    if isinstance(type_names, str):
        query = query.filter(GenericAssetType.name == type_names)
    else:
        query = query.filter(GenericAssetType.name.in_(type_names))
    query = potentially_limit_assets_query_to_account(query, account_id)
    return query


def get_location_queries(
    account_id: int | None = None,
) -> dict[str, Select[tuple[GenericAsset]]]:
    """
    Make queries for grouping assets by location.

    We group EVSE assets by location (if they share a location, they belong to the same Charge Point)
    Like get_asset_group_queries, the values in the returned dict still need an executive call, like all(), count() or first(). Note that this function will still load and inspect assets to do its job.

    The Charge Points are named on the basis of the first EVSE in their list,
    using either the whole EVSE name or that part that comes before a " -" delimiter. For example:
    If:
        evse_name = "Seoul Hilton - charger 1"
    Then:
        charge_point_name = "Seoul Hilton (Charge Point)"

    A Charge Point is a special case. If all assets on a location are of type EVSE,
    we can call the location a "Charge Point".

    :param account_id: Pass in an account ID if you want to query an account other than your own. This only works for admins. Public assets are always queried.
    """
    asset_queries = {}
    all_assets = db.session.scalars(
        potentially_limit_assets_query_to_account(select(GenericAsset), account_id)
    ).all()
    loc_groups = group_assets_by_location(all_assets)
    for loc_group in loc_groups:
        if len(loc_group) == 1:
            continue
        location_type = "(Location)"
        if all(
            [
                asset.asset_type.name in ["one-way_evse", "two-way_evse"]
                for asset in loc_group
            ]
        ):
            location_type = "(Charge Point)"
        location_name = f"{loc_group[0].name.split(' -')[0]} {location_type}"
        location_query = select(GenericAsset).filter(
            GenericAsset.name.in_([asset.name for asset in loc_group])
        )
        asset_queries[location_name] = potentially_limit_assets_query_to_account(
            location_query, account_id
        )
    return asset_queries


def group_assets_by_location(
    asset_list: list[GenericAsset],
) -> list[list[GenericAsset]]:
    groups = []

    def key_function(x):
        return x.location if x.location else ()

    sorted_asset_list = sorted(asset_list, key=key_function)
    for _k, g in groupby(sorted_asset_list, key=key_function):
        groups.append(list(g))
    return groups


def get_asset_group_queries(
    group_by_type: bool = True,
    group_by_account: bool = False,
    group_by_location: bool = False,
    custom_aggregate_type_groups: dict[str, list[str]] | None = None,
<<<<<<< HEAD
) -> dict[str, Query]:
=======
) -> dict[str, Select]:
>>>>>>> 071a4de2
    """
    An asset group is defined by Asset queries, which this function can generate.
    Each query has a name (for the asset group it represents).
    These queries still need an executive call, like all(), count() or first().
    This function limits the assets to be queried to the current user's account,
    if the user is not an admin.
    Note: Make sure the current user has the "read" permission on their account (on GenericAsset.__class__?? See https://github.com/FlexMeasures/flexmeasures/issues/200) or is an admin.
    :param group_by_type: If True, groups will be made for assets with the same type. We prefer pluralised group names here. Defaults to True.
    :param group_by_account: If True, groups will be made for assets within the same account. This makes sense for admins, as they can query across accounts.
    :param group_by_location: If True, groups will be made for assets at the same location. Naming of the location currently supports charge points (for EVSEs).
    :param custom_aggregate_type_groups: dict of asset type groupings (mapping group names to names of asset types). See also the setting FLEXMEASURES_ASSET_TYPE_GROUPS.
    """
    asset_queries = {}

    # 1. Custom asset groups by combinations of asset types
    if custom_aggregate_type_groups:
        for asset_type_group_name, asset_types in custom_aggregate_type_groups.items():
            asset_queries[asset_type_group_name] = query_assets_by_type(asset_types)

    # 2. Include a group per asset type - using the pluralised asset type name
    if group_by_type:
        for asset_type in db.session.scalars(select(GenericAssetType)).all():
            asset_queries[pluralize(asset_type.name)] = query_assets_by_type(
                asset_type.name
            )

    # 3. Include a group per account (admins only)  # TODO: we can later adjust this for accounts who admin certain others, not all
    if group_by_account and user_has_admin_access(current_user, "read"):
        for account in db.session.scalars(select(Account)).all():
            asset_queries[account.name] = select(GenericAsset).filter_by(
                account_id=account.id
            )

    # 4. Finally, we can group assets by location
    if group_by_location:
        asset_queries.update(get_location_queries())

    return asset_queries<|MERGE_RESOLUTION|>--- conflicted
+++ resolved
@@ -4,10 +4,6 @@
 from flask_login import current_user
 
 from sqlalchemy import select, Select
-<<<<<<< HEAD
-from sqlalchemy.orm import Query
-=======
->>>>>>> 071a4de2
 from flexmeasures.data import db
 from flexmeasures.auth.policy import user_has_admin_access
 
@@ -20,13 +16,8 @@
 def query_assets_by_type(
     type_names: list[str] | str,
     account_id: int | None = None,
-<<<<<<< HEAD
-    query: Query | None = None,
-) -> Query:
-=======
     query: Select | None = None,
 ) -> Select:
->>>>>>> 071a4de2
     """
     Return a query which looks for GenericAssets by their type.
 
@@ -113,11 +104,7 @@
     group_by_account: bool = False,
     group_by_location: bool = False,
     custom_aggregate_type_groups: dict[str, list[str]] | None = None,
-<<<<<<< HEAD
-) -> dict[str, Query]:
-=======
 ) -> dict[str, Select]:
->>>>>>> 071a4de2
     """
     An asset group is defined by Asset queries, which this function can generate.
     Each query has a name (for the asset group it represents).
