"""
Convenience functions and class for accessing generic assets in groups.
For example, group by asset type or by location.
"""
from __future__ import annotations

<<<<<<< HEAD
from sqlalchemy import select
from sqlalchemy.orm import Query
=======
import inflect
from sqlalchemy import select, Select
>>>>>>> 3f0706e6

from flexmeasures.data import db
from flexmeasures.data.queries.generic_assets import (
    get_asset_group_queries as get_asset_group_queries_new,
)
from flexmeasures.utils.coding_utils import deprecated
from flexmeasures.utils.flexmeasures_inflection import parameterize
from flexmeasures.data.models.generic_assets import (
    GenericAssetType,
    GenericAsset,
    assets_share_location,
)

p = inflect.engine()


@deprecated(get_asset_group_queries_new)
def get_asset_group_queries(
    group_by_type: bool = True,
    group_by_account: bool = False,
    group_by_location: bool = False,
    custom_aggregate_type_groups: dict[str, list[str]] | None = None,
) -> dict[str, Select]:
    """
    An asset group is defined by Asset queries, which this function can generate.

    Each query has a name (for the asset group it represents).
    These queries still need an executive call, like all(), count() or first().

    This function limits the assets to be queried to the current user's account,
    if the user is not an admin.

    Note: Make sure the current user has the "read" permission on their account (on GenericAsset.__class__?? See https://github.com/FlexMeasures/flexmeasures/issues/200) or is an admin.

    :param group_by_type: If True, groups will be made for assets with the same type. We prefer pluralised group names here. Defaults to True.
    :param group_by_account: If True, groups will be made for assets within the same account. This makes sense for admins, as they can query across accounts.
    :param group_by_location: If True, groups will be made for assets at the same location. Naming of the location currently supports charge points (for EVSEs).
    :param custom_aggregate_type_groups: dict of asset type groupings (mapping group names to names of asset types). See also the setting FLEXMEASURES_ASSET_TYPE_GROUPS.
    """

    return get_asset_group_queries_new(
        group_by_type, group_by_account, group_by_location, custom_aggregate_type_groups
    )


class AssetGroup:
    """
    This class represents a group of assets of the same type, offering some convenience functions
    for displaying their properties.

    When initialised with an asset type name, the group will contain all assets of
    the given type that are accessible to the current user's account.

    When initialised with a query for GenericAssets, as well, the group will list the assets returned by that query. This can be useful in combination with get_asset_group_queries,
    see above.

    TODO: On a conceptual level, we can model two functionally useful ways of grouping assets:
    - AggregatedAsset if it groups assets of only 1 type,
    - GeneralizedAsset if it groups assets of multiple types
    There might be specialised subclasses, as well, for certain groups, like a market and consumers.
    """

    name: str
    assets: list[GenericAsset]
    count: int
    unique_asset_types: list[GenericAssetType]
    unique_asset_type_names: list[str]

    def __init__(self, name: str, asset_query: Select | None = None):
        """The asset group name is either the name of an asset group or an individual asset."""
        if name is None or name == "":
            raise Exception("Empty asset (group) name passed (%s)" % name)
        self.name = name

        if asset_query is None:
            asset_query = select(GenericAsset).filter_by(name=self.name)

        # List unique asset types and asset type names represented by this group
        self.assets = db.session.scalars(asset_query).all()
        self.unique_asset_types = list(set([a.asset_type for a in self.assets]))
        self.unique_asset_type_names = list(
            set([a.asset_type.name for a in self.assets])
        )

        # Count all assets that are identified by this group's name
        self.count = len(self.assets)

    @property
    def is_unique_asset(self) -> bool:
        """Determines whether the resource represents a unique asset."""
        return [self.name] == [a.name for a in self.assets]

    @property
    def display_name(self) -> str:
        """Attempt to get a beautiful name to show if possible."""
        if self.is_unique_asset:
            return self.assets[0].name
        return self.name

    def is_eligible_for_comparing_individual_traces(self, max_traces: int = 7) -> bool:
        """
        Decide whether comparing individual traces for assets in this asset group
        is a useful feature.
        The number of assets that can be compared is parametrizable with max_traces.
        Plot colors are reused if max_traces > 7, and run out if max_traces > 105.
        """
        return len(self.assets) in range(2, max_traces + 1) and assets_share_location(
            self.assets
        )

    @property
    def hover_label(self) -> str | None:
        """Attempt to get a hover label to show if possible."""
        label = p.join(
            [
                asset_type.description
                for asset_type in self.unique_asset_types
                if asset_type.description is not None
            ]
        )
        return label if label else None

    @property
    def parameterized_name(self) -> str:
        """Get a parametrized name for use in javascript."""
        return parameterize(self.name)

    def __str__(self):
        return self.display_name<|MERGE_RESOLUTION|>--- conflicted
+++ resolved
@@ -4,13 +4,8 @@
 """
 from __future__ import annotations
 
-<<<<<<< HEAD
-from sqlalchemy import select
-from sqlalchemy.orm import Query
-=======
 import inflect
 from sqlalchemy import select, Select
->>>>>>> 3f0706e6
 
 from flexmeasures.data import db
 from flexmeasures.data.queries.generic_assets import (
