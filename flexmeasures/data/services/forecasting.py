"""
Logic around scheduling (jobs)
"""

from __future__ import annotations

from datetime import datetime, timedelta

from flask import current_app
import click
from rq import get_current_job
from rq.job import Job
from timetomodel.forecasting import make_rolling_forecasts
import timely_beliefs as tb
from sqlalchemy import select

from flexmeasures.data import db
from flexmeasures.data.models.forecasting import lookup_model_specs_configurator
from flexmeasures.data.models.forecasting.exceptions import InvalidHorizonException
from flexmeasures.data.models.time_series import Sensor, TimedBelief
from flexmeasures.data.models.forecasting.utils import (
    get_query_window,
    check_data_availability,
)
from flexmeasures.data.utils import get_data_source, save_to_db
from flexmeasures.utils.time_utils import (
    as_server_time,
    server_now,
    forecast_horizons_for,
    supported_horizons,
)

"""
The life cycle of a forecasting job:
1. A forecasting job is born in create_forecasting_jobs.
2. It is run in make_rolling_viewpoint_forecasts or make_fixed_viewpoint_forecasts, which write results to the db.
   This is also where model specs are configured and a possible fallback model is stored for step 3.
3. If an error occurs (and the worker is configured accordingly), handle_forecasting_exception comes in.
   This might re-enqueue the job or try a different model (which creates a new job).
"""


# TODO: we could also monitor the failed queue and re-enqueue jobs who had missing data
#       (and maybe failed less than three times so far)


class MisconfiguredForecastingJobException(Exception):
    pass


def create_forecasting_jobs(
    sensor_id: int,
    start_of_roll: datetime,
    end_of_roll: datetime,
    resolution: timedelta = None,
    horizons: list[timedelta] = None,
    model_search_term="linear-OLS",
    custom_model_params: dict = None,
    enqueue: bool = True,
) -> list[Job]:
    """Create forecasting jobs by rolling through a time window, for a number of given forecast horizons.
    Start and end of the forecasting jobs are equal to the time window (start_of_roll, end_of_roll) plus the horizon.

    For example (with shorthand notation):

        start_of_roll = 3pm
        end_of_roll = 5pm
        resolution = 15min
        horizons = [1h, 6h, 1d]

        This creates the following 3 jobs:

        1) forecast each quarter-hour from 4pm to 6pm, i.e. the 1h forecast
        2) forecast each quarter-hour from 9pm to 11pm, i.e. the 6h forecast
        3) forecast each quarter-hour from 3pm to 5pm the next day, i.e. the 1d forecast

    If not given, relevant horizons are derived from the resolution of the posted data.

    The job needs a model configurator, for which you can supply a model search term. If omitted, the
    current default model configuration will be used.

    It's possible to customize model parameters, but this feature is (currently) meant to only
    be used by tests, so that model behaviour can be adapted to test conditions. If used outside
    of testing, an exception is raised.

    if enqueue is True (default), the jobs are put on the redis queue.

    Returns the redis-queue forecasting jobs which were created.
    """
    if not current_app.testing and custom_model_params is not None:
        raise MisconfiguredForecastingJobException(
            "Model parameters can only be customized during testing."
        )
    if horizons is None:
        if resolution is None:
            raise MisconfiguredForecastingJobException(
                "Cannot create forecasting jobs - set either horizons or resolution."
            )
        horizons = forecast_horizons_for(resolution)
    jobs: list[Job] = []
    for horizon in horizons:
        job = Job.create(
            make_rolling_viewpoint_forecasts,
            kwargs=dict(
                sensor_id=sensor_id,
                horizon=horizon,
                start=start_of_roll + horizon,
                end=end_of_roll + horizon,
                custom_model_params=custom_model_params,
            ),
            connection=current_app.queues["forecasting"].connection,
            ttl=int(
                current_app.config.get(
                    "FLEXMEASURES_JOB_TTL", timedelta(-1)
                ).total_seconds()
            ),
        )
        job.meta["model_search_term"] = model_search_term
        job.save_meta()
        jobs.append(job)
        if enqueue:
            current_app.queues["forecasting"].enqueue_job(job)
    return jobs


def make_fixed_viewpoint_forecasts(
    sensor_id: int,
    horizon: timedelta,
    start: datetime,
    end: datetime,
    custom_model_params: dict = None,
) -> int:
    """Build forecasting model specs, make fixed-viewpoint forecasts, and save the forecasts made.

    Each individual forecast is a belief about a time interval.
    Fixed-viewpoint forecasts share the same belief time.
    See the timely-beliefs lib for relevant terminology.
    """
    # todo: implement fixed-viewpoint forecasts
    raise NotImplementedError


def make_rolling_viewpoint_forecasts(
    sensor_id: int,
    horizon: timedelta,
    start: datetime,
    end: datetime,
    custom_model_params: dict = None,
) -> int:
    """Build forecasting model specs, make rolling-viewpoint forecasts, and save the forecasts made.

    Each individual forecast is a belief about a time interval.
    Rolling-viewpoint forecasts share the same belief horizon (the duration between belief time and knowledge time).
    Model specs are also retrained in a rolling fashion, but with its own frequency set in custom_model_params.
    See the timely-beliefs lib for relevant terminology.

    Parameters
    ----------
    :param sensor_id: int
        To identify which sensor to forecast
    :param horizon: timedelta
        duration between the end of each interval and the time at which the belief about that interval is formed
    :param start: datetime
        start of forecast period, i.e. start time of the first interval to be forecast
    :param end: datetime
        end of forecast period, i.e end time of the last interval to be forecast
    :param custom_model_params: dict
        pass in params which will be passed to the model specs configurator,
        e.g. outcome_var_transformation, only advisable to be used for testing.
    :returns: int
        the number of forecasts made
    """
    # https://docs.sqlalchemy.org/en/13/faq/connections.html#how-do-i-use-engines-connections-sessions-with-python-multiprocessing-or-os-fork
    db.engine.dispose()

    rq_job = get_current_job()

    # find out which model to run, fall back to latest recommended
    model_search_term = rq_job.meta.get("model_search_term", "linear-OLS")

    # find sensor
<<<<<<< HEAD
    sensor = db.session.execute(
        select(Sensor).filter_by(id=sensor_id)
    ).scalar_one_or_none()
=======
    sensor = db.session.get(Sensor, sensor_id)
>>>>>>> 071a4de2

    click.echo(
        "Running Forecasting Job %s: %s for %s on model '%s', from %s to %s"
        % (rq_job.id, sensor, horizon, model_search_term, start, end)
    )

    if hasattr(sensor, "market_type"):
        ex_post_horizon = None  # Todo: until we sorted out the ex_post_horizon, use all available price data
    else:
        ex_post_horizon = timedelta(hours=0)

    # Make model specs
    model_configurator = lookup_model_specs_configurator(model_search_term)
    model_specs, model_identifier, fallback_model_search_term = model_configurator(
        sensor=sensor,
        forecast_start=as_server_time(start),
        forecast_end=as_server_time(end),
        forecast_horizon=horizon,
        ex_post_horizon=ex_post_horizon,
        custom_model_params=custom_model_params,
    )
    model_specs.creation_time = server_now()

    rq_job.meta["model_identifier"] = model_identifier
    rq_job.meta["fallback_model_search_term"] = fallback_model_search_term
    rq_job.save()

    # before we run the model, check if horizon is okay and enough data is available
    if horizon not in supported_horizons():
        raise InvalidHorizonException(
            "Invalid horizon on job %s: %s" % (rq_job.id, horizon)
        )

    query_window = get_query_window(
        model_specs.start_of_training,
        end,
        [lag * model_specs.frequency for lag in model_specs.lags],
    )
    check_data_availability(
        sensor,
        TimedBelief,
        start,
        end,
        query_window,
        horizon,
    )

    data_source = get_data_source(
        data_source_name="Seita (%s)"
        % rq_job.meta.get("model_identifier", "unknown model"),
        data_source_type="forecasting script",
    )

    forecasts, model_state = make_rolling_forecasts(
        start=as_server_time(start),
        end=as_server_time(end),
        model_specs=model_specs,
    )
    click.echo("Job %s made %d forecasts." % (rq_job.id, len(forecasts)))

    ts_value_forecasts = [
        TimedBelief(
            event_start=dt,
            belief_horizon=horizon,
            event_value=value,
            sensor=sensor,
            source=data_source,
        )
        for dt, value in forecasts.items()
    ]
    bdf = tb.BeliefsDataFrame(ts_value_forecasts)
    save_to_db(bdf)
    db.session.commit()

    return len(forecasts)


def handle_forecasting_exception(job, exc_type, exc_value, traceback):
    """
    Decide if we can do something about this failure:
    * Try a different model
    * Re-queue at a later time (using rq_scheduler)
    """
    click.echo(
        "HANDLING RQ FORECASTING WORKER EXCEPTION: %s:%s\n" % (exc_type, exc_value)
    )

    if "failures" not in job.meta:
        job.meta["failures"] = 1
    else:
        job.meta["failures"] = job.meta["failures"] + 1
    job.save_meta()

    # We might use this to decide if we want to re-queue a failed job
    # if job.meta['failures'] < 3:
    #     job.queue.failures.requeue(job)

    # TODO: use this to add more meta information?
    # if exc_type == NotEnoughDataException:

    if "fallback_model_search_term" in job.meta:
        if job.meta["fallback_model_search_term"] is not None:
            new_job = Job.create(
                make_rolling_viewpoint_forecasts,
                args=job.args,
                kwargs=job.kwargs,
                connection=current_app.queues["forecasting"].connection,
            )
            new_job.meta["model_search_term"] = job.meta["fallback_model_search_term"]
            new_job.save_meta()
            current_app.queues["forecasting"].enqueue_job(new_job)


def num_forecasts(start: datetime, end: datetime, resolution: timedelta) -> int:
    """Compute how many forecasts a job needs to make, given a resolution"""
    return (end - start) // resolution<|MERGE_RESOLUTION|>--- conflicted
+++ resolved
@@ -179,13 +179,7 @@
     model_search_term = rq_job.meta.get("model_search_term", "linear-OLS")
 
     # find sensor
-<<<<<<< HEAD
-    sensor = db.session.execute(
-        select(Sensor).filter_by(id=sensor_id)
-    ).scalar_one_or_none()
-=======
     sensor = db.session.get(Sensor, sensor_id)
->>>>>>> 071a4de2
 
     click.echo(
         "Running Forecasting Job %s: %s for %s on model '%s', from %s to %s"
