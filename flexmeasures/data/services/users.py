--- conflicted
+++ resolved
@@ -11,12 +11,7 @@
     EmailNotValidError,
     EmailUndeliverableError,
 )
-<<<<<<< HEAD
-
-# from email_validator.deliverability import validate_email_deliverability
-=======
 from email_validator.deliverability import validate_email_deliverability
->>>>>>> 3f83cf3a
 from flask_security.utils import hash_password
 from werkzeug.exceptions import NotFound
 
