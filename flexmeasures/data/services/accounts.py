--- conflicted
+++ resolved
@@ -38,13 +38,7 @@
 
 
 def get_account_roles(account_id: int) -> list[AccountRole]:
-<<<<<<< HEAD
-    account = db.session.execute(
-        select(Account).filter_by(id=account_id)
-    ).scalar_one_or_none()
-=======
     account = db.session.get(Account, account_id)
->>>>>>> 071a4de2
     if account is None:
         return []
     return account.account_roles