"""
Logic around scheduling (jobs)
"""

from __future__ import annotations

from datetime import datetime, timedelta
import os
import sys
import importlib.util
from importlib.abc import Loader
from typing import Callable, Type
import inspect
from copy import deepcopy
<<<<<<< HEAD
=======
from traceback import print_tb
>>>>>>> e8e2eea3


from flask import current_app
import click
from rq import get_current_job, Callback
from rq.exceptions import InvalidJobOperation
from rq.job import Job
import timely_beliefs as tb
import pandas as pd
from sqlalchemy import select

from flexmeasures.data import db
from flexmeasures.data.models.planning import Scheduler, SchedulerOutputType
from flexmeasures.data.models.planning.storage import StorageScheduler
from flexmeasures.data.models.planning.exceptions import InfeasibleProblemException
from flexmeasures.data.models.planning.process import ProcessScheduler
from flexmeasures.data.models.time_series import Sensor, TimedBelief
from flexmeasures.data.models.generic_assets import GenericAsset as Asset
from flexmeasures.data.models.data_sources import DataSource
from flexmeasures.data.schemas.scheduling import MultiSensorFlexModelSchema
from flexmeasures.data.utils import get_data_source, save_to_db
from flexmeasures.utils.time_utils import server_now
from flexmeasures.data.services.utils import (
    job_cache,
    get_asset_or_sensor_ref,
    get_asset_or_sensor_from_ref,
    get_scheduler_instance,
)


def load_custom_scheduler(scheduler_specs: dict) -> type:
    """
    Read in custom scheduling spec.
    Attempt to load the Scheduler class to use.

    The scheduler class should be derived from flexmeasures.data.models.planning.Scheduler.
    The scheduler class should have a class method named "compute".

    Example specs:

    {
        "module": "/path/to/module.py",  # or sthg importable, e.g. "package.module"
        "class": "NameOfSchedulerClass",
    }

    """
    assert isinstance(
        scheduler_specs, dict
    ), f"Scheduler specs is {type(scheduler_specs)}, should be a dict"
    assert "module" in scheduler_specs, "scheduler specs have no 'module'."
    assert "class" in scheduler_specs, "scheduler specs have no 'class'"

    scheduler_name = scheduler_specs["class"]

    # import module
    module_descr = scheduler_specs["module"]
    if os.path.exists(module_descr):
        spec = importlib.util.spec_from_file_location(scheduler_name, module_descr)
        assert spec, f"Could not load specs for scheduling module at {module_descr}."
        module = importlib.util.module_from_spec(spec)
        sys.modules[scheduler_name] = module
        assert isinstance(spec.loader, Loader)
        spec.loader.exec_module(module)
    else:  # assume importable module
        try:
            module = importlib.import_module(module_descr)
        except TypeError as te:
            current_app.logger.error(f"Cannot load {module_descr}: {te}.")
            raise
        except ModuleNotFoundError:
            current_app.logger.error(
                f"Attempted to import module {module_descr} (as it is not a valid file path), but it is not installed."
            )
            raise
        assert module, f"Module {module_descr} could not be loaded."

    # get scheduling function
    assert hasattr(
        module, scheduler_specs["class"]
    ), f"Module at {module_descr} has no class {scheduler_specs['class']}"

    scheduler_class = getattr(module, scheduler_specs["class"])
    schedule_function_name = "compute"
    if not hasattr(scheduler_class, schedule_function_name):
        raise NotImplementedError(
            f"No function {schedule_function_name} in {scheduler_class}. Cannot load custom scheduler."
        )
    return scheduler_class


def success_callback(job, connection, result, *args, **kwargs):
    queue = current_app.queues["scheduling"]
<<<<<<< HEAD
    orginal_job = Job.fetch(job.meta["original_job_id"])
=======
    orginal_job = Job.fetch(job.meta["original_job_id"], connection=connection)
>>>>>>> e8e2eea3

    # requeue deferred jobs
    for dependent_job_ids in orginal_job.dependent_ids:
        queue.deferred_job_registry.requeue(dependent_job_ids)


def trigger_optional_fallback(job, connection, type, value, traceback):
    """Create a fallback schedule job when the error is of type InfeasibleProblemException"""

    job.meta["exception"] = value
    job.save_meta()

    if type is InfeasibleProblemException:
        asset_or_sensor = get_asset_or_sensor_from_ref(job.meta.get("asset_or_sensor"))

        scheduler_kwargs = job.meta["scheduler_kwargs"]

        if ("scheduler_specs" in job.kwargs) and (
            job.kwargs["scheduler_specs"] is not None
        ):
            scheduler_class: Type[Scheduler] = load_custom_scheduler(
                job.kwargs["scheduler_specs"]
            )
        else:
            scheduler_class: Type[Scheduler] = find_scheduler_class(asset_or_sensor)

        # only schedule a fallback schedule job if the original job has a fallback
        # mechanism
        if scheduler_class.fallback_scheduler_class is not None:
            scheduler_class = scheduler_class.fallback_scheduler_class
            scheduler_specs = {
                "class": scheduler_class.__name__,
                "module": inspect.getmodule(scheduler_class).__name__,
            }

            fallback_job = create_scheduling_job(
                asset_or_sensor,
                force_new_job_creation=True,
                enqueue=False,
                scheduler_specs=scheduler_specs,
                success_callback=Callback(success_callback),
                **scheduler_kwargs,
            )

            # keep track of the id of the original (non-fallback) job
            fallback_job.meta["original_job_id"] = job.meta.get(
                "original_job_id", job.id
            )
            fallback_job.save_meta()

            job.meta["fallback_job_id"] = fallback_job.id
            job.save_meta()
            current_app.queues["scheduling"].enqueue_job(fallback_job)


@job_cache("scheduling")
def create_scheduling_job(
    asset_or_sensor: Asset | Sensor | None = None,
    sensor: Sensor | None = None,
    job_id: str | None = None,
    enqueue: bool = True,
    requeue: bool = False,
    force_new_job_creation: bool = False,
    scheduler_specs: dict | None = None,
    depends_on: Job | list[Job] | None = None,
    success_callback: Callable | None = None,
    **scheduler_kwargs,
) -> Job:
    """
    Create a new Job, which is queued for later execution.

    To support quick retrieval of the scheduling job, the job id is the unique entity address of the UDI event.
    That means one event leads to one job (i.e. actions are event driven).

    As a rule of thumb, keep arguments to the job simple, and deserializable.

    The life cycle of a scheduling job:
    1. A scheduling job is born here (in create_scheduling_job).
    2. It is run in make_schedule which writes results to the db.
    3. If an error occurs (and the worker is configured accordingly), handle_scheduling_exception comes in.

    Arguments:
<<<<<<< HEAD
    :param asset_or_sensor:         asset or sensor for which the schedule is computed
    :param job_id:                  optionally, set a job id explicitly
    :param enqueue:                 if True, enqueues the job in case it is new
    :param requeue:                 if True, requeues the job in case it is not new and had previously failed
                                    (this argument is used by the @job_cache decorator)
    :param force_new_job_creation:  if True, this attribute forces a new job to be created (skipping cache)
    :param success_callback:        callback function that runs on success.
                                    (this argument is used by the @job_cache decorator)
    :returns: the job
=======
    :param asset_or_sensor:         Asset or sensor for which the schedule is computed.
    :param job_id:                  Optionally, set a job id explicitly.
    :param enqueue:                 If True, enqueues the job in case it is new.
    :param requeue:                 If True, requeues the job in case it is not new and had previously failed
                                    (this argument is used by the @job_cache decorator).
    :param force_new_job_creation:  If True, this attribute forces a new job to be created (skipping cache).
    :param success_callback:        Callback function that runs on success
                                    (this argument is used by the @job_cache decorator).
    :returns:                       The job.
>>>>>>> e8e2eea3

    """
    # We first create a scheduler and check if deserializing works, so the flex config is checked
    # and errors are raised before the job is enqueued (so users get a meaningful response right away).
    # Note: We are putting still serialized scheduler_kwargs into the job!

    if sensor is not None:
        current_app.logger.warning(
            "The `sensor` keyword argument is deprecated. Please, consider using the argument `asset_or_sensor`."
        )
        asset_or_sensor = sensor

    if scheduler_specs:
        scheduler_class: Type[Scheduler] = load_custom_scheduler(scheduler_specs)
    else:
        scheduler_class: Type[Scheduler] = find_scheduler_class(asset_or_sensor)

    scheduler = get_scheduler_instance(
        scheduler_class=scheduler_class,
        asset_or_sensor=asset_or_sensor,
        scheduler_params=scheduler_kwargs,
    )
    scheduler.deserialize_config()

    asset_or_sensor = get_asset_or_sensor_ref(asset_or_sensor)
    job = Job.create(
        make_schedule,
        kwargs=dict(
            asset_or_sensor=asset_or_sensor,
            scheduler_specs=scheduler_specs,
            **scheduler_kwargs,
        ),
        id=job_id,
        connection=current_app.queues["scheduling"].connection,
        ttl=int(
            current_app.config.get(
                "FLEXMEASURES_JOB_TTL", timedelta(-1)
            ).total_seconds()
        ),
        result_ttl=int(
            current_app.config.get(
                "FLEXMEASURES_PLANNING_TTL", timedelta(-1)
            ).total_seconds()
        ),  # NB job.cleanup docs says a negative number of seconds means persisting forever
        on_failure=Callback(trigger_optional_fallback),
        on_success=success_callback,
        depends_on=depends_on,
    )

    job.meta["asset_or_sensor"] = asset_or_sensor
    job.meta["scheduler_kwargs"] = scheduler_kwargs
    job.save_meta()

    # in case the function enqueues it
    try:
        job_status = job.get_status(refresh=True)
    except InvalidJobOperation:
        job_status = None

    # with job_status=None, we ensure that only fresh new jobs are enqueued (otherwise, they should be requeued instead)
    if enqueue and not job_status:
        current_app.queues["scheduling"].enqueue_job(job)
        current_app.job_cache.add(
            asset_or_sensor["id"],
            job.id,
            queue="scheduling",
            asset_or_sensor_type=asset_or_sensor["class"].lower(),
        )

    return job


def cb_done_sequential_scheduling_job(jobs_ids: list[str]):
    """
<<<<<<< HEAD
    TODO: add logic
    """

    # jobs = [Job.fetch(job_id) for job_id in jobs_ids]
    pass


=======
    TODO: maybe check if any of the subjobs used a fallback scheduler or accrued a relaxation penalty.
    """
    current_app.logger.info("Sequential scheduling job finished its chain of subjobs.")
    # jobs = [Job.fetch(job_id) for job_id in jobs_ids]


@job_cache("scheduling")
>>>>>>> e8e2eea3
def create_sequential_scheduling_job(
    asset: Asset,
    job_id: str | None = None,
    enqueue: bool = True,
    requeue: bool = False,
    force_new_job_creation: bool = False,
    scheduler_specs: dict | None = None,
    depends_on: list[Job] | None = None,
<<<<<<< HEAD
    **scheduler_kwargs,
) -> list[Job]:
=======
    success_callback: Callable | None = None,
    **scheduler_kwargs,
) -> Job:
    """Create a chain of underlying jobs, one for each device, with one additional job to wrap up.

    :param asset:                   Asset (e.g. a site) for which the schedule is computed.
    :param job_id:                  Optionally, set a job id explicitly.
    :param enqueue:                 If True, enqueues the job in case it is new.
    :param requeue:                 If True, requeues the job in case it is not new and had previously failed
                                    (this argument is used by the @job_cache decorator).
    :param force_new_job_creation:  If True, this attribute forces a new job to be created (skipping cache).
    :param success_callback:        Callback function that runs on success
                                    (this argument is used by the @job_cache decorator).
    :param scheduler_kwargs:        Dict containing start and end (both deserialized) the flex-context (serialized),
                                    and the flex-model (partially deserialized, see example below).
    :returns:                       The wrap-up job.

    Example of a partially deserialized flex-model per sensor:

        scheduler_kwargs["flex_model"] = [
            dict(
                sensor=<Sensor 5: power, unit: MW res.: 0:15:00>,
                sensor_flex_model={
                    'consumption-capacity': '10 kW',
                },
            ),
            dict(
                sensor=<deserialized sensor object>,
                sensor_flex_model=<still serialized flex-model>,
            ),
        ]

    """
    if enqueue is False:
        raise NotImplementedError(
            "See why: https://github.com/FlexMeasures/flexmeasures/pull/1313/files#r1971479492"
        )
>>>>>>> e8e2eea3
    flex_model = scheduler_kwargs["flex_model"]
    jobs = []
    previous_sensors = []
    previous_job = depends_on
    for child_flex_model in flex_model:
        sensor = child_flex_model.pop("sensor")

        current_scheduler_kwargs = deepcopy(scheduler_kwargs)

        current_scheduler_kwargs["flex_model"] = child_flex_model["sensor_flex_model"]
        if "inflexible-device-sensors" not in current_scheduler_kwargs["flex_context"]:
            current_scheduler_kwargs["flex_context"]["inflexible-device-sensors"] = []
        current_scheduler_kwargs["flex_context"]["inflexible-device-sensors"].extend(
            previous_sensors
        )
        current_scheduler_kwargs["resolution"] = sensor.event_resolution
        current_scheduler_kwargs["sensor"] = sensor

        job = create_scheduling_job(
            **current_scheduler_kwargs,
            scheduler_specs=scheduler_specs,
            requeue=requeue,
            job_id=job_id,
<<<<<<< HEAD
            enqueue=False,  # we enqueue all jobs later in this method
=======
            enqueue=enqueue,
>>>>>>> e8e2eea3
            depends_on=previous_job,
            force_new_job_creation=force_new_job_creation,
        )
        jobs.append(job)
        previous_sensors.append(sensor.id)
        previous_job = job

    # create job that triggers when the last job is done
    job = Job.create(
        func=cb_done_sequential_scheduling_job,
        args=([j.id for j in jobs],),
        depends_on=previous_job,
        ttl=int(
            current_app.config.get(
                "FLEXMEASURES_JOB_TTL", timedelta(-1)
            ).total_seconds()
        ),
        result_ttl=int(
            current_app.config.get(
                "FLEXMEASURES_PLANNING_TTL", timedelta(-1)
            ).total_seconds()
        ),  # NB job.cleanup docs says a negative number of seconds means persisting forever
<<<<<<< HEAD
        connection=current_app.queues["scheduling"].connection,
    )

    job_status = job.get_status(refresh=True)

    jobs.append(job)

    # with job_status=None, we ensure that only fresh new jobs are enqueued (in the contrary they should be requeued)
    if enqueue and not job_status:
        for job in jobs:
            current_app.queues["scheduling"].enqueue_job(job)
            current_app.job_cache.add(
                asset.id,
                job.id,
                queue="scheduling",
                asset_or_sensor_type="asset",
            )

    return jobs
=======
        on_success=success_callback,
        connection=current_app.queues["scheduling"].connection,
    )

    try:
        job_status = job.get_status(refresh=True)
    except InvalidJobOperation:
        job_status = None

    # with job_status=None, we ensure that only fresh new jobs are enqueued (otherwise, they should be requeued instead)
    if enqueue and not job_status:
        current_app.queues["scheduling"].enqueue_job(job)
        current_app.job_cache.add(
            asset.id,
            job.id,
            queue="scheduling",
            asset_or_sensor_type="asset",
        )
    return job


@job_cache("scheduling")
def create_simultaneous_scheduling_job(
    asset: Asset,
    job_id: str | None = None,
    enqueue: bool = True,
    requeue: bool = False,
    force_new_job_creation: bool = False,
    scheduler_specs: dict | None = None,
    depends_on: list[Job] | None = None,
    success_callback: Callable | None = None,
    **scheduler_kwargs,
) -> Job:
    """Create a single job to schedule all devices at once.

    :param asset:                   Asset (e.g. a site) for which the schedule is computed.
    :param job_id:                  Optionally, set a job id explicitly.
    :param enqueue:                 If True, enqueues the job in case it is new.
    :param requeue:                 If True, requeues the job in case it is not new and had previously failed
                                    (this argument is used by the @job_cache decorator).
    :param force_new_job_creation:  If True, this attribute forces a new job to be created (skipping cache).
    :param success_callback:        Callback function that runs on success
                                    (this argument is used by the @job_cache decorator).
    :param scheduler_kwargs:        Dict containing start and end (both deserialized) the flex-context (serialized),
                                    and the flex-model (partially deserialized, see example below).
    :returns:                       The wrap-up job.

    Example of a partially deserialized flex-model per sensor:

        scheduler_kwargs["flex_model"] = [
            dict(
                sensor=<Sensor 5: power, unit: MW res.: 0:15:00>,
                sensor_flex_model={
                    'consumption-capacity': '10 kW',
                },
            ),
            dict(
                sensor=<deserialized sensor object>,
                sensor_flex_model=<still serialized flex-model>,
            ),
        ]

    """
    # Convert (partially) deserialized fields back to serialized form
    scheduler_kwargs["flex_model"] = MultiSensorFlexModelSchema(many=True).dump(
        scheduler_kwargs["flex_model"]
    )

    job = create_scheduling_job(
        asset_or_sensor=asset,
        **scheduler_kwargs,
        scheduler_specs=scheduler_specs,
        requeue=requeue,
        job_id=job_id,
        enqueue=False,  # we enqueue all jobs later in this method
        depends_on=depends_on,
        success_callback=success_callback,
        force_new_job_creation=force_new_job_creation,
    )

    try:
        job_status = job.get_status(refresh=True)
    except InvalidJobOperation:
        job_status = None

    # with job_status=None, we ensure that only fresh new jobs are enqueued (otherwise, they should be requeued instead)
    if enqueue and not job_status:
        current_app.queues["scheduling"].enqueue_job(job)
        current_app.job_cache.add(
            asset.id,
            job.id,
            queue="scheduling",
            asset_or_sensor_type="asset",
        )

    return job
>>>>>>> e8e2eea3


def make_schedule(
    sensor_id: int | None = None,
    start: datetime | None = None,
    end: datetime | None = None,
    resolution: timedelta | None = None,
    asset_or_sensor: dict | None = None,
    belief_time: datetime | None = None,
    flex_model: dict | None = None,
    flex_context: dict | None = None,
    flex_config_has_been_deserialized: bool = False,
    scheduler_specs: dict | None = None,
    **scheduler_kwargs: dict,
) -> bool:
    """
    This function computes a schedule. It returns True if it ran successfully.

    It can be queued as a job (see create_scheduling_job).
    In that case, it will probably run on a different FlexMeasures node than where the job is created.
    In any case, this function expects flex_model and flex_context to not have been deserialized yet.

    This is what this function does:
    - Find out which scheduler should be used & compute the schedule
    - Turn scheduled values into beliefs and save them to db
    """
    # https://docs.sqlalchemy.org/en/13/faq/connections.html#how-do-i-use-engines-connections-sessions-with-python-multiprocessing-or-os-fork
    db.engine.dispose()

    if sensor_id is not None:
        current_app.logger.warning(
            "The `sensor_id` keyword argument is deprecated. Please, consider using the argument `asset_or_sensor`."
        )
        asset_or_sensor = {"class": "Sensor", "id": sensor_id}

    asset_or_sensor: Asset | Sensor = get_asset_or_sensor_from_ref(asset_or_sensor)

    rq_job = get_current_job()
    if rq_job:
        click.echo(
            "Running Scheduling Job %s: %s, from %s to %s"
            % (rq_job.id, asset_or_sensor, start, end)
        )

    if scheduler_specs:
        scheduler_class: Type[Scheduler] = load_custom_scheduler(scheduler_specs)
    else:
        scheduler_class: Type[Scheduler] = find_scheduler_class(asset_or_sensor)

    data_source_info = scheduler_class.get_data_source_info()

    if belief_time is None:
        belief_time = server_now()

    scheduler_params = dict(
        start=start,
        end=end,
        resolution=resolution,
        belief_time=belief_time,
        flex_model=flex_model,
        flex_context=flex_context,
        return_multiple=True,
        **scheduler_kwargs,
    )

    scheduler: Scheduler = get_scheduler_instance(
        scheduler_class=scheduler_class,
        asset_or_sensor=asset_or_sensor,
        scheduler_params=scheduler_params,
    )

    if flex_config_has_been_deserialized:
        scheduler.config_deserialized = True

    # we get the default scheduler info in case it fails in the compute step
    if rq_job:
        click.echo("Job %s made schedule." % rq_job.id)
        rq_job.meta["scheduler_info"] = scheduler.info

    consumption_schedule: SchedulerOutputType = scheduler.compute()

    # in case we are getting a custom Scheduler that hasn't implemented the multiple output return
    # this should only be called whenever the Scheduler applies to the Sensor.
    if isinstance(consumption_schedule, pd.Series):
        assert isinstance(asset_or_sensor, Sensor), ""
        consumption_schedule = [
            {
                "name": "consumption_schedule",
                "data": consumption_schedule,
                "sensor": asset_or_sensor,
            }
        ]

    if rq_job:
        click.echo("Job %s made schedule." % rq_job.id)
        rq_job.meta["scheduler_info"] = scheduler.info

    data_source = get_data_source(
        data_source_name=data_source_info["name"],
        data_source_model=data_source_info["model"],
        data_source_version=data_source_info["version"],
        data_source_type="scheduler",
    )

    # saving info on the job, so the API for a job can look the data up
    if rq_job:
        data_source_info["id"] = data_source.id
        rq_job.meta["data_source_info"] = data_source_info
        rq_job.save_meta()

    # Save any result that specifies a sensor to save it to
    for result in consumption_schedule:
        if "sensor" not in result:
            continue

        sign = 1

        if result["sensor"].measures_power and result["sensor"].get_attribute(
            "consumption_is_positive", True
        ):
            sign = -1

        ts_value_schedule = [
            TimedBelief(
                event_start=dt,
                belief_time=belief_time,
                event_value=sign * value,
                sensor=result["sensor"],
                source=data_source,
            )
            for dt, value in result["data"].items()
        ]  # For consumption schedules, positive values denote consumption. For the db, consumption is negative
        bdf = tb.BeliefsDataFrame(ts_value_schedule)
        save_to_db(bdf)

    scheduler.persist_flex_model()
    db.session.commit()

    return True


def find_scheduler_class(asset_or_sensor: Asset | Sensor) -> type:
    """
    Find out which scheduler to use, given an asset or sensor.
    This will morph into a logic store utility, and schedulers should be registered for asset types there,
    instead of this fixed lookup logic.
    """

    # Choose which algorithm to use  TODO: unify loading this into a func store concept
    # first try to look if there's a "custom-scheduler" defined
    if "custom-scheduler" in asset_or_sensor.attributes:
        scheduler_specs = asset_or_sensor.attributes.get("custom-scheduler")
        scheduler_class = load_custom_scheduler(scheduler_specs)
        return scheduler_class

    if isinstance(asset_or_sensor, Sensor):
        asset = asset_or_sensor.generic_asset
    else:
        asset = asset_or_sensor

    if asset.generic_asset_type.name in (
        "battery",
        "one-way_evse",
        "two-way_evse",
    ):
        scheduler_class = StorageScheduler
    elif asset.generic_asset_type.name in ("process", "load"):
        scheduler_class = ProcessScheduler
    else:
        raise ValueError(
            "Scheduling is not (yet) supported for asset type %s."
            % asset.generic_asset_type
        )

    return scheduler_class


def handle_scheduling_exception(job, exc_type, exc_value, traceback):
    """
    Store exception as job meta data.
    """
    click.echo(
        "HANDLING RQ SCHEDULING WORKER EXCEPTION: %s:%s\n" % (exc_type, exc_value)
    )

    print_tb(traceback)
    job.meta["exception"] = exc_value
    job.save_meta()


def get_data_source_for_job(job: Job) -> DataSource | None:
    """
    Try to find the data source linked by this scheduling job.

    We expect that enough info on the source was placed in the meta dict, either:
    - the DataSource ID itself (i.e. the normal situation), or
    - enough info to facilitate a DataSource query (as a fallback).
    """
    data_source_info = job.meta.get("data_source_info")
    if data_source_info and "id" in data_source_info:
        # this is the expected outcome
        return db.session.get(DataSource, data_source_info["id"])
    if data_source_info is None:
        raise ValueError(
            "Cannot look up scheduling data without knowing the full data_source_info (version)."
        )
    scheduler_sources = db.session.scalars(
        select(DataSource)
        .filter_by(
            type="scheduler",
            **data_source_info,
        )
        .order_by(DataSource.version.desc())
    ).all()  # Might still be more than one, e.g. per user
    if len(scheduler_sources) == 0:
        return None
    return scheduler_sources[0]<|MERGE_RESOLUTION|>--- conflicted
+++ resolved
@@ -12,10 +12,7 @@
 from typing import Callable, Type
 import inspect
 from copy import deepcopy
-<<<<<<< HEAD
-=======
 from traceback import print_tb
->>>>>>> e8e2eea3
 
 
 from flask import current_app
@@ -108,11 +105,7 @@
 
 def success_callback(job, connection, result, *args, **kwargs):
     queue = current_app.queues["scheduling"]
-<<<<<<< HEAD
-    orginal_job = Job.fetch(job.meta["original_job_id"])
-=======
     orginal_job = Job.fetch(job.meta["original_job_id"], connection=connection)
->>>>>>> e8e2eea3
 
     # requeue deferred jobs
     for dependent_job_ids in orginal_job.dependent_ids:
@@ -195,17 +188,6 @@
     3. If an error occurs (and the worker is configured accordingly), handle_scheduling_exception comes in.
 
     Arguments:
-<<<<<<< HEAD
-    :param asset_or_sensor:         asset or sensor for which the schedule is computed
-    :param job_id:                  optionally, set a job id explicitly
-    :param enqueue:                 if True, enqueues the job in case it is new
-    :param requeue:                 if True, requeues the job in case it is not new and had previously failed
-                                    (this argument is used by the @job_cache decorator)
-    :param force_new_job_creation:  if True, this attribute forces a new job to be created (skipping cache)
-    :param success_callback:        callback function that runs on success.
-                                    (this argument is used by the @job_cache decorator)
-    :returns: the job
-=======
     :param asset_or_sensor:         Asset or sensor for which the schedule is computed.
     :param job_id:                  Optionally, set a job id explicitly.
     :param enqueue:                 If True, enqueues the job in case it is new.
@@ -215,7 +197,6 @@
     :param success_callback:        Callback function that runs on success
                                     (this argument is used by the @job_cache decorator).
     :returns:                       The job.
->>>>>>> e8e2eea3
 
     """
     # We first create a scheduler and check if deserializing works, so the flex config is checked
@@ -290,15 +271,6 @@
 
 def cb_done_sequential_scheduling_job(jobs_ids: list[str]):
     """
-<<<<<<< HEAD
-    TODO: add logic
-    """
-
-    # jobs = [Job.fetch(job_id) for job_id in jobs_ids]
-    pass
-
-
-=======
     TODO: maybe check if any of the subjobs used a fallback scheduler or accrued a relaxation penalty.
     """
     current_app.logger.info("Sequential scheduling job finished its chain of subjobs.")
@@ -306,7 +278,6 @@
 
 
 @job_cache("scheduling")
->>>>>>> e8e2eea3
 def create_sequential_scheduling_job(
     asset: Asset,
     job_id: str | None = None,
@@ -315,10 +286,6 @@
     force_new_job_creation: bool = False,
     scheduler_specs: dict | None = None,
     depends_on: list[Job] | None = None,
-<<<<<<< HEAD
-    **scheduler_kwargs,
-) -> list[Job]:
-=======
     success_callback: Callable | None = None,
     **scheduler_kwargs,
 ) -> Job:
@@ -356,7 +323,6 @@
         raise NotImplementedError(
             "See why: https://github.com/FlexMeasures/flexmeasures/pull/1313/files#r1971479492"
         )
->>>>>>> e8e2eea3
     flex_model = scheduler_kwargs["flex_model"]
     jobs = []
     previous_sensors = []
@@ -380,11 +346,7 @@
             scheduler_specs=scheduler_specs,
             requeue=requeue,
             job_id=job_id,
-<<<<<<< HEAD
-            enqueue=False,  # we enqueue all jobs later in this method
-=======
             enqueue=enqueue,
->>>>>>> e8e2eea3
             depends_on=previous_job,
             force_new_job_creation=force_new_job_creation,
         )
@@ -407,27 +369,6 @@
                 "FLEXMEASURES_PLANNING_TTL", timedelta(-1)
             ).total_seconds()
         ),  # NB job.cleanup docs says a negative number of seconds means persisting forever
-<<<<<<< HEAD
-        connection=current_app.queues["scheduling"].connection,
-    )
-
-    job_status = job.get_status(refresh=True)
-
-    jobs.append(job)
-
-    # with job_status=None, we ensure that only fresh new jobs are enqueued (in the contrary they should be requeued)
-    if enqueue and not job_status:
-        for job in jobs:
-            current_app.queues["scheduling"].enqueue_job(job)
-            current_app.job_cache.add(
-                asset.id,
-                job.id,
-                queue="scheduling",
-                asset_or_sensor_type="asset",
-            )
-
-    return jobs
-=======
         on_success=success_callback,
         connection=current_app.queues["scheduling"].connection,
     )
@@ -524,7 +465,6 @@
         )
 
     return job
->>>>>>> e8e2eea3
 
 
 def make_schedule(
