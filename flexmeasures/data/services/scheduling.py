"""
Logic around scheduling (jobs)
"""

from __future__ import annotations

from datetime import datetime, timedelta
import os
import sys
import importlib.util
from importlib.abc import Loader
from typing import Type
import inspect


from flask import current_app
import click
from rq import get_current_job, Callback
from rq.job import Job
import timely_beliefs as tb
import pandas as pd

from flexmeasures.data import db
from flexmeasures.data.models.planning import Scheduler, SchedulerOutputType
from flexmeasures.data.models.planning.storage import StorageScheduler
from flexmeasures.data.models.planning.exceptions import InfeasibleProblemException
from flexmeasures.data.models.planning.process import ProcessScheduler
from flexmeasures.data.models.time_series import Sensor, TimedBelief
from flexmeasures.data.models.generic_assets import GenericAsset as Asset
from flexmeasures.data.models.data_sources import DataSource
from flexmeasures.data.utils import get_data_source, save_to_db
from flexmeasures.utils.time_utils import server_now
from flexmeasures.data.services.utils import (
    job_cache,
    get_asset_or_sensor_ref,
    get_asset_or_sensor_from_ref,
)


def load_custom_scheduler(scheduler_specs: dict) -> type:
    """
    Read in custom scheduling spec.
    Attempt to load the Scheduler class to use.

    The scheduler class should be derived from flexmeasures.data.models.planning.Scheduler.
    The scheduler class should have a class method named "compute".

    Example specs:

    {
        "module": "/path/to/module.py",  # or sthg importable, e.g. "package.module"
        "class": "NameOfSchedulerClass",
    }

    """
    assert isinstance(
        scheduler_specs, dict
    ), f"Scheduler specs is {type(scheduler_specs)}, should be a dict"
    assert "module" in scheduler_specs, "scheduler specs have no 'module'."
    assert "class" in scheduler_specs, "scheduler specs have no 'class'"

    scheduler_name = scheduler_specs["class"]

    # import module
    module_descr = scheduler_specs["module"]
    if os.path.exists(module_descr):
        spec = importlib.util.spec_from_file_location(scheduler_name, module_descr)
        assert spec, f"Could not load specs for scheduling module at {module_descr}."
        module = importlib.util.module_from_spec(spec)
        sys.modules[scheduler_name] = module
        assert isinstance(spec.loader, Loader)
        spec.loader.exec_module(module)
    else:  # assume importable module
        try:
            module = importlib.import_module(module_descr)
        except TypeError as te:
            current_app.logger.error(f"Cannot load {module_descr}: {te}.")
            raise
        except ModuleNotFoundError:
            current_app.logger.error(
                f"Attempted to import module {module_descr} (as it is not a valid file path), but it is not installed."
            )
            raise
        assert module, f"Module {module_descr} could not be loaded."

    # get scheduling function
    assert hasattr(
        module, scheduler_specs["class"]
    ), f"Module at {module_descr} has no class {scheduler_specs['class']}"

    scheduler_class = getattr(module, scheduler_specs["class"])
    schedule_function_name = "compute"
    if not hasattr(scheduler_class, schedule_function_name):
        raise NotImplementedError(
            f"No function {schedule_function_name} in {scheduler_class}. Cannot load custom scheduler."
        )
    return scheduler_class


def trigger_optional_fallback(job, connection, type, value, traceback):
    """Create a fallback schedule job when the error is of type InfeasibleProblemException"""

    job.meta["exception"] = value
    job.save_meta()

    if type is InfeasibleProblemException:
        asset_or_sensor = get_asset_or_sensor_from_ref(job.meta.get("asset_or_sensor"))

        scheduler_kwargs = job.meta["scheduler_kwargs"]

        if ("scheduler_specs" in job.kwargs) and (
            job.kwargs["scheduler_specs"] is not None
        ):
            scheduler_class: Type[Scheduler] = load_custom_scheduler(
                job.kwargs["scheduler_specs"]
            )
        else:
            scheduler_class: Type[Scheduler] = find_scheduler_class(asset_or_sensor)

        # only schedule a fallback schedule job if the original job has a fallback
        # mechanism
        if scheduler_class.fallback_scheduler_class is not None:
            scheduler_class = scheduler_class.fallback_scheduler_class
            scheduler_specs = {
                "class": scheduler_class.__name__,
                "module": inspect.getmodule(scheduler_class).__name__,
            }

            fallback_job = create_scheduling_job(
                asset_or_sensor,
                force_new_job_creation=True,
                enqueue=False,
                scheduler_specs=scheduler_specs,
                **scheduler_kwargs,
            )

            job.meta["fallback_job_id"] = fallback_job.id
            job.save_meta()
            current_app.queues["scheduling"].enqueue_job(fallback_job)


@job_cache("scheduling")
def create_scheduling_job(
    asset_or_sensor: Asset | Sensor | None = None,
    sensor: Sensor | None = None,
    job_id: str | None = None,
    enqueue: bool = True,
    requeue: bool = False,
    force_new_job_creation: bool = False,
    scheduler_specs: dict | None = None,
    **scheduler_kwargs,
) -> Job:
    """
    Create a new Job, which is queued for later execution.

    To support quick retrieval of the scheduling job, the job id is the unique entity address of the UDI event.
    That means one event leads to one job (i.e. actions are event driven).

    As a rule of thumb, keep arguments to the job simple, and deserializable.

    The life cycle of a scheduling job:
    1. A scheduling job is born here (in create_scheduling_job).
    2. It is run in make_schedule which writes results to the db.
    3. If an error occurs (and the worker is configured accordingly), handle_scheduling_exception comes in.

    Arguments:
    :param asset_or_sensor:                  asset or sensor for which the schedule is computed
    :param job_id:                  optionally, set a job id explicitly
    :param enqueue:                 if True, enqueues the job in case it is new
    :param requeue:                 if True, requeues the job in case it is not new and had previously failed
                                    (this argument is used by the @job_cache decorator)
    :param force_new_job_creation:  if True, this attribute forces a new job to be created (skipping cache)
                                    (this argument is used by the @job_cache decorator)
    :returns: the job

    """
    # We first create a scheduler and check if deserializing works, so the flex config is checked
    # and errors are raised before the job is enqueued (so users get a meaningful response right away).
    # Note: We are putting still serialized scheduler_kwargs into the job!

    if sensor is not None:
        current_app.logger.warning(
            "The `sensor` keyword argument is deprecated. Please, consider using the argument `asset_or_sensor`."
        )
        asset_or_sensor = sensor

    if scheduler_specs:
        scheduler_class: Type[Scheduler] = load_custom_scheduler(scheduler_specs)
    else:
        scheduler_class: Type[Scheduler] = find_scheduler_class(asset_or_sensor)

    scheduler = scheduler_class(asset_or_sensor=asset_or_sensor, **scheduler_kwargs)
    scheduler.deserialize_config()

    job = Job.create(
        make_schedule,
        kwargs=dict(
            asset_or_sensor=get_asset_or_sensor_ref(asset_or_sensor),
            scheduler_specs=scheduler_specs,
            **scheduler_kwargs,
        ),
        id=job_id,
        connection=current_app.queues["scheduling"].connection,
        ttl=int(
            current_app.config.get(
                "FLEXMEASURES_JOB_TTL", timedelta(-1)
            ).total_seconds()
        ),
        result_ttl=int(
            current_app.config.get(
                "FLEXMEASURES_PLANNING_TTL", timedelta(-1)
            ).total_seconds()
        ),  # NB job.cleanup docs says a negative number of seconds means persisting forever
        on_failure=Callback(trigger_optional_fallback),
    )

    job.meta["asset_or_sensor"] = get_asset_or_sensor_ref(asset_or_sensor)
    job.meta["scheduler_kwargs"] = scheduler_kwargs
    job.save_meta()

    # in case the function enqueues it
    job_status = job.get_status(refresh=True)

    # with job_status=None, we ensure that only fresh new jobs are enqueued (in the contrary they should be requeued)
    if enqueue and not job_status:
        current_app.queues["scheduling"].enqueue_job(job)

    return job


def make_schedule(
    sensor_id: int | None = None,
    start: datetime | None = None,
    end: datetime | None = None,
    resolution: timedelta | None = None,
    asset_or_sensor: dict | None = None,
    entity_type: str | None = None,
    belief_time: datetime | None = None,
    flex_model: dict | None = None,
    flex_context: dict | None = None,
    flex_config_has_been_deserialized: bool = False,
    scheduler_specs: dict | None = None,
) -> bool:
    """
    This function computes a schedule. It returns True if it ran successfully.

    It can be queued as a job (see create_scheduling_job).
    In that case, it will probably run on a different FlexMeasures node than where the job is created.
    In any case, this function expects flex_model and flex_context to not have been deserialized yet.

    This is what this function does:
    - Find out which scheduler should be used & compute the schedule
    - Turn scheduled values into beliefs and save them to db
    """
    # https://docs.sqlalchemy.org/en/13/faq/connections.html#how-do-i-use-engines-connections-sessions-with-python-multiprocessing-or-os-fork
    db.engine.dispose()

    if sensor_id is not None:
        current_app.logger.warning(
            "The `sensor_id` keyword argument is deprecated. Please, consider using the argument `asset_or_sensor`."
        )
        asset_or_sensor = {"class": "Sensor", "id": sensor_id}

    asset_or_sensor = get_asset_or_sensor_from_ref(asset_or_sensor)

    rq_job = get_current_job()
    if rq_job:
        click.echo(
            "Running Scheduling Job %s: %s, from %s to %s"
            % (rq_job.id, asset_or_sensor, start, end)
        )

    if scheduler_specs:
        scheduler_class: Type[Scheduler] = load_custom_scheduler(scheduler_specs)
    else:
        scheduler_class: Type[Scheduler] = find_scheduler_class(asset_or_sensor)

    data_source_info = scheduler_class.get_data_source_info()

    if belief_time is None:
        belief_time = server_now()
    scheduler: Scheduler = scheduler_class(
        asset_or_sensor=asset_or_sensor,
        start=start,
        end=end,
        resolution=resolution,
        belief_time=belief_time,
        flex_model=flex_model,
        flex_context=flex_context,
        return_multiple=True,
    )

    if flex_config_has_been_deserialized:
        scheduler.config_deserialized = True

    consumption_schedule: SchedulerOutputType = scheduler.compute()

    # in case we are getting a custom Scheduler that hasn't implement the multiple output return
    # this should only be called whenever the Scheduler applies to the Sensor.
    if isinstance(consumption_schedule, pd.Series):
<<<<<<< HEAD
        assert isinstance(asset_or_sensor, Sensor), ""
        consumption_schedule = [
            {
                "name": "consumption_schedule",
                "data": -consumption_schedule,
                "sensor": asset_or_sensor,
=======
        consumption_schedule = [
            {
                "name": "consumption_schedule",
                "data": consumption_schedule,
                "sensor": sensor,
>>>>>>> 0d8e9149
            }
        ]

    if rq_job:
        click.echo("Job %s made schedule." % rq_job.id)
        rq_job.meta["scheduler_info"] = scheduler.info

    data_source = get_data_source(
        data_source_name=data_source_info["name"],
        data_source_model=data_source_info["model"],
        data_source_version=data_source_info["version"],
        data_source_type="scheduler",
    )

    # saving info on the job, so the API for a job can look the data up
    if rq_job:
        data_source_info["id"] = data_source.id
        rq_job.meta["data_source_info"] = data_source_info
        rq_job.save_meta()

    for result in consumption_schedule:
<<<<<<< HEAD
=======
        sign = 1

        if result["sensor"].measures_power and result["sensor"].get_attribute(
            "consumption_is_positive", True
        ):
            sign = -1

>>>>>>> 0d8e9149
        ts_value_schedule = [
            TimedBelief(
                event_start=dt,
                belief_time=belief_time,
<<<<<<< HEAD
                event_value=value,
=======
                event_value=sign * value,
>>>>>>> 0d8e9149
                sensor=result["sensor"],
                source=data_source,
            )
            for dt, value in result["data"].items()
        ]  # For consumption schedules, positive values denote consumption. For the db, consumption is negative
        bdf = tb.BeliefsDataFrame(ts_value_schedule)
        save_to_db(bdf)

    scheduler.persist_flex_model()
    db.session.commit()

    return True


def find_scheduler_class(asset_or_sensor: Asset | Sensor) -> type:
    """
    Find out which scheduler to use, given an asset or sensor.
    This will morph into a logic store utility, and schedulers should be registered for asset types there,
    instead of this fixed lookup logic.
    """

    # Choose which algorithm to use  TODO: unify loading this into a func store concept
    # first try to look if there's a "custom-scheduler" defined
    if "custom-scheduler" in asset_or_sensor.attributes:
        scheduler_specs = asset_or_sensor.attributes.get("custom-scheduler")
        scheduler_class = load_custom_scheduler(scheduler_specs)
        return scheduler_class

    if isinstance(asset_or_sensor, Sensor):
        asset = asset_or_sensor.generic_asset
    else:
        asset = asset_or_sensor

    if asset.generic_asset_type.name in (
        "battery",
        "one-way_evse",
        "two-way_evse",
    ):
        scheduler_class = StorageScheduler
    elif asset.generic_asset_type.name in ("process", "load"):
        scheduler_class = ProcessScheduler
    else:
        raise ValueError(
            "Scheduling is not (yet) supported for asset type %s."
            % asset.generic_asset_type
        )

    return scheduler_class


def handle_scheduling_exception(job, exc_type, exc_value, traceback):
    """
    Store exception as job meta data.
    """
    click.echo(
        "HANDLING RQ SCHEDULING WORKER EXCEPTION: %s:%s\n" % (exc_type, exc_value)
    )
    # from traceback import print_tb
    # print_tb(traceback)
    job.meta["exception"] = exc_value
    job.save_meta()


def get_data_source_for_job(job: Job) -> DataSource | None:
    """
    Try to find the data source linked by this scheduling job.

    We expect that enough info on the source was placed in the meta dict, either:
    - the DataSource ID itself (i.e. the normal situation), or
    - enough info to facilitate a DataSource query (as a fallback).
    """
    data_source_info = job.meta.get("data_source_info")
    if data_source_info and "id" in data_source_info:
        # this is the expected outcome
        return DataSource.query.get(data_source_info["id"])
    if data_source_info is None:
        raise ValueError(
            "Cannot look up scheduling data without knowing the full data_source_info (version)."
        )
    scheduler_sources = (
        DataSource.query.filter_by(
            type="scheduler",
            **data_source_info,
        )
        .order_by(DataSource.version.desc())
        .all()
    )  # Might still be more than one, e.g. per user
    if len(scheduler_sources) == 0:
        return None
    return scheduler_sources[0]<|MERGE_RESOLUTION|>--- conflicted
+++ resolved
@@ -298,20 +298,12 @@
     # in case we are getting a custom Scheduler that hasn't implement the multiple output return
     # this should only be called whenever the Scheduler applies to the Sensor.
     if isinstance(consumption_schedule, pd.Series):
-<<<<<<< HEAD
         assert isinstance(asset_or_sensor, Sensor), ""
         consumption_schedule = [
             {
                 "name": "consumption_schedule",
-                "data": -consumption_schedule,
+                "data": consumption_schedule,
                 "sensor": asset_or_sensor,
-=======
-        consumption_schedule = [
-            {
-                "name": "consumption_schedule",
-                "data": consumption_schedule,
-                "sensor": sensor,
->>>>>>> 0d8e9149
             }
         ]
 
@@ -333,8 +325,6 @@
         rq_job.save_meta()
 
     for result in consumption_schedule:
-<<<<<<< HEAD
-=======
         sign = 1
 
         if result["sensor"].measures_power and result["sensor"].get_attribute(
@@ -342,16 +332,11 @@
         ):
             sign = -1
 
->>>>>>> 0d8e9149
         ts_value_schedule = [
             TimedBelief(
                 event_start=dt,
                 belief_time=belief_time,
-<<<<<<< HEAD
-                event_value=value,
-=======
                 event_value=sign * value,
->>>>>>> 0d8e9149
                 sensor=result["sensor"],
                 source=data_source,
             )
