from datetime import datetime, timedelta
from typing import List, Tuple, Optional
import os
import sys
import importlib.util
from importlib.abc import Loader
from rq.job import Job

from flask import current_app
import click
from rq import get_current_job
import timely_beliefs as tb

from flexmeasures.data import db
<<<<<<< HEAD
from flexmeasures.data.models.planning.battery import schedule_battery
from flexmeasures.data.models.planning.charging_station import schedule_charging_station
from flexmeasures.data.models.planning.utils import initialize_series
=======
from flexmeasures.data.models.planning.battery import BatteryScheduler
from flexmeasures.data.models.planning.charging_station import ChargingStationScheduler
from flexmeasures.data.models.planning.utils import ensure_storage_specs
>>>>>>> c04f0d7e
from flexmeasures.data.models.time_series import Sensor, TimedBelief
from flexmeasures.data.models.data_sources import DataSource
from flexmeasures.data.models.planning import Scheduler
from flexmeasures.data.utils import get_data_source, save_to_db

"""
The life cycle of a scheduling job:
1. A scheduling job is born in create_scheduling_job.
2. It is run in make_schedule which writes results to the db.
3. If an error occurs (and the worker is configured accordingly), handle_scheduling_exception comes in.
   This might re-enqueue the job or try a different model (which creates a new job).
"""


def create_scheduling_job(
    sensor: Sensor,
    start_of_schedule: datetime,
    end_of_schedule: datetime,
    belief_time: datetime,
    resolution: timedelta,
    consumption_price_sensor: Optional[Sensor] = None,
    production_price_sensor: Optional[Sensor] = None,
    inflexible_device_sensors: Optional[List[Sensor]] = None,
    job_id: Optional[str] = None,
    enqueue: bool = True,
    storage_specs: Optional[dict] = None,
) -> Job:
    """
    Create a new Job, which is queued for later execution.

    Before enqueuing, we perform some checks on sensor type and specs, for errors we want to bubble up early.

    To support quick retrieval of the scheduling job, the job id is the unique entity address of the UDI event.
    That means one event leads to one job (i.e. actions are event driven).

    Target SOC values should be indexed by their due date. For example, for quarter-hourly targets between 5 and 6 AM:
    >>> df = pd.Series(data=[1, 2, 2.5, 3], index=pd.date_range(datetime(2010,1,1,5), datetime(2010,1,1,6), freq=timedelta(minutes=15), closed="right"))
    >>> print(df)
        2010-01-01 05:15:00    1.0
        2010-01-01 05:30:00    2.0
        2010-01-01 05:45:00    2.5
        2010-01-01 06:00:00    3.0
        Freq: 15T, dtype: float64
    """
    storage_specs = ensure_storage_specs(
        storage_specs, sensor, start_of_schedule, end_of_schedule, resolution
    )

    job = Job.create(
        make_schedule,
        kwargs=dict(
            sensor_id=sensor.id,
            start=start_of_schedule,
            end=end_of_schedule,
            belief_time=belief_time,
            resolution=resolution,
            storage_specs=storage_specs,
            consumption_price_sensor=consumption_price_sensor,
            production_price_sensor=production_price_sensor,
            inflexible_device_sensors=inflexible_device_sensors,
        ),  # TODO: maybe also pass these sensors as IDs, to avoid potential db sessions confusion
        id=job_id,
        connection=current_app.queues["scheduling"].connection,
        ttl=int(
            current_app.config.get(
                "FLEXMEASURES_JOB_TTL", timedelta(-1)
            ).total_seconds()
        ),
        result_ttl=int(
            current_app.config.get(
                "FLEXMEASURES_PLANNING_TTL", timedelta(-1)
            ).total_seconds()
        ),  # NB job.cleanup docs says a negative number of seconds means persisting forever
    )
    if enqueue:
        current_app.queues["scheduling"].enqueue_job(job)
    return job


def make_schedule(
    sensor_id: int,
    start: datetime,
    end: datetime,
    belief_time: datetime,
    resolution: timedelta,
    storage_specs: Optional[dict],
    consumption_price_sensor: Optional[Sensor] = None,
    production_price_sensor: Optional[Sensor] = None,
    inflexible_device_sensors: Optional[List[Sensor]] = None,
) -> bool:
    """
    This function is meant to be queued as a job.
    It thus potentially runs on a different FlexMeasures node than where the job is created.

    - Choose which scheduling function can be used
    - Compute schedule
    - Turn scheduled values into beliefs and save them to db
    """
    # https://docs.sqlalchemy.org/en/13/faq/connections.html#how-do-i-use-engines-connections-sessions-with-python-multiprocessing-or-os-fork
    db.engine.dispose()

    sensor = Sensor.query.filter_by(id=sensor_id).one_or_none()

    rq_job = get_current_job()
    if rq_job:
        click.echo(
            "Running Scheduling Job %s: %s, from %s to %s"
            % (rq_job.id, sensor, start, end)
        )

<<<<<<< HEAD
    if soc_at_start is None:
        if (
            start == sensor.get_attribute("soc_datetime")
            and sensor.get_attribute("soc_in_mwh") is not None
        ):
            soc_at_start = sensor.get_attribute("soc_in_mwh")
        else:
            soc_at_start = 0

    if soc_targets is None:
        soc_targets = initialize_series(
            data=np.nan, start=start, end=end, resolution=resolution, inclusive="right"
        )

    data_source_name = "Seita"

    # Choose which algorithm to use
=======
    data_source_info = {}
    # Choose which algorithm to use  TODO: unify loading this into a func store concept
>>>>>>> c04f0d7e
    if "custom-scheduler" in sensor.attributes:
        scheduler_specs = sensor.attributes.get("custom-scheduler")
        scheduler, data_source_info = load_custom_scheduler(scheduler_specs)
    elif sensor.generic_asset.generic_asset_type.name == "battery":
        scheduler = BatteryScheduler
        data_source_info["model"] = "schedule_battery"
        data_source_info["name"] = scheduler.__author__
        data_source_info["version"] = scheduler.__version__
    elif sensor.generic_asset.generic_asset_type.name in (
        "one-way_evse",
        "two-way_evse",
    ):
        scheduler = ChargingStationScheduler
        data_source_info["model"] = "schedule_charging_station"
        data_source_info["name"] = scheduler.__author__
        data_source_info["version"] = scheduler.__version__
    else:
        raise ValueError(
            "Scheduling is not (yet) supported for asset type %s."
            % sensor.generic_asset.generic_asset_type
        )

    consumption_schedule = scheduler().schedule(
        sensor,
        start,
        end,
        resolution,
        storage_specs=storage_specs,
        consumption_price_sensor=consumption_price_sensor,
        production_price_sensor=production_price_sensor,
        inflexible_device_sensors=inflexible_device_sensors,
        belief_time=belief_time,
    )
    if rq_job:
        click.echo("Job %s made schedule." % rq_job.id)

    data_source = get_data_source(
        data_source_name=data_source_info["name"],
        data_source_model=data_source_info["model"],
        data_source_version=data_source_info["version"],
        data_source_type="scheduling script",
    )

    # saving info on the job, so the API for a job can look the data up
    data_source_info["id"] = data_source.id
    if rq_job:
        rq_job.meta["data_source_info"] = data_source_info
        rq_job.save_meta()

    ts_value_schedule = [
        TimedBelief(
            event_start=dt,
            belief_time=belief_time,
            event_value=-value,
            sensor=sensor,
            source=data_source,
        )
        for dt, value in consumption_schedule.items()
    ]  # For consumption schedules, positive values denote consumption. For the db, consumption is negative
    bdf = tb.BeliefsDataFrame(ts_value_schedule)
    save_to_db(bdf)
    db.session.commit()

    return True


def load_custom_scheduler(scheduler_specs: dict) -> Tuple[Scheduler, dict]:
    """
    Read in custom scheduling spec.
    Attempt to load the Callable, also derive data source info.

    The scheduler class should be derived from flexmeasures.data.models.planning.Scheduler.
    The Callable is assumed to be named "schedule".

    Example specs:

    {
        "module": "/path/to/module.py",  # or sthg importable, e.g. "package.module"
        "class": "NameOfSchedulerClass",
    }

    """
    assert isinstance(
        scheduler_specs, dict
    ), f"Scheduler specs is {type(scheduler_specs)}, should be a dict"
    assert "module" in scheduler_specs, "scheduler specs have no 'module'."
    assert "class" in scheduler_specs, "scheduler specs have no 'class'"

    scheduler_name = scheduler_specs["class"]
    source_info = dict(
        model=scheduler_name, version="1", name="Unknown author"
    )  # default

    # import module
    module_descr = scheduler_specs["module"]
    if os.path.exists(module_descr):
        spec = importlib.util.spec_from_file_location(scheduler_name, module_descr)
        assert spec, f"Could not load specs for scheduling module at {module_descr}."
        module = importlib.util.module_from_spec(spec)
        sys.modules[scheduler_name] = module
        assert isinstance(spec.loader, Loader)
        spec.loader.exec_module(module)
    else:  # assume importable module
        try:
            module = importlib.import_module(module_descr)
        except TypeError as te:
            current_app.log.error(f"Cannot load {module_descr}: {te}.")
            raise
        except ModuleNotFoundError:
            current_app.logger.error(
                f"Attempted to import module {module_descr} (as it is not a valid file path), but it is not installed."
            )
            raise
        assert module, f"Module {module_descr} could not be loaded."

    # get scheduling function
    assert hasattr(
        module, scheduler_specs["class"]
    ), "Module at {module_descr} has no class {scheduler_specs['class']}"

    scheduler_class = getattr(module, scheduler_specs["class"])

    if hasattr(scheduler_class, "__version__"):
        source_info["version"] = str(scheduler_class.__version__)
    else:
        current_app.logger.warning(
            f"Scheduler {scheduler_class.__name__} loaded, but has no __version__ attribute."
        )
    if hasattr(scheduler_class, "__author__"):
        source_info["name"] = str(scheduler_class.__author__)
    else:
        current_app.logger.warning(
            f"Scheduler {scheduler_class.__name__} loaded, but has no __author__ attribute."
        )

    schedule_function_name = "schedule"
    if not hasattr(scheduler_class, schedule_function_name):
        raise NotImplementedError(
            f"No function {schedule_function_name} in {scheduler_class}. Cannot load custom scheduler."
        )
    return scheduler_class, source_info


def handle_scheduling_exception(job, exc_type, exc_value, traceback):
    """
    Store exception as job meta data.
    """
    click.echo("HANDLING RQ WORKER EXCEPTION: %s:%s\n" % (exc_type, exc_value))
    job.meta["exception"] = exc_value
    job.save_meta()


def get_data_source_for_job(
    job: Optional[Job], sensor: Optional[Sensor] = None
) -> Optional[DataSource]:
    """
    Try to find the data source linked by this scheduling job.

    We expect that enough info on the source was placed in the meta dict.
    For a transition period, we might have to guess a bit.
    TODO: Afterwards, this can be lighter. We should also expect a job and no sensor is needed,
          once API v1.3 is deprecated.
    """
    data_source_info = None
    if job:
        data_source_info = job.meta.get("data_source_info")
        if data_source_info and "id" in data_source_info:
            return DataSource.query.get(data_source_info["id"])
    if data_source_info is None and sensor:
        data_source_info = dict(
            name="Seita",
            model="schedule_battery"
            if sensor.generic_asset.generic_asset_type.name == "battery"
            else "schedule_charging_station",
        )
        # TODO: change to raise later (v0.13) - all scheduling jobs now get full info
        current_app.logger.warning(
            "Looking up scheduling data without knowing full data_source_info (version). This is deprecated soon. Please specify a job id as event or switch to API v3."
        )
    scheduler_sources = (
        DataSource.query.filter_by(
            type="scheduling script",
            **data_source_info,
        )
        .order_by(DataSource.version.desc())
        .all()
    )  # Might still be more than one, e.g. per user
    if len(scheduler_sources) == 0:
        return None
    return scheduler_sources[0]<|MERGE_RESOLUTION|>--- conflicted
+++ resolved
@@ -12,15 +12,9 @@
 import timely_beliefs as tb
 
 from flexmeasures.data import db
-<<<<<<< HEAD
-from flexmeasures.data.models.planning.battery import schedule_battery
-from flexmeasures.data.models.planning.charging_station import schedule_charging_station
-from flexmeasures.data.models.planning.utils import initialize_series
-=======
 from flexmeasures.data.models.planning.battery import BatteryScheduler
 from flexmeasures.data.models.planning.charging_station import ChargingStationScheduler
 from flexmeasures.data.models.planning.utils import ensure_storage_specs
->>>>>>> c04f0d7e
 from flexmeasures.data.models.time_series import Sensor, TimedBelief
 from flexmeasures.data.models.data_sources import DataSource
 from flexmeasures.data.models.planning import Scheduler
@@ -131,28 +125,8 @@
             % (rq_job.id, sensor, start, end)
         )
 
-<<<<<<< HEAD
-    if soc_at_start is None:
-        if (
-            start == sensor.get_attribute("soc_datetime")
-            and sensor.get_attribute("soc_in_mwh") is not None
-        ):
-            soc_at_start = sensor.get_attribute("soc_in_mwh")
-        else:
-            soc_at_start = 0
-
-    if soc_targets is None:
-        soc_targets = initialize_series(
-            data=np.nan, start=start, end=end, resolution=resolution, inclusive="right"
-        )
-
-    data_source_name = "Seita"
-
-    # Choose which algorithm to use
-=======
     data_source_info = {}
     # Choose which algorithm to use  TODO: unify loading this into a func store concept
->>>>>>> c04f0d7e
     if "custom-scheduler" in sensor.attributes:
         scheduler_specs = sensor.attributes.get("custom-scheduler")
         scheduler, data_source_info = load_custom_scheduler(scheduler_specs)
