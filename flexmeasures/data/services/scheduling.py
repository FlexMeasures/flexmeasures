"""
Logic around scheduling (jobs)
"""

from __future__ import annotations

from datetime import datetime, timedelta
import os
import sys
import importlib.util
from importlib.abc import Loader
from typing import Type
import inspect


from flask import current_app
import click
from rq import get_current_job, Callback
from rq.job import Job
import timely_beliefs as tb
import pandas as pd
from sqlalchemy import select

from flexmeasures.data import db
from flexmeasures.data.models.planning import Scheduler, SchedulerOutputType
from flexmeasures.data.models.planning.storage import StorageScheduler
from flexmeasures.data.models.planning.exceptions import InfeasibleProblemException
from flexmeasures.data.models.planning.process import ProcessScheduler
from flexmeasures.data.models.time_series import Sensor, TimedBelief
from flexmeasures.data.models.generic_assets import GenericAsset as Asset
from flexmeasures.data.models.data_sources import DataSource
from flexmeasures.data.utils import get_data_source, save_to_db
from flexmeasures.utils.time_utils import server_now
from flexmeasures.data.services.utils import (
    job_cache,
    get_asset_or_sensor_ref,
    get_asset_or_sensor_from_ref,
    get_scheduler_instance,
)


def load_custom_scheduler(scheduler_specs: dict) -> type:
    """
    Read in custom scheduling spec.
    Attempt to load the Scheduler class to use.

    The scheduler class should be derived from flexmeasures.data.models.planning.Scheduler.
    The scheduler class should have a class method named "compute".

    Example specs:

    {
        "module": "/path/to/module.py",  # or sthg importable, e.g. "package.module"
        "class": "NameOfSchedulerClass",
    }

    """
    assert isinstance(
        scheduler_specs, dict
    ), f"Scheduler specs is {type(scheduler_specs)}, should be a dict"
    assert "module" in scheduler_specs, "scheduler specs have no 'module'."
    assert "class" in scheduler_specs, "scheduler specs have no 'class'"

    scheduler_name = scheduler_specs["class"]

    # import module
    module_descr = scheduler_specs["module"]
    if os.path.exists(module_descr):
        spec = importlib.util.spec_from_file_location(scheduler_name, module_descr)
        assert spec, f"Could not load specs for scheduling module at {module_descr}."
        module = importlib.util.module_from_spec(spec)
        sys.modules[scheduler_name] = module
        assert isinstance(spec.loader, Loader)
        spec.loader.exec_module(module)
    else:  # assume importable module
        try:
            module = importlib.import_module(module_descr)
        except TypeError as te:
            current_app.logger.error(f"Cannot load {module_descr}: {te}.")
            raise
        except ModuleNotFoundError:
            current_app.logger.error(
                f"Attempted to import module {module_descr} (as it is not a valid file path), but it is not installed."
            )
            raise
        assert module, f"Module {module_descr} could not be loaded."

    # get scheduling function
    assert hasattr(
        module, scheduler_specs["class"]
    ), f"Module at {module_descr} has no class {scheduler_specs['class']}"

    scheduler_class = getattr(module, scheduler_specs["class"])
    schedule_function_name = "compute"
    if not hasattr(scheduler_class, schedule_function_name):
        raise NotImplementedError(
            f"No function {schedule_function_name} in {scheduler_class}. Cannot load custom scheduler."
        )
    return scheduler_class


def trigger_optional_fallback(job, connection, type, value, traceback):
    """Create a fallback schedule job when the error is of type InfeasibleProblemException"""

    job.meta["exception"] = value
    job.save_meta()

    if type is InfeasibleProblemException:
        asset_or_sensor = get_asset_or_sensor_from_ref(job.meta.get("asset_or_sensor"))

        scheduler_kwargs = job.meta["scheduler_kwargs"]

        if ("scheduler_specs" in job.kwargs) and (
            job.kwargs["scheduler_specs"] is not None
        ):
            scheduler_class: Type[Scheduler] = load_custom_scheduler(
                job.kwargs["scheduler_specs"]
            )
        else:
            scheduler_class: Type[Scheduler] = find_scheduler_class(asset_or_sensor)

        # only schedule a fallback schedule job if the original job has a fallback
        # mechanism
        if scheduler_class.fallback_scheduler_class is not None:
            scheduler_class = scheduler_class.fallback_scheduler_class
            scheduler_specs = {
                "class": scheduler_class.__name__,
                "module": inspect.getmodule(scheduler_class).__name__,
            }

            fallback_job = create_scheduling_job(
                asset_or_sensor,
                force_new_job_creation=True,
                enqueue=False,
                scheduler_specs=scheduler_specs,
                **scheduler_kwargs,
            )

            job.meta["fallback_job_id"] = fallback_job.id
            job.save_meta()
            current_app.queues["scheduling"].enqueue_job(fallback_job)


@job_cache("scheduling")
def create_scheduling_job(
    asset_or_sensor: Asset | Sensor | None = None,
    sensor: Sensor | None = None,
    job_id: str | None = None,
    enqueue: bool = True,
    requeue: bool = False,
    force_new_job_creation: bool = False,
    scheduler_specs: dict | None = None,
    **scheduler_kwargs,
) -> Job:
    """
    Create a new Job, which is queued for later execution.

    To support quick retrieval of the scheduling job, the job id is the unique entity address of the UDI event.
    That means one event leads to one job (i.e. actions are event driven).

    As a rule of thumb, keep arguments to the job simple, and deserializable.

    The life cycle of a scheduling job:
    1. A scheduling job is born here (in create_scheduling_job).
    2. It is run in make_schedule which writes results to the db.
    3. If an error occurs (and the worker is configured accordingly), handle_scheduling_exception comes in.

    Arguments:
    :param asset_or_sensor:         asset or sensor for which the schedule is computed
    :param job_id:                  optionally, set a job id explicitly
    :param enqueue:                 if True, enqueues the job in case it is new
    :param requeue:                 if True, requeues the job in case it is not new and had previously failed
                                    (this argument is used by the @job_cache decorator)
    :param force_new_job_creation:  if True, this attribute forces a new job to be created (skipping cache)
                                    (this argument is used by the @job_cache decorator)
    :returns: the job

    """
    # We first create a scheduler and check if deserializing works, so the flex config is checked
    # and errors are raised before the job is enqueued (so users get a meaningful response right away).
    # Note: We are putting still serialized scheduler_kwargs into the job!

    if sensor is not None:
        current_app.logger.warning(
            "The `sensor` keyword argument is deprecated. Please, consider using the argument `asset_or_sensor`."
        )
        asset_or_sensor = sensor

    if scheduler_specs:
        scheduler_class: Type[Scheduler] = load_custom_scheduler(scheduler_specs)
    else:
        scheduler_class: Type[Scheduler] = find_scheduler_class(asset_or_sensor)

    scheduler = get_scheduler_instance(
        scheduler_class=scheduler_class,
        asset_or_sensor=asset_or_sensor,
        scheduler_params=scheduler_kwargs,
    )
    scheduler.deserialize_config()

    job = Job.create(
        make_schedule,
        kwargs=dict(
            asset_or_sensor=get_asset_or_sensor_ref(asset_or_sensor),
            scheduler_specs=scheduler_specs,
            **scheduler_kwargs,
        ),
        id=job_id,
        connection=current_app.queues["scheduling"].connection,
        ttl=int(
            current_app.config.get(
                "FLEXMEASURES_JOB_TTL", timedelta(-1)
            ).total_seconds()
        ),
        result_ttl=int(
            current_app.config.get(
                "FLEXMEASURES_PLANNING_TTL", timedelta(-1)
            ).total_seconds()
        ),  # NB job.cleanup docs says a negative number of seconds means persisting forever
        on_failure=Callback(trigger_optional_fallback),
    )

    job.meta["asset_or_sensor"] = get_asset_or_sensor_ref(asset_or_sensor)
    job.meta["scheduler_kwargs"] = scheduler_kwargs
    job.save_meta()

    # in case the function enqueues it
    job_status = job.get_status(refresh=True)

    # with job_status=None, we ensure that only fresh new jobs are enqueued (in the contrary they should be requeued)
    if enqueue and not job_status:
        current_app.queues["scheduling"].enqueue_job(job)

    return job


def make_schedule(
    sensor_id: int | None = None,
    start: datetime | None = None,
    end: datetime | None = None,
    resolution: timedelta | None = None,
    asset_or_sensor: dict | None = None,
    belief_time: datetime | None = None,
    flex_model: dict | None = None,
    flex_context: dict | None = None,
    flex_config_has_been_deserialized: bool = False,
    scheduler_specs: dict | None = None,
) -> bool:
    """
    This function computes a schedule. It returns True if it ran successfully.

    It can be queued as a job (see create_scheduling_job).
    In that case, it will probably run on a different FlexMeasures node than where the job is created.
    In any case, this function expects flex_model and flex_context to not have been deserialized yet.

    This is what this function does:
    - Find out which scheduler should be used & compute the schedule
    - Turn scheduled values into beliefs and save them to db
    """
    # https://docs.sqlalchemy.org/en/13/faq/connections.html#how-do-i-use-engines-connections-sessions-with-python-multiprocessing-or-os-fork
    db.engine.dispose()

    if sensor_id is not None:
        current_app.logger.warning(
            "The `sensor_id` keyword argument is deprecated. Please, consider using the argument `asset_or_sensor`."
        )
        asset_or_sensor = {"class": "Sensor", "id": sensor_id}

    asset_or_sensor: Asset | Sensor = get_asset_or_sensor_from_ref(asset_or_sensor)

    rq_job = get_current_job()
    if rq_job:
        click.echo(
            "Running Scheduling Job %s: %s, from %s to %s"
            % (rq_job.id, asset_or_sensor, start, end)
        )

    if scheduler_specs:
        scheduler_class: Type[Scheduler] = load_custom_scheduler(scheduler_specs)
    else:
        scheduler_class: Type[Scheduler] = find_scheduler_class(asset_or_sensor)

    data_source_info = scheduler_class.get_data_source_info()

    if belief_time is None:
        belief_time = server_now()

    scheduler_params = dict(
        start=start,
        end=end,
        resolution=resolution,
        belief_time=belief_time,
        flex_model=flex_model,
        flex_context=flex_context,
        return_multiple=True,
    )

    scheduler: Scheduler = get_scheduler_instance(
        scheduler_class=scheduler_class,
        asset_or_sensor=asset_or_sensor,
        scheduler_params=scheduler_params,
    )

    if flex_config_has_been_deserialized:
        scheduler.config_deserialized = True

    # we get the default scheduler info in case it fails in the compute step
    if rq_job:
        click.echo("Job %s made schedule." % rq_job.id)
        rq_job.meta["scheduler_info"] = scheduler.info

    consumption_schedule: SchedulerOutputType = scheduler.compute()

    # in case we are getting a custom Scheduler that hasn't implemented the multiple output return
    # this should only be called whenever the Scheduler applies to the Sensor.
    if isinstance(consumption_schedule, pd.Series):
        assert isinstance(asset_or_sensor, Sensor), ""
        consumption_schedule = [
            {
                "name": "consumption_schedule",
                "data": consumption_schedule,
                "sensor": asset_or_sensor,
            }
        ]

    if rq_job:
        click.echo("Job %s made schedule." % rq_job.id)
        rq_job.meta["scheduler_info"] = scheduler.info

    data_source = get_data_source(
        data_source_name=data_source_info["name"],
        data_source_model=data_source_info["model"],
        data_source_version=data_source_info["version"],
        data_source_type="scheduler",
    )

    # saving info on the job, so the API for a job can look the data up
    if rq_job:
        data_source_info["id"] = data_source.id
        rq_job.meta["data_source_info"] = data_source_info
        rq_job.save_meta()

    for result in consumption_schedule:
        sign = 1

        if result["sensor"].measures_power and result["sensor"].get_attribute(
            "consumption_is_positive", True
        ):
            sign = -1

        ts_value_schedule = [
            TimedBelief(
                event_start=dt,
                belief_time=belief_time,
                event_value=sign * value,
                sensor=result["sensor"],
                source=data_source,
            )
            for dt, value in result["data"].items()
        ]  # For consumption schedules, positive values denote consumption. For the db, consumption is negative
        bdf = tb.BeliefsDataFrame(ts_value_schedule)
        save_to_db(bdf)

    scheduler.persist_flex_model()
    db.session.commit()

    return True


def find_scheduler_class(asset_or_sensor: Asset | Sensor) -> type:
    """
    Find out which scheduler to use, given an asset or sensor.
    This will morph into a logic store utility, and schedulers should be registered for asset types there,
    instead of this fixed lookup logic.
    """

    # Choose which algorithm to use  TODO: unify loading this into a func store concept
    # first try to look if there's a "custom-scheduler" defined
    if "custom-scheduler" in asset_or_sensor.attributes:
        scheduler_specs = asset_or_sensor.attributes.get("custom-scheduler")
        scheduler_class = load_custom_scheduler(scheduler_specs)
        return scheduler_class

    if isinstance(asset_or_sensor, Sensor):
        asset = asset_or_sensor.generic_asset
    else:
        asset = asset_or_sensor

    if asset.generic_asset_type.name in (
        "battery",
        "one-way_evse",
        "two-way_evse",
    ):
        scheduler_class = StorageScheduler
    elif asset.generic_asset_type.name in ("process", "load"):
        scheduler_class = ProcessScheduler
    else:
        raise ValueError(
            "Scheduling is not (yet) supported for asset type %s."
            % asset.generic_asset_type
        )

    return scheduler_class


def handle_scheduling_exception(job, exc_type, exc_value, traceback):
    """
    Store exception as job meta data.
    """
    click.echo(
        "HANDLING RQ SCHEDULING WORKER EXCEPTION: %s:%s\n" % (exc_type, exc_value)
    )
    # from traceback import print_tb
    # print_tb(traceback)
    job.meta["exception"] = exc_value
    job.save_meta()


def get_data_source_for_job(job: Job) -> DataSource | None:
    """
    Try to find the data source linked by this scheduling job.

    We expect that enough info on the source was placed in the meta dict, either:
    - the DataSource ID itself (i.e. the normal situation), or
    - enough info to facilitate a DataSource query (as a fallback).
    """
    data_source_info = job.meta.get("data_source_info")
    if data_source_info and "id" in data_source_info:
        # this is the expected outcome
        return db.session.get(DataSource, data_source_info["id"])
    if data_source_info is None:
        raise ValueError(
            "Cannot look up scheduling data without knowing the full data_source_info (version)."
        )
<<<<<<< HEAD
    scheduler_sources = (
        db.session.execute(
            select(DataSource)
            .filter_by(
                type="scheduler",
                **data_source_info,
            )
            .order_by(DataSource.version.desc())
        )
        .scalars()
        .all()
    )  # Might still be more than one, e.g. per user
=======
    scheduler_sources = db.session.scalars(
        select(DataSource)
        .filter_by(
            type="scheduler",
            **data_source_info,
        )
        .order_by(DataSource.version.desc())
    ).all()  # Might still be more than one, e.g. per user
>>>>>>> 071a4de2
    if len(scheduler_sources) == 0:
        return None
    return scheduler_sources[0]<|MERGE_RESOLUTION|>--- conflicted
+++ resolved
@@ -432,20 +432,6 @@
         raise ValueError(
             "Cannot look up scheduling data without knowing the full data_source_info (version)."
         )
-<<<<<<< HEAD
-    scheduler_sources = (
-        db.session.execute(
-            select(DataSource)
-            .filter_by(
-                type="scheduler",
-                **data_source_info,
-            )
-            .order_by(DataSource.version.desc())
-        )
-        .scalars()
-        .all()
-    )  # Might still be more than one, e.g. per user
-=======
     scheduler_sources = db.session.scalars(
         select(DataSource)
         .filter_by(
@@ -454,7 +440,6 @@
         )
         .order_by(DataSource.version.desc())
     ).all()  # Might still be more than one, e.g. per user
->>>>>>> 071a4de2
     if len(scheduler_sources) == 0:
         return None
     return scheduler_sources[0]