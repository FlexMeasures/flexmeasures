from __future__ import annotations

from datetime import datetime, timedelta

from humanize.time import naturaldelta

from flexmeasures.data.models.time_series import TimedBelief


import sqlalchemy as sa

from flexmeasures.data import db
from flexmeasures import Sensor, Account
from flexmeasures.data.models.generic_assets import GenericAsset
from flexmeasures.data.schemas.reporting import StatusSchema


def get_sensors(
    account: Account | list[Account] | None,
    include_public_assets: bool = False,
    sensor_id_allowlist: list[int] | None = None,
    sensor_name_allowlist: list[str] | None = None,
) -> list[Sensor]:
    """Return a list of Sensor objects that belong to the given account, and/or public sensors.

    :param account:                 select only sensors from this account (or list of accounts)
    :param include_public_assets:   if True, include sensors that belong to a public asset
    :param sensor_id_allowlist:     optionally, allow only sensors whose id is in this list
    :param sensor_name_allowlist:   optionally, allow only sensors whose name is in this list
    """
    sensor_query = sa.select(Sensor)
    if account is None:
        account_ids = []
    elif isinstance(account, list):
        account_ids = [account.id for account in account]
    else:
        account_ids = [account.id]
    sensor_query = sensor_query.join(GenericAsset).filter(
        Sensor.generic_asset_id == GenericAsset.id
    )
    if include_public_assets:
        sensor_query = sensor_query.filter(
            sa.or_(
                GenericAsset.account_id.in_(account_ids),
                GenericAsset.account_id.is_(None),
            )
        )
    else:
        sensor_query = sensor_query.filter(GenericAsset.account_id.in_(account_ids))
    if sensor_id_allowlist:
        sensor_query = sensor_query.filter(Sensor.id.in_(sensor_id_allowlist))
    if sensor_name_allowlist:
        sensor_query = sensor_query.filter(Sensor.name.in_(sensor_name_allowlist))
<<<<<<< HEAD
    return sensor_query.all()


def get_most_recent_knowledge_time(
    sensor: Sensor, staleness_search: dict
) -> datetime | None:
    """Get the knowledge time of the sensor's most recent event.

    This knowledge time represents when you could have known about the event
    (specifically, when you could have formed an ex-post belief about it).
    """
    staleness_bdf = TimedBelief.search(
        sensors=sensor,
        most_recent_events_only=True,
        **staleness_search,
    )
    if staleness_bdf.empty:
        return None
    return staleness_bdf.knowledge_times[-1]


def get_staleness(
    sensor: Sensor, staleness_search: dict, now: datetime
) -> timedelta | None:
    """Get the staleness of the sensor.

    The staleness is defined relative to the knowledge time of the most recent event, rather than to its belief time.
    Basically, that means that we don't really care when the data arrived,
    as long as the available data is about what we should be able to know by now.

    :param sensor:              The sensor to compute the staleness for.
    :param staleness_search:    Deserialized keyword arguments to `TimedBelief.search`.
    :param now:                 Datetime representing now, used both to mask future beliefs,
                                and to measures staleness against.
    """

    # Mask beliefs before now
    staleness_search = staleness_search.copy()  # no inplace operations
    beliefs_before = staleness_search.get("beliefs_before")
    if beliefs_before is not None:
        staleness_search["beliefs_before"] = min(beliefs_before, now)
    else:
        staleness_search["beliefs_before"] = now

    most_recent_knowledge_time = get_most_recent_knowledge_time(
        sensor=sensor, staleness_search=staleness_search
    )
    if most_recent_knowledge_time is not None:
        staleness = now - most_recent_knowledge_time
    else:
        staleness = None

    return staleness


def get_status_specs(sensor: Sensor) -> dict:
    """Get status specs from a given sensor."""

    # Check for explicitly defined status specs
    status_specs = sensor.attributes.get("status_specs")
    if status_specs is None:
        # Default to status specs for economical sensors with daily updates
        if sensor.knowledge_horizon_fnc == "x_days_ago_at_y_oclock":
            status_specs = {"staleness_search": {}, "max_staleness": "P1D"}
        else:
            # Default to status specs indicating immediate staleness after knowledge time
            status_specs = {"staleness_search": {}, "max_staleness": "PT0H"}
    return status_specs


def get_status(
    sensor: Sensor,
    now: datetime,
    status_specs: dict | None = None,
) -> dict:
    """Get the status of the sensor"""
    if status_specs is None:
        status_specs = get_status_specs(sensor=sensor)
    status_specs = StatusSchema().load(status_specs)
    max_staleness = status_specs.pop("max_staleness")
    staleness_search = status_specs.pop("staleness_search")
    staleness = get_staleness(sensor=sensor, staleness_search=staleness_search, now=now)
    if staleness is not None:
        staleness_since = now - staleness
        stale = staleness > max_staleness
        reason = (
            "" if stale else "not "
        ) + f"more than {naturaldelta(max_staleness)} old"
    else:
        staleness_since = None
        stale = True
        reason = "no data recorded"
    status = dict(
        staleness=staleness,
        stale=stale,
        staleness_since=staleness_since,
        reason=reason,
    )
    return status
=======
    return db.session.scalars(sensor_query).all()
>>>>>>> 5e6c40bf
<|MERGE_RESOLUTION|>--- conflicted
+++ resolved
@@ -51,8 +51,7 @@
         sensor_query = sensor_query.filter(Sensor.id.in_(sensor_id_allowlist))
     if sensor_name_allowlist:
         sensor_query = sensor_query.filter(Sensor.name.in_(sensor_name_allowlist))
-<<<<<<< HEAD
-    return sensor_query.all()
+    return db.session.scalars(sensor_query).all()
 
 
 def get_most_recent_knowledge_time(
@@ -150,7 +149,4 @@
         staleness_since=staleness_since,
         reason=reason,
     )
-    return status
-=======
-    return db.session.scalars(sensor_query).all()
->>>>>>> 5e6c40bf
+    return status