from __future__ import annotations

import logging
import os

from datetime import timedelta

from marshmallow import fields, Schema, validates_schema, post_load, ValidationError

from flexmeasures.data.schemas import SensorIdField
from flexmeasures.data.schemas.times import AwareDateTimeOrDateField, DurationField
from flexmeasures.data.models.forecasting.utils import floor_to_resolution
from flexmeasures.utils.time_utils import server_now


class TrainPredictPipelineConfigSchema(Schema):

    model = fields.String(load_default="CustomLGBM")


class ForecasterParametersSchema(Schema):

    sensor = SensorIdField(required=True)
    future_regressors = fields.List(
        SensorIdField(),
        required=False,
    )
    past_regressors = fields.List(
        SensorIdField(),
        required=False,
    )
    regressors = fields.List(
        SensorIdField(),
        required=False,
    )
    model_save_dir = fields.Str(required=True)
    output_path = fields.Str(required=False, allow_none=True)
    start_date = AwareDateTimeOrDateField(required=False, allow_none=True)
    end_date = AwareDateTimeOrDateField(required=True, inclusive=True)
    train_period = DurationField(required=False, allow_none=True)
    start_predict_date = AwareDateTimeOrDateField(required=False, allow_none=True)
    retrain_frequency = DurationField(
        required=False, allow_none=True
    )  # aka the predict period
    max_forecast_horizon = DurationField(
        required=False, allow_none=True, load_default=timedelta(hours=48)
    )
    forecast_frequency = DurationField(
        required=False, allow_none=True, load_default=timedelta(hours=1)
    )
    probabilistic = fields.Bool(required=True)
    sensor_to_save = SensorIdField(required=False, allow_none=True)
    ensure_positive = fields.Bool(required=False, allow_none=True)
<<<<<<< HEAD
    max_training_period = DurationField(required=False, allow_none=True)
=======
    as_job = fields.Bool(load_default=False)
>>>>>>> 9b60df86

    @validates_schema
    def validate_parameters(self, data: dict, **kwargs):
        start_date = data["start_date"]
        end_date = data["end_date"]
        predict_start = data.get("start_predict_date", None)
        train_period = data.get("train_period")
        retrain_frequency = data.get("retrain_frequency")
        max_forecast_horizon = data.get("max_forecast_horizon")
        forecast_frequency = data.get("forecast_frequency")
        sensor = data.get("sensor")

        if start_date >= end_date:
            raise ValidationError(
                "start-date must be before end-date", field_name="start_date"
            )

        if predict_start:
            if predict_start < start_date:
                raise ValidationError(
                    "start-predict-date cannot be before start-date",
                    field_name="start_predict_date",
                )
            if predict_start >= end_date:
                raise ValidationError(
                    "start-predict-date must be before end-date",
                    field_name="start_predict_date",
                )

        if train_period is not None and train_period < timedelta(days=2):
            raise ValidationError(
                "train-period must be at least 2 days (48 hours)",
                field_name="train_period",
            )

        if retrain_frequency is not None and retrain_frequency <= timedelta(0):
            raise ValidationError(
                "retrain-frequency must be greater than 0",
                field_name="retrain_frequency",
            )

        if max_forecast_horizon is not None:
            if max_forecast_horizon % sensor.event_resolution != timedelta(0):
                raise ValidationError(
                    f"max-forecast-horizon must be a multiple of the sensor resolution ({sensor.event_resolution})"
                )

        if forecast_frequency is not None:
            if forecast_frequency % sensor.event_resolution != timedelta(0):
                raise ValidationError(
                    f"forecast-frequency must be a multiple of the sensor resolution ({sensor.event_resolution})"
                )

    @post_load
    def resolve_config(self, data: dict, **kwargs) -> dict:  # noqa: C901

        target_sensor = data["sensor"]

        future_regressors = data.get("future_regressors", [])
        past_regressors = data.get("past_regressors", [])
        past_and_future_regressors = data.get("regressors", [])

        if past_and_future_regressors:
            future_regressors = list(
                set(future_regressors + past_and_future_regressors)
            )
            past_regressors = list(set(past_regressors + past_and_future_regressors))

        resolution = target_sensor.event_resolution

        predict_start = data.get("start_predict_date") or floor_to_resolution(
            server_now(), resolution
        )
        if data.get("start_predict_date") is None and data.get("train_period"):

            predict_start = data["start_date"] + data["train_period"]

        if data.get("train_period") is None and data["start_date"] is None:
            train_period_in_hours = 30 * 24  # Set default train_period value to 30 days

        elif data.get("train_period") is None and data["start_date"]:
            train_period_in_hours = int(
                (predict_start - data["start_date"]).total_seconds() / 3600
            )
        else:
            train_period_in_hours = data["train_period"] // timedelta(hours=1)

        if train_period_in_hours < 48:
            raise ValidationError(
                "train-period must be at least 2 days (48 hours)",
                field_name="train_period",
            )
        max_training_period = data.get("max_training_period") or timedelta(days=365)
        if train_period_in_hours > max_training_period // timedelta(hours=1):
            train_period_in_hours = max_training_period // timedelta(hours=1)
            logging.warning(
                f"train-period is greater than max-training-period ({max_training_period}), setting train-period to max-training-period",
            )

        if data.get("retrain_frequency") is None:
            retrain_frequency_in_hours = int(
                (data["end_date"] - predict_start).total_seconds() / 3600
            )
        else:
            retrain_frequency_in_hours = data["retrain_frequency"] // timedelta(hours=1)
            if retrain_frequency_in_hours < 1:
                raise ValidationError("retrain-frequency must be at least 1 hour")

        if data["start_date"] is None:
            start_date = predict_start - timedelta(hours=train_period_in_hours)
        else:
            start_date = data["start_date"]

        max_forecast_horizon = data.get("max_forecast_horizon")
        forecast_frequency = data.get("forecast_frequency")

        if max_forecast_horizon is None and forecast_frequency is None:
            max_forecast_horizon = timedelta(hours=retrain_frequency_in_hours)
            forecast_frequency = timedelta(hours=retrain_frequency_in_hours)
        elif max_forecast_horizon is None:
            max_forecast_horizon = forecast_frequency
        elif forecast_frequency is None:
            forecast_frequency = max_forecast_horizon

        if data.get("sensor_to_save") is None:
            sensor_to_save = target_sensor
        else:
            sensor_to_save = data["sensor_to_save"]

        output_path = data.get("output_path")
        if output_path and not os.path.exists(output_path):
            os.makedirs(output_path)

        ensure_positive = data.get("ensure_positive")

        return dict(
            future_regressors=future_regressors,
            past_regressors=past_regressors,
            target=target_sensor,
            model_save_dir=data["model_save_dir"],
            output_path=output_path,
            start_date=start_date,
            end_date=data["end_date"],
            train_period_in_hours=train_period_in_hours,
            predict_start=predict_start,
            predict_period_in_hours=retrain_frequency_in_hours,
            max_forecast_horizon=max_forecast_horizon,
            forecast_frequency=forecast_frequency,
            probabilistic=data["probabilistic"],
            sensor_to_save=sensor_to_save,
            ensure_positive=ensure_positive,
            as_job=data.get("as_job"),
        )<|MERGE_RESOLUTION|>--- conflicted
+++ resolved
@@ -51,11 +51,9 @@
     probabilistic = fields.Bool(required=True)
     sensor_to_save = SensorIdField(required=False, allow_none=True)
     ensure_positive = fields.Bool(required=False, allow_none=True)
-<<<<<<< HEAD
+    as_job = fields.Bool(load_default=False)
     max_training_period = DurationField(required=False, allow_none=True)
-=======
-    as_job = fields.Bool(load_default=False)
->>>>>>> 9b60df86
+
 
     @validates_schema
     def validate_parameters(self, data: dict, **kwargs):
