from __future__ import annotations

import logging
import os

from datetime import timedelta

from marshmallow import fields, Schema, validates_schema, post_load, ValidationError

from flexmeasures.data.schemas import SensorIdField
from flexmeasures.data.schemas.times import AwareDateTimeOrDateField, DurationField
from flexmeasures.data.models.forecasting.utils import floor_to_resolution
from flexmeasures.utils.time_utils import server_now


class TrainPredictPipelineConfigSchema(Schema):

    model = fields.String(load_default="CustomLGBM")


class ForecasterParametersSchema(Schema):

    sensor = SensorIdField(required=True)
    future_regressors = fields.List(
        SensorIdField(),
        required=False,
    )
    past_regressors = fields.List(
        SensorIdField(),
        required=False,
    )
    regressors = fields.List(
        SensorIdField(),
        required=False,
    )
    model_save_dir = fields.Str(required=True)
    output_path = fields.Str(required=False, allow_none=True)
    start_date = AwareDateTimeOrDateField(required=False, allow_none=True)
    end_date = AwareDateTimeOrDateField(required=True, inclusive=True)
    train_period = DurationField(required=False, allow_none=True)
    start_predict_date = AwareDateTimeOrDateField(required=False, allow_none=True)
    retrain_frequency = DurationField(
        required=False, allow_none=True
    )  # aka the predict period
    max_forecast_horizon = DurationField(
        required=False, allow_none=True, load_default=timedelta(hours=48)
    )
    forecast_frequency = DurationField(
        required=False, allow_none=True, load_default=timedelta(hours=1)
    )
    probabilistic = fields.Bool(required=True)
    sensor_to_save = SensorIdField(required=False, allow_none=True)
    ensure_positive = fields.Bool(required=False, allow_none=True)
<<<<<<< HEAD
    missing_threshold = fields.Float(required=False, allow_none=True, load_default=1.0)
    as_job = fields.Bool(load_default=False)
=======
    as_job = fields.Bool(
        load_default=False,
        metadata={
            "description": "If True, forecast using RQ jobs in the background (needs a worker assigned to the forecasting queue)."
        },
    )
    max_training_period = DurationField(required=False, allow_none=True)
>>>>>>> 17ff387f

    @validates_schema
    def validate_parameters(self, data: dict, **kwargs):
        start_date = data["start_date"]
        end_date = data["end_date"]
        predict_start = data.get("start_predict_date", None)
        train_period = data.get("train_period")
        retrain_frequency = data.get("retrain_frequency")
        max_forecast_horizon = data.get("max_forecast_horizon")
        forecast_frequency = data.get("forecast_frequency")
        sensor = data.get("sensor")

        if start_date >= end_date:
            raise ValidationError(
                "start-date must be before end-date", field_name="start_date"
            )

        if predict_start:
            if predict_start < start_date:
                raise ValidationError(
                    "start-predict-date cannot be before start-date",
                    field_name="start_predict_date",
                )
            if predict_start >= end_date:
                raise ValidationError(
                    "start-predict-date must be before end-date",
                    field_name="start_predict_date",
                )

        if train_period is not None and train_period < timedelta(days=2):
            raise ValidationError(
                "train-period must be at least 2 days (48 hours)",
                field_name="train_period",
            )

        if retrain_frequency is not None and retrain_frequency <= timedelta(0):
            raise ValidationError(
                "retrain-frequency must be greater than 0",
                field_name="retrain_frequency",
            )

        if max_forecast_horizon is not None:
            if max_forecast_horizon % sensor.event_resolution != timedelta(0):
                raise ValidationError(
                    f"max-forecast-horizon must be a multiple of the sensor resolution ({sensor.event_resolution})"
                )

        if forecast_frequency is not None:
            if forecast_frequency % sensor.event_resolution != timedelta(0):
                raise ValidationError(
                    f"forecast-frequency must be a multiple of the sensor resolution ({sensor.event_resolution})"
                )

    @post_load
    def resolve_config(self, data: dict, **kwargs) -> dict:  # noqa: C901

        target_sensor = data["sensor"]

        future_regressors = data.get("future_regressors", [])
        past_regressors = data.get("past_regressors", [])
        past_and_future_regressors = data.get("regressors", [])

        if past_and_future_regressors:
            future_regressors = list(
                set(future_regressors + past_and_future_regressors)
            )
            past_regressors = list(set(past_regressors + past_and_future_regressors))

        resolution = target_sensor.event_resolution

        predict_start = data.get("start_predict_date") or floor_to_resolution(
            server_now(), resolution
        )
        if data.get("start_predict_date") is None and data.get("train_period"):

            predict_start = data["start_date"] + data["train_period"]

        if data.get("train_period") is None and data["start_date"] is None:
            train_period_in_hours = 30 * 24  # Set default train_period value to 30 days

        elif data.get("train_period") is None and data["start_date"]:
            train_period_in_hours = int(
                (predict_start - data["start_date"]).total_seconds() / 3600
            )
        else:
            train_period_in_hours = data["train_period"] // timedelta(hours=1)

        if train_period_in_hours < 48:
            raise ValidationError(
                "train-period must be at least 2 days (48 hours)",
                field_name="train_period",
            )
        max_training_period = data.get("max_training_period") or timedelta(days=365)
        if train_period_in_hours > max_training_period // timedelta(hours=1):
            train_period_in_hours = max_training_period // timedelta(hours=1)
            logging.warning(
                f"train-period is greater than max-training-period ({max_training_period}), setting train-period to max-training-period",
            )

        if data.get("retrain_frequency") is None:
            retrain_frequency_in_hours = int(
                (data["end_date"] - predict_start).total_seconds() / 3600
            )
        else:
            retrain_frequency_in_hours = data["retrain_frequency"] // timedelta(hours=1)
            if retrain_frequency_in_hours < 1:
                raise ValidationError("retrain-frequency must be at least 1 hour")

        if data["start_date"] is None:
            start_date = predict_start - timedelta(hours=train_period_in_hours)
        else:
            start_date = data["start_date"]

        max_forecast_horizon = data.get("max_forecast_horizon")
        forecast_frequency = data.get("forecast_frequency")

        if max_forecast_horizon is None and forecast_frequency is None:
            max_forecast_horizon = timedelta(hours=retrain_frequency_in_hours)
            forecast_frequency = timedelta(hours=retrain_frequency_in_hours)
        elif max_forecast_horizon is None:
            max_forecast_horizon = forecast_frequency
        elif forecast_frequency is None:
            forecast_frequency = max_forecast_horizon

        if data.get("sensor_to_save") is None:
            sensor_to_save = target_sensor
        else:
            sensor_to_save = data["sensor_to_save"]

        output_path = data.get("output_path")
        if output_path and not os.path.exists(output_path):
            os.makedirs(output_path)

        ensure_positive = data.get("ensure_positive")

        return dict(
            future_regressors=future_regressors,
            past_regressors=past_regressors,
            target=target_sensor,
            model_save_dir=data["model_save_dir"],
            output_path=output_path,
            start_date=start_date,
            end_date=data["end_date"],
            train_period_in_hours=train_period_in_hours,
            predict_start=predict_start,
            predict_period_in_hours=retrain_frequency_in_hours,
            max_forecast_horizon=max_forecast_horizon,
            forecast_frequency=forecast_frequency,
            probabilistic=data["probabilistic"],
            sensor_to_save=sensor_to_save,
            ensure_positive=ensure_positive,
            missing_threshold=data.get("missing_threshold", 1.0),
            as_job=data.get("as_job"),
        )<|MERGE_RESOLUTION|>--- conflicted
+++ resolved
@@ -51,10 +51,7 @@
     probabilistic = fields.Bool(required=True)
     sensor_to_save = SensorIdField(required=False, allow_none=True)
     ensure_positive = fields.Bool(required=False, allow_none=True)
-<<<<<<< HEAD
     missing_threshold = fields.Float(required=False, allow_none=True, load_default=1.0)
-    as_job = fields.Bool(load_default=False)
-=======
     as_job = fields.Bool(
         load_default=False,
         metadata={
@@ -62,7 +59,6 @@
         },
     )
     max_training_period = DurationField(required=False, allow_none=True)
->>>>>>> 17ff387f
 
     @validates_schema
     def validate_parameters(self, data: dict, **kwargs):
