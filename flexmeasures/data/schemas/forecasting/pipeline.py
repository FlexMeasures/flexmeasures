--- conflicted
+++ resolved
@@ -50,11 +50,8 @@
     probabilistic = fields.Bool(required=True)
     sensor_to_save = SensorIdField(required=False, allow_none=True)
     ensure_positive = fields.Bool(required=False, allow_none=True)
-<<<<<<< HEAD
     missing_threshold = fields.Float(required=False, allow_none=True, load_default=1.0)
-=======
     as_job = fields.Bool(load_default=False)
->>>>>>> 9b60df86
 
     @validates_schema
     def validate_parameters(self, data: dict, **kwargs):
@@ -200,9 +197,6 @@
             probabilistic=data["probabilistic"],
             sensor_to_save=sensor_to_save,
             ensure_positive=ensure_positive,
-<<<<<<< HEAD
             missing_threshold=data.get("missing_threshold", 1.0),
-=======
             as_job=data.get("as_job"),
->>>>>>> 9b60df86
         )