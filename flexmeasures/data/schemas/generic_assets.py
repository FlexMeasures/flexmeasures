from __future__ import annotations

import json

from marshmallow import validates, ValidationError, fields, validates_schema
from flask_security import current_user
from sqlalchemy import select

from flexmeasures.data import ma, db
from flexmeasures.data.models.user import Account
from flexmeasures.data.models.generic_assets import GenericAsset, GenericAssetType
from flexmeasures.data.schemas.locations import LatitudeField, LongitudeField
from flexmeasures.data.schemas.utils import (
    FMValidationError,
    MarshmallowClickMixin,
    with_appcontext_if_needed,
)
from flexmeasures.auth.policy import user_has_admin_access
from flexmeasures.cli import is_running as running_as_cli
from flexmeasures.utils.coding_utils import flatten_unique


class JSON(fields.Field):
    def _deserialize(self, value, attr, data, **kwargs) -> dict:
        try:
            return json.loads(value)
        except ValueError:
            raise ValidationError("Not a valid JSON string.")

    def _serialize(self, value, attr, data, **kwargs) -> str:
        return json.dumps(value)


class GenericAssetSchema(ma.SQLAlchemySchema):
    """
    GenericAsset schema, with validations.
    """

    id = ma.auto_field(dump_only=True)
    name = fields.Str(required=True)
    account_id = ma.auto_field()
    latitude = LatitudeField(allow_none=True)
    longitude = LongitudeField(allow_none=True)
    generic_asset_type_id = fields.Integer(required=True)
    attributes = JSON(required=False)
    parent_asset_id = fields.Int(required=False, allow_none=True)
<<<<<<< HEAD
    child_assets = ma.Nested("GenericAssetSchema", many=True, dump_only=True)
=======
    child_assets = ma.Nested("GenericAssetSchema", many=True, dumb_only=True)
    production_price_sensor_id = fields.Int(required=False, allow_none=True)
    consumption_price_sensor_id = fields.Int(required=False, allow_none=True)
    inflexible_device_sensor_ids = fields.List(
        fields.Int, required=False, allow_none=True
    )
>>>>>>> 24a5261d

    class Meta:
        model = GenericAsset

    @validates_schema(skip_on_field_errors=False)
    def validate_name_is_unique_under_parent(self, data, **kwargs):
        if "name" in data:

            asset = db.session.scalars(
                select(GenericAsset)
                .filter_by(
                    name=data["name"],
                    parent_asset_id=data.get("parent_asset_id"),
                    account_id=data.get("account_id"),
                )
                .limit(1)
            ).first()

            if asset:
                raise ValidationError(
                    f"An asset with the name '{data['name']}' already exists under parent asset with id={data.get('parent_asset_id')}.",
                    "name",
                )

    @validates("generic_asset_type_id")
    def validate_generic_asset_type(self, generic_asset_type_id: int):
        generic_asset_type = db.session.get(GenericAssetType, generic_asset_type_id)
        if not generic_asset_type:
            raise ValidationError(
                f"GenericAssetType with id {generic_asset_type_id} doesn't exist."
            )

    @validates("parent_asset_id")
    def validate_parent_asset(self, parent_asset_id: int | None):
        if parent_asset_id is not None:
            parent_asset = db.session.get(GenericAsset, parent_asset_id)
            if not parent_asset:
                raise ValidationError(
                    f"Parent GenericAsset with id {parent_asset_id} doesn't exist."
                )

    @validates("account_id")
    def validate_account(self, account_id: int | None):
        if account_id is None and (
            running_as_cli() or user_has_admin_access(current_user, "update")
        ):
            return
        account = db.session.get(Account, account_id)
        if not account:
            raise ValidationError(f"Account with Id {account_id} doesn't exist.")
        if not running_as_cli() and (
            not user_has_admin_access(current_user, "update")
            and account_id != current_user.account_id
        ):
            raise ValidationError(
                "User is not allowed to create assets for this account."
            )

    @validates("attributes")
    def validate_attributes(self, attributes: dict):
        sensors_to_show = attributes.get("sensors_to_show", [])

        # Check type
        if not isinstance(sensors_to_show, list):
            raise ValidationError("sensors_to_show should be a list.")
        for sensor_listing in sensors_to_show:
            if not isinstance(sensor_listing, (int, list)):
                raise ValidationError(
                    "sensors_to_show should only contain sensor IDs (integers) or lists thereof."
                )
            if isinstance(sensor_listing, list):
                for sensor_id in sensor_listing:
                    if not isinstance(sensor_id, int):
                        raise ValidationError(
                            "sensors_to_show should only contain sensor IDs (integers) or lists thereof."
                        )

        # Check whether IDs represent accessible sensors
        from flexmeasures.data.schemas import SensorIdField

        sensor_ids = flatten_unique(sensors_to_show)
        for sensor_id in sensor_ids:
            SensorIdField().deserialize(sensor_id)


class GenericAssetTypeSchema(ma.SQLAlchemySchema):
    """
    GenericAssetType schema, with validations.
    """

    id = ma.auto_field()
    name = fields.Str()
    description = ma.auto_field()

    class Meta:
        model = GenericAssetType


class GenericAssetIdField(MarshmallowClickMixin, fields.Int):
    """Field that deserializes to a GenericAsset and serializes back to an integer."""

    @with_appcontext_if_needed()
    def _deserialize(self, value, attr, obj, **kwargs) -> GenericAsset:
        """Turn a generic asset id into a GenericAsset."""
        generic_asset = db.session.get(GenericAsset, value)
        if generic_asset is None:
            raise FMValidationError(f"No asset found with id {value}.")
        # lazy loading now (asset is somehow not in session after this)
        generic_asset.generic_asset_type
        return generic_asset

    def _serialize(self, asset, attr, data, **kwargs):
        """Turn a GenericAsset into a generic asset id."""
        return asset.id<|MERGE_RESOLUTION|>--- conflicted
+++ resolved
@@ -44,16 +44,12 @@
     generic_asset_type_id = fields.Integer(required=True)
     attributes = JSON(required=False)
     parent_asset_id = fields.Int(required=False, allow_none=True)
-<<<<<<< HEAD
-    child_assets = ma.Nested("GenericAssetSchema", many=True, dump_only=True)
-=======
     child_assets = ma.Nested("GenericAssetSchema", many=True, dumb_only=True)
     production_price_sensor_id = fields.Int(required=False, allow_none=True)
     consumption_price_sensor_id = fields.Int(required=False, allow_none=True)
     inflexible_device_sensor_ids = fields.List(
         fields.Int, required=False, allow_none=True
     )
->>>>>>> 24a5261d
 
     class Meta:
         model = GenericAsset
