--- conflicted
+++ resolved
@@ -152,14 +152,11 @@
         validate=validate.Length(min=1),
     )
 
-<<<<<<< HEAD
     future_reward = fields.Float(data_key="future-reward", required=False, default=None)
     soc_deviation_penalty = fields.Float(
         data_key="soc-deviation-penalty", required=False, default=None
     )
 
-    def __init__(self, start: datetime, sensor: Sensor, *args, **kwargs):
-=======
     def __init__(
         self,
         start: datetime,
@@ -168,7 +165,6 @@
         default_soc_unit: str | None = None,
         **kwargs,
     ):
->>>>>>> dc8c6424
         """Pass the schedule's start, so we can use it to validate soc-target datetimes."""
         self.start = start
         self.sensor = sensor
