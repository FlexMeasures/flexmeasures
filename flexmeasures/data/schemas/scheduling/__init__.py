<<<<<<< HEAD
from __future__ import annotations

from marshmallow import Schema, fields, validate, validates_schema, ValidationError

from flexmeasures import Sensor
from flexmeasures.data.schemas.sensors import (
    VariableQuantityField,
    SensorIdField,
)
from flexmeasures.utils.unit_utils import ur, units_are_convertible
=======
from marshmallow import fields, pre_load, validate, validates_schema, Schema

from flexmeasures.data.schemas.generic_assets import GenericAssetIdField
from flexmeasures.data.schemas.sensors import QuantityOrSensor, SensorIdField
from flexmeasures.data.schemas.times import AwareDateTimeField, PlanningDurationField
from flexmeasures.data.schemas.utils import FMValidationError
>>>>>>> c7e58cbd


class FlexContextSchema(Schema):
    """This schema defines fields that provide context to the portfolio to be optimized."""

    # Energy commitments
    ems_power_capacity_in_mw = VariableQuantityField(
        "MW",
        required=False,
        data_key="site-power-capacity",
        value_validator=validate.Range(min=0),
    )
    # todo: deprecated since flexmeasures==0.23
    consumption_price_sensor = SensorIdField(data_key="consumption-price-sensor")
    production_price_sensor = SensorIdField(data_key="production-price-sensor")
    consumption_price = VariableQuantityField(
        "/MWh",
        required=False,
        data_key="consumption-price",
        return_magnitude=False,
    )
    production_price = VariableQuantityField(
        "/MWh",
        required=False,
        data_key="production-price",
        return_magnitude=False,
    )

    ems_production_capacity_in_mw = VariableQuantityField(
        "MW",
        required=False,
        data_key="site-production-capacity",
        value_validator=validate.Range(min=0),
    )
    ems_consumption_capacity_in_mw = VariableQuantityField(
        "MW",
        required=False,
        data_key="site-consumption-capacity",
        value_validator=validate.Range(min=0),
    )
    ems_consumption_breach_price = VariableQuantityField(
        "/MW",
        data_key="site-consumption-breach-price",
        required=False,
        value_validator=validate.Range(min=0),
        default=None,
    )
    ems_production_breach_price = VariableQuantityField(
        "/MW",
        data_key="site-production-breach-price",
        required=False,
        value_validator=validate.Range(min=0),
        default=None,
    )

    # Peak consumption commitment
    ems_peak_consumption_in_mw = VariableQuantityField(
        "MW",
        required=False,
        data_key="site-peak-consumption",
        value_validator=validate.Range(min=0),
        default="0 kW",
    )
    ems_peak_consumption_price = VariableQuantityField(
        "/MW",
        data_key="site-peak-consumption-price",
        required=False,
        value_validator=validate.Range(min=0),
        default=None,
    )

    # Peak production commitment
    ems_peak_production_in_mw = VariableQuantityField(
        "MW",
        required=False,
        data_key="site-peak-production",
        value_validator=validate.Range(min=0),
        default="0 kW",
    )
    ems_peak_production_price = VariableQuantityField(
        "/MW",
        data_key="site-peak-production-price",
        required=False,
        value_validator=validate.Range(min=0),
        default=None,
    )
    # todo: group by month start (MS), something like a commitment resolution, or a list of datetimes representing splits of the commitments

    inflexible_device_sensors = fields.List(
        SensorIdField(), data_key="inflexible-device-sensors"
    )

<<<<<<< HEAD
    @validates_schema
    def check_prices(self, data: dict, **kwargs):
        """Check assumptions about prices.

        1. The flex-context must contain at most 1 consumption price and at most 1 production price field.
        2. All prices must share the same currency.
        """

        # The flex-context must contain at most 1 consumption price and at most 1 production price field
        if "consumption_price_sensor" in data and "consumption_price" in data:
            raise ValidationError(
                "Must pass either consumption-price or consumption-price-sensor."
            )
        if "production_price_sensor" in data and "production_price" in data:
            raise ValidationError(
                "Must pass either production-price or production-price-sensor."
            )

        # New price fields can only be used after updating to the new consumption-price and production-price fields
        field_map = {
            field.data_key: field_var
            for field_var, field in self.declared_fields.items()
        }
        if any(
            field_map[field] in data
            for field in (
                "site-consumption-breach-price",
                "site-production-breach-price",
                "site-peak-consumption-price",
                "site-peak-production-price",
            )
        ):
            if field_map["consumption-price-sensor"] in data:
                raise ValidationError(
                    f"""Please switch to using `consumption-price: {{"sensor": {data[field_map["consumption-price-sensor"]].id}}}`."""
                )
            if field_map["production-price-sensor"] in data:
                raise ValidationError(
                    f"""Please switch to using `production-price: {{"sensor": {data[field_map["production-price-sensor"]].id}}}`."""
                )

        # All prices must share the same unit
        data = self._try_to_convert_price_units(data)

        return data

    def _try_to_convert_price_units(self, data):
        """Convert price units to the same unit and scale if they can (incl. same currency)."""

        previous_currency_unit = None
        previous_field_name = None
        for field in self.declared_fields:
            if field[-5:] == "price" and field in data:
                price_unit = self._get_variable_quantity_unit(field, data[field])
                price_field = self.declared_fields[field]
                currency_unit = price_unit.split("/")[0]

                if previous_currency_unit is None:
                    previous_currency_unit = currency_unit
                    previous_field_name = price_field.data_key
                elif units_are_convertible(currency_unit, previous_currency_unit):
                    # Make sure all compatible currency units are on the same scale (e.g. not kEUR mixed with EUR)
                    if currency_unit != previous_currency_unit:
                        denominator_unit = price_unit.split("/")[1]
                        if isinstance(data[field], ur.Quantity):
                            data[field] = data[field].to(
                                f"{previous_currency_unit}/{denominator_unit}"
                            )
                        elif isinstance(data[field], list):
                            for j in range(len(data[field])):
                                data[field][j]["value"] = data[field][j]["value"].to(
                                    f"{previous_currency_unit}/{denominator_unit}"
                                )
                        elif isinstance(data[field], Sensor):
                            raise ValidationError(
                                f"Please convert all flex-context prices to the unit of the {data[field]} sensor ({price_unit})."
                            )
                else:
                    field_name = price_field.data_key
                    raise ValidationError(
                        f"Prices must share the same monetary unit. '{field_name}' uses '{currency_unit}', but '{previous_field_name}' used '{previous_currency_unit}'.",
                        field_name=field_name,
                    )
        return data

    def _get_variable_quantity_unit(
        self, field: str, variable_quantity: ur.Quantity | list[dict | Sensor]
    ) -> str:
        """Gets the unit from the variable quantity."""
        if isinstance(variable_quantity, ur.Quantity):
            unit = str(variable_quantity.units)
        elif isinstance(variable_quantity, list):
            unit = str(variable_quantity[0]["value"].units)
            if not all(
                str(variable_quantity[j]["value"].units) == unit
                for j in range(len(variable_quantity))
            ):
                field_name = self.declared_fields[field].data_key
                raise ValidationError(
                    "Segments of a time series must share the same unit.",
                    field_name=field_name,
                )
        elif isinstance(variable_quantity, Sensor):
            unit = variable_quantity.unit
        else:
            raise NotImplementedError(
                f"Unexpected type '{type(variable_quantity)}' for '{field}': {variable_quantity}."
            )
        return unit
=======

class SequentialFlexModelSchema(Schema):
    sensor = SensorIdField(required=True)
    sensor_flex_model = fields.Dict(data_key="sensor-flex-model")

    @pre_load
    def unwrap_envelope(self, data, **kwargs):
        """Any field other than 'sensor' becomes part of the sensor's flex-model."""
        extra = {}
        rest = {}
        for k, v in data.items():
            if k not in self.fields:
                extra[k] = v
            else:
                rest[k] = v
        return {"sensor-flex-model": extra, **rest}


class AssetTriggerSchema(Schema):
    asset = GenericAssetIdField(data_key="id")
    start_of_schedule = AwareDateTimeField(
        data_key="start", format="iso", required=True
    )
    belief_time = AwareDateTimeField(format="iso", data_key="prior")
    duration = PlanningDurationField(load_default=PlanningDurationField.load_default)
    flex_model = fields.List(
        fields.Nested(SequentialFlexModelSchema()),
        data_key="flex-model",
    )
    flex_context = fields.Dict(required=False, data_key="flex-context")

    @validates_schema
    def check_flex_model_sensors(self, data, **kwargs):
        """Verify that the flex-model's sensors live under the asset for which a schedule is triggered."""
        asset = data["asset"]
        sensors = []
        for sensor_flex_model in data["flex_model"]:
            sensor = sensor_flex_model["sensor"]
            if sensor in sensors:
                raise FMValidationError(
                    f"Sensor {sensor_flex_model['sensor'].id} should not occur more than once in the flex-model"
                )
            if sensor.generic_asset not in [asset] + asset.offspring:
                raise FMValidationError(
                    f"Sensor {sensor_flex_model['sensor'].id} does not belong to asset {asset.id} (or to one of its offspring)"
                )
            sensors.append(sensor)
        return data
>>>>>>> c7e58cbd
<|MERGE_RESOLUTION|>--- conflicted
+++ resolved
@@ -1,22 +1,23 @@
-<<<<<<< HEAD
 from __future__ import annotations
 
-from marshmallow import Schema, fields, validate, validates_schema, ValidationError
+from marshmallow import (
+    Schema,
+    fields,
+    validate,
+    validates_schema,
+    ValidationError,
+    pre_load,
+)
 
 from flexmeasures import Sensor
+from flexmeasures.data.schemas.generic_assets import GenericAssetIdField
 from flexmeasures.data.schemas.sensors import (
     VariableQuantityField,
     SensorIdField,
 )
+from flexmeasures.data.schemas.utils import FMValidationError
+from flexmeasures.data.schemas.times import AwareDateTimeField, PlanningDurationField
 from flexmeasures.utils.unit_utils import ur, units_are_convertible
-=======
-from marshmallow import fields, pre_load, validate, validates_schema, Schema
-
-from flexmeasures.data.schemas.generic_assets import GenericAssetIdField
-from flexmeasures.data.schemas.sensors import QuantityOrSensor, SensorIdField
-from flexmeasures.data.schemas.times import AwareDateTimeField, PlanningDurationField
-from flexmeasures.data.schemas.utils import FMValidationError
->>>>>>> c7e58cbd
 
 
 class FlexContextSchema(Schema):
@@ -109,7 +110,6 @@
         SensorIdField(), data_key="inflexible-device-sensors"
     )
 
-<<<<<<< HEAD
     @validates_schema
     def check_prices(self, data: dict, **kwargs):
         """Check assumptions about prices.
@@ -219,7 +219,7 @@
                 f"Unexpected type '{type(variable_quantity)}' for '{field}': {variable_quantity}."
             )
         return unit
-=======
+
 
 class SequentialFlexModelSchema(Schema):
     sensor = SensorIdField(required=True)
@@ -267,5 +267,4 @@
                     f"Sensor {sensor_flex_model['sensor'].id} does not belong to asset {asset.id} (or to one of its offspring)"
                 )
             sensors.append(sensor)
-        return data
->>>>>>> c7e58cbd
+        return data