--- conflicted
+++ resolved
@@ -18,10 +18,22 @@
         data_key="site-power-capacity",
         validate=validate.Range(min=0),
     )
+    # todo: deprecated since flexmeasures==0.23
     consumption_price_sensor = SensorIdField(data_key="consumption-price-sensor")
     production_price_sensor = SensorIdField(data_key="production-price-sensor")
+    consumption_price = VariableQuantityField(
+        "/MWh",
+        required=False,
+        data_key="consumption-price",
+        return_magnitude=False,
+    )
+    production_price = VariableQuantityField(
+        "/MWh",
+        required=False,
+        data_key="production-price",
+        return_magnitude=False,
+    )
 
-    # Capacity commitments
     ems_production_capacity_in_mw = VariableQuantityField(
         "MW",
         required=False,
@@ -34,7 +46,6 @@
         data_key="site-consumption-capacity",
         validate=validate.Range(min=0),
     )
-<<<<<<< HEAD
     ems_consumption_breach_price = fields.Float(
         data_key="site-consumption-breach-price",
         required=False,
@@ -49,7 +60,7 @@
     )  # in EUR/MW
 
     # Peak consumption commitment
-    ems_peak_consumption_in_mw = QuantityOrSensor(
+    ems_peak_consumption_in_mw = VariableQuantityField(
         "MW",
         required=False,
         data_key="site-peak-consumption",
@@ -63,7 +74,7 @@
     )  # in EUR/MW
 
     # Peak production commitment
-    ems_peak_production_in_mw = QuantityOrSensor(
+    ems_peak_production_in_mw = VariableQuantityField(
         "MW",
         required=False,
         data_key="site-peak-production",
@@ -77,24 +88,6 @@
     )  # in EUR/MW
     # todo: group by month start (MS), something like a commitment resolution, or a list of datetimes representing splits of the commitments
 
-=======
-    # todo: deprecated since flexmeasures==0.23
-    consumption_price_sensor = SensorIdField(data_key="consumption-price-sensor")
-    production_price_sensor = SensorIdField(data_key="production-price-sensor")
-
-    consumption_price = VariableQuantityField(
-        "/MWh",
-        required=False,
-        data_key="consumption-price",
-        return_magnitude=False,
-    )
-    production_price = VariableQuantityField(
-        "/MWh",
-        required=False,
-        data_key="production-price",
-        return_magnitude=False,
-    )
->>>>>>> 9569324d
     inflexible_device_sensors = fields.List(
         SensorIdField(), data_key="inflexible-device-sensors"
     )
