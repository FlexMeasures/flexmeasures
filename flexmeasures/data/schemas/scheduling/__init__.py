--- conflicted
+++ resolved
@@ -1,11 +1,3 @@
-<<<<<<< HEAD
-from marshmallow import fields, pre_load, validate, validates_schema, Schema
-
-from flexmeasures.data.schemas.generic_assets import GenericAssetIdField
-from flexmeasures.data.schemas.sensors import QuantityOrSensor, SensorIdField
-from flexmeasures.data.schemas.times import AwareDateTimeField, PlanningDurationField
-from flexmeasures.data.schemas.utils import FMValidationError
-=======
 from __future__ import annotations
 
 from marshmallow import (
@@ -35,13 +27,10 @@
     is_power_unit,
     is_energy_unit,
 )
->>>>>>> e8e2eea3
 
 
 class FlexContextSchema(Schema):
     """This schema defines fields that provide context to the portfolio to be optimized."""
-<<<<<<< HEAD
-=======
 
     # Device commitments
     consumption_breach_price = VariableQuantityField(
@@ -79,7 +68,6 @@
     relax_capacity_constraints = fields.Bool(
         data_key="relax-capacity-constraints", load_default=False
     )
->>>>>>> e8e2eea3
 
     # Energy commitments
     ems_power_capacity_in_mw = VariableQuantityField(
@@ -169,11 +157,6 @@
         SensorIdField(), data_key="inflexible-device-sensors"
     )
 
-<<<<<<< HEAD
-
-class SequentialFlexModelSchema(Schema):
-    sensor = SensorIdField(required=True)
-=======
     def set_default_breach_prices(
         self, data: dict, fields: list[str], price: ur.Quantity
     ):
@@ -454,7 +437,6 @@
 
     sensor = SensorIdField(required=True)
     # it's up to the Scheduler to deserialize the underlying flex-model
->>>>>>> e8e2eea3
     sensor_flex_model = fields.Dict(data_key="sensor-flex-model")
 
     @pre_load
@@ -469,10 +451,6 @@
                 rest[k] = v
         return {"sensor-flex-model": extra, **rest}
 
-<<<<<<< HEAD
-
-class AssetTriggerSchema(Schema):
-=======
     @post_dump
     def wrap_with_envelope(self, data, **kwargs):
         """Any field in the 'sensor-flex-model' field becomes a main field."""
@@ -497,7 +475,6 @@
     }
     """
 
->>>>>>> e8e2eea3
     asset = GenericAssetIdField(data_key="id")
     start_of_schedule = AwareDateTimeField(
         data_key="start", format="iso", required=True
@@ -505,11 +482,7 @@
     belief_time = AwareDateTimeField(format="iso", data_key="prior")
     duration = PlanningDurationField(load_default=PlanningDurationField.load_default)
     flex_model = fields.List(
-<<<<<<< HEAD
-        fields.Nested(SequentialFlexModelSchema()),
-=======
         fields.Nested(MultiSensorFlexModelSchema()),
->>>>>>> e8e2eea3
         data_key="flex-model",
     )
     flex_context = fields.Dict(required=False, data_key="flex-context")
