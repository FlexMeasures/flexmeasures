--- conflicted
+++ resolved
@@ -20,8 +20,7 @@
         "MW",
         required=False,
         data_key="site-power-capacity",
-<<<<<<< HEAD
-        validate=validate.Range(min=0),
+        value_validator=validate.Range(min=0),
     )
     # todo: deprecated since flexmeasures==0.23
     consumption_price_sensor = SensorIdField(data_key="consumption-price-sensor")
@@ -43,122 +42,58 @@
         "MW",
         required=False,
         data_key="site-production-capacity",
-        validate=validate.Range(min=0),
+        value_validator=validate.Range(min=0),
     )
     ems_consumption_capacity_in_mw = VariableQuantityField(
         "MW",
         required=False,
         data_key="site-consumption-capacity",
-        validate=validate.Range(min=0),
+        value_validator=validate.Range(min=0),
     )
     ems_consumption_breach_price = VariableQuantityField(
-        "EUR/MW",
+        "/MW",
         data_key="site-consumption-breach-price",
         required=False,
-        validate=validate.Range(min=0),
+        value_validator=validate.Range(min=0),
         default=None,
     )
     ems_production_breach_price = VariableQuantityField(
-        "EUR/MW",
+        "/MW",
         data_key="site-production-breach-price",
         required=False,
-        validate=validate.Range(min=0),
+        value_validator=validate.Range(min=0),
         default=None,
     )
 
     # Peak consumption commitment
     ems_peak_consumption_in_mw = VariableQuantityField(
         "MW",
-=======
-        value_validator=validate.Range(min=0),
-    )
-    # todo: deprecated since flexmeasures==0.23
-    consumption_price_sensor = SensorIdField(data_key="consumption-price-sensor")
-    production_price_sensor = SensorIdField(data_key="production-price-sensor")
-    consumption_price = VariableQuantityField(
-        "/MWh",
->>>>>>> 8e0822a2
         required=False,
         data_key="site-peak-consumption",
-        validate=validate.Range(min=0),
+        value_validator=validate.Range(min=0),
+        default="0 kW",
     )
     ems_peak_consumption_price = VariableQuantityField(
-        "EUR/MW",
+        "/MW",
         data_key="site-peak-consumption-price",
         required=False,
-        validate=validate.Range(min=0),
-        default=None,
-    )
-
-<<<<<<< HEAD
-=======
-    ems_production_capacity_in_mw = VariableQuantityField(
-        "MW",
-        required=False,
-        data_key="site-production-capacity",
-        value_validator=validate.Range(min=0),
-    )
-    ems_consumption_capacity_in_mw = VariableQuantityField(
-        "MW",
-        required=False,
-        data_key="site-consumption-capacity",
-        value_validator=validate.Range(min=0),
-    )
-    ems_consumption_breach_price = VariableQuantityField(
-        "/MW",
-        data_key="site-consumption-breach-price",
-        required=False,
-        value_validator=validate.Range(min=0),
-        default=None,
-    )
-    ems_production_breach_price = VariableQuantityField(
-        "/MW",
-        data_key="site-production-breach-price",
-        required=False,
-        value_validator=validate.Range(min=0),
-        default=None,
-    )
-
-    # Peak consumption commitment
-    ems_peak_consumption_in_mw = VariableQuantityField(
-        "MW",
-        required=False,
-        data_key="site-peak-consumption",
-        value_validator=validate.Range(min=0),
-        default="0 kW",
-    )
-    ems_peak_consumption_price = VariableQuantityField(
-        "/MW",
-        data_key="site-peak-consumption-price",
-        required=False,
-        value_validator=validate.Range(min=0),
-        default=None,
-    )
-
->>>>>>> 8e0822a2
+        value_validator=validate.Range(min=0),
+        default=None,
+    )
+
     # Peak production commitment
     ems_peak_production_in_mw = VariableQuantityField(
         "MW",
         required=False,
         data_key="site-peak-production",
-<<<<<<< HEAD
-        validate=validate.Range(min=0),
+        value_validator=validate.Range(min=0),
+        default="0 kW",
     )
     ems_peak_production_price = VariableQuantityField(
-        "EUR/MW",
+        "/MW",
         data_key="site-peak-production-price",
         required=False,
-        validate=validate.Range(min=0),
-=======
-        value_validator=validate.Range(min=0),
-        default="0 kW",
-    )
-    ems_peak_production_price = VariableQuantityField(
-        "/MW",
-        data_key="site-peak-production-price",
-        required=False,
-        value_validator=validate.Range(min=0),
->>>>>>> 8e0822a2
+        value_validator=validate.Range(min=0),
         default=None,
     )
     # todo: group by month start (MS), something like a commitment resolution, or a list of datetimes representing splits of the commitments
