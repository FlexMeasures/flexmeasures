--- conflicted
+++ resolved
@@ -29,15 +29,14 @@
         data_key="site-consumption-capacity",
         validate=validate.Range(min=0),
     )
-<<<<<<< HEAD
 
-    ems_soft_production_capacity_in_mw = QuantityOrSensor(
+    ems_soft_production_capacity_in_mw = VariableQuantityField(
         "MW",
         required=False,
         data_key="site-soft-production-capacity",
         validate=validate.Range(min=0),
     )
-    ems_soft_consumption_capacity_in_mw = QuantityOrSensor(
+    ems_soft_consumption_capacity_in_mw = VariableQuantityField(
         "MW",
         required=False,
         data_key="site-soft-consumption-capacity",
@@ -55,7 +54,8 @@
     production_price_sensor = SensorIdField(data_key="production-price-sensor")
     curtailable_device_sensors = fields.List(
         SensorIdField(), data_key="curtailable-device-sensors"
-=======
+    )
+
     # todo: deprecated since flexmeasures==0.23
     consumption_price_sensor = SensorIdField(data_key="consumption-price-sensor")
     production_price_sensor = SensorIdField(data_key="production-price-sensor")
@@ -71,8 +71,8 @@
         required=False,
         data_key="production-price",
         return_magnitude=False,
->>>>>>> dc8c6424
     )
+
     inflexible_device_sensors = fields.List(
         SensorIdField(), data_key="inflexible-device-sensors"
     )
