from marshmallow import Schema, fields, validate, validates_schema, ValidationError

from flexmeasures.data.schemas.sensors import (
    VariableQuantityField,
    SensorIdField,
)


class FlexContextSchema(Schema):
    """
    This schema lists fields that can be used to describe sensors in the optimised portfolio
    """

    ems_power_capacity_in_mw = VariableQuantityField(
        "MW",
        required=False,
        data_key="site-power-capacity",
        validate=validate.Range(min=0),
    )
    ems_production_capacity_in_mw = VariableQuantityField(
        "MW",
        required=False,
        data_key="site-production-capacity",
        validate=validate.Range(min=0),
    )
    ems_consumption_capacity_in_mw = VariableQuantityField(
        "MW",
        required=False,
        data_key="site-consumption-capacity",
        validate=validate.Range(min=0),
    )
    # todo: deprecated since flexmeasures==0.23
    consumption_price_sensor = SensorIdField(data_key="consumption-price-sensor")
    production_price_sensor = SensorIdField(data_key="production-price-sensor")
<<<<<<< HEAD
    curtailable_device_sensors = fields.List(
        SensorIdField(), data_key="curtailable-device-sensors"
=======

    consumption_price = VariableQuantityField(
        "/MWh",
        required=False,
        data_key="consumption-price",
        return_magnitude=False,
    )
    production_price = VariableQuantityField(
        "/MWh",
        required=False,
        data_key="production-price",
        return_magnitude=False,
>>>>>>> de35b10e
    )
    inflexible_device_sensors = fields.List(
        SensorIdField(), data_key="inflexible-device-sensors"
    )

    @validates_schema
    def check_prices(self, data: dict, **kwargs):
        """Check whether the flex-context contains at most 1 consumption price and at most 1 production price field."""
        if "consumption_price_sensor" in data and "consumption_price" in data:
            raise ValidationError(
                "Must pass either consumption-price or consumption-price-sensor."
            )
        if "production_price_sensor" in data and "production_price" in data:
            raise ValidationError(
                "Must pass either production-price or production-price-sensor."
            )<|MERGE_RESOLUTION|>--- conflicted
+++ resolved
@@ -32,10 +32,8 @@
     # todo: deprecated since flexmeasures==0.23
     consumption_price_sensor = SensorIdField(data_key="consumption-price-sensor")
     production_price_sensor = SensorIdField(data_key="production-price-sensor")
-<<<<<<< HEAD
     curtailable_device_sensors = fields.List(
         SensorIdField(), data_key="curtailable-device-sensors"
-=======
 
     consumption_price = VariableQuantityField(
         "/MWh",
@@ -48,7 +46,6 @@
         required=False,
         data_key="production-price",
         return_magnitude=False,
->>>>>>> de35b10e
     )
     inflexible_device_sensors = fields.List(
         SensorIdField(), data_key="inflexible-device-sensors"
