from __future__ import annotations

from marshmallow import (
    Schema,
    fields,
    validate,
    validates_schema,
    ValidationError,
    pre_load,
)

from flexmeasures import Sensor
from flexmeasures.data.schemas.generic_assets import GenericAssetIdField
from flexmeasures.data.schemas.sensors import (
    VariableQuantityField,
    SensorIdField,
)
from flexmeasures.data.schemas.utils import FMValidationError
from flexmeasures.data.schemas.times import AwareDateTimeField, PlanningDurationField
from flexmeasures.utils.unit_utils import ur, units_are_convertible


class FlexContextSchema(Schema):
    """This schema defines fields that provide context to the portfolio to be optimized."""

    # Energy commitments
    ems_power_capacity_in_mw = VariableQuantityField(
        "MW",
        required=False,
        data_key="site-power-capacity",
        value_validator=validate.Range(min=0),
    )
    # todo: deprecated since flexmeasures==0.23
    consumption_price_sensor = SensorIdField(data_key="consumption-price-sensor")
    production_price_sensor = SensorIdField(data_key="production-price-sensor")
    consumption_price = VariableQuantityField(
        "/MWh",
        required=False,
        data_key="consumption-price",
        return_magnitude=False,
    )
    production_price = VariableQuantityField(
        "/MWh",
        required=False,
        data_key="production-price",
        return_magnitude=False,
    )

    ems_production_capacity_in_mw = VariableQuantityField(
        "MW",
        required=False,
        data_key="site-production-capacity",
        value_validator=validate.Range(min=0),
    )
    ems_consumption_capacity_in_mw = VariableQuantityField(
        "MW",
        required=False,
        data_key="site-consumption-capacity",
        value_validator=validate.Range(min=0),
    )
    ems_consumption_breach_price = VariableQuantityField(
        "/MW",
        data_key="site-consumption-breach-price",
        required=False,
        value_validator=validate.Range(min=0),
        default=None,
    )
    ems_production_breach_price = VariableQuantityField(
        "/MW",
        data_key="site-production-breach-price",
        required=False,
        value_validator=validate.Range(min=0),
        default=None,
    )

    # Peak consumption commitment
    ems_peak_consumption_in_mw = VariableQuantityField(
        "MW",
        required=False,
        data_key="site-peak-consumption",
        value_validator=validate.Range(min=0),
        default="0 kW",
    )
    ems_peak_consumption_price = VariableQuantityField(
        "/MW",
        data_key="site-peak-consumption-price",
        required=False,
        value_validator=validate.Range(min=0),
        default=None,
    )

    # Peak production commitment
    ems_peak_production_in_mw = VariableQuantityField(
        "MW",
        required=False,
        data_key="site-peak-production",
        value_validator=validate.Range(min=0),
        default="0 kW",
    )
    ems_peak_production_price = VariableQuantityField(
        "/MW",
        data_key="site-peak-production-price",
        required=False,
        value_validator=validate.Range(min=0),
        default=None,
    )
    # todo: group by month start (MS), something like a commitment resolution, or a list of datetimes representing splits of the commitments

    inflexible_device_sensors = fields.List(
        SensorIdField(), data_key="inflexible-device-sensors"
    )

    @validates_schema
    def check_prices(self, data: dict, **kwargs):
        """Check assumptions about prices.

        1. The flex-context must contain at most 1 consumption price and at most 1 production price field.
        2. All prices must share the same currency.
        """

        # The flex-context must contain at most 1 consumption price and at most 1 production price field
        if "consumption_price_sensor" in data and "consumption_price" in data:
            raise ValidationError(
                "Must pass either consumption-price or consumption-price-sensor."
            )
        if "production_price_sensor" in data and "production_price" in data:
            raise ValidationError(
                "Must pass either production-price or production-price-sensor."
            )

        # New price fields can only be used after updating to the new consumption-price and production-price fields
        field_map = {
            field.data_key: field_var
            for field_var, field in self.declared_fields.items()
        }
        if any(
            field_map[field] in data
            for field in (
                "site-consumption-breach-price",
                "site-production-breach-price",
                "site-peak-consumption-price",
                "site-peak-production-price",
            )
        ):
            if field_map["consumption-price-sensor"] in data:
                raise ValidationError(
                    f"""Please switch to using `consumption-price: {{"sensor": {data[field_map["consumption-price-sensor"]].id}}}`."""
                )
            if field_map["production-price-sensor"] in data:
                raise ValidationError(
                    f"""Please switch to using `production-price: {{"sensor": {data[field_map["production-price-sensor"]].id}}}`."""
                )

        # All prices must share the same unit
        data = self._try_to_convert_price_units(data)

        return data

    def _try_to_convert_price_units(self, data):
        """Convert price units to the same unit and scale if they can (incl. same currency)."""

        previous_currency_unit = None
        previous_field_name = None
        for field in self.declared_fields:
            if field[-5:] == "price" and field in data:
                price_unit = self._get_variable_quantity_unit(field, data[field])
                price_field = self.declared_fields[field]
                currency_unit = price_unit.split("/")[0]

                if previous_currency_unit is None:
                    previous_currency_unit = currency_unit
                    previous_field_name = price_field.data_key
                elif units_are_convertible(currency_unit, previous_currency_unit):
                    # Make sure all compatible currency units are on the same scale (e.g. not kEUR mixed with EUR)
                    if currency_unit != previous_currency_unit:
                        denominator_unit = price_unit.split("/")[1]
                        if isinstance(data[field], ur.Quantity):
                            data[field] = data[field].to(
                                f"{previous_currency_unit}/{denominator_unit}"
                            )
                        elif isinstance(data[field], list):
                            for j in range(len(data[field])):
                                data[field][j]["value"] = data[field][j]["value"].to(
                                    f"{previous_currency_unit}/{denominator_unit}"
                                )
                        elif isinstance(data[field], Sensor):
                            raise ValidationError(
                                f"Please convert all flex-context prices to the unit of the {data[field]} sensor ({price_unit})."
                            )
                else:
                    field_name = price_field.data_key
                    raise ValidationError(
                        f"Prices must share the same monetary unit. '{field_name}' uses '{currency_unit}', but '{previous_field_name}' used '{previous_currency_unit}'.",
                        field_name=field_name,
                    )
        return data

    def _get_variable_quantity_unit(
        self, field: str, variable_quantity: ur.Quantity | list[dict | Sensor]
    ) -> str:
        """Gets the unit from the variable quantity."""
        if isinstance(variable_quantity, ur.Quantity):
            unit = str(variable_quantity.units)
        elif isinstance(variable_quantity, list):
            unit = str(variable_quantity[0]["value"].units)
            if not all(
                str(variable_quantity[j]["value"].units) == unit
                for j in range(len(variable_quantity))
            ):
                field_name = self.declared_fields[field].data_key
                raise ValidationError(
                    "Segments of a time series must share the same unit.",
                    field_name=field_name,
                )
        elif isinstance(variable_quantity, Sensor):
            unit = variable_quantity.unit
        else:
            raise NotImplementedError(
                f"Unexpected type '{type(variable_quantity)}' for '{field}': {variable_quantity}."
            )
        return unit


<<<<<<< HEAD
class SequentialFlexModelSchema(Schema):
    """

    This schema is agnostic to the underlying type of flex-model, which is governed by the chosen Scheduler instead.
    Therefore, the underlying type of flex-model is not deserialized.

    So:

        {
            "sensor": 1,
            "soc-at-start": "10 kWh"
        }

    becomes:

        {
            "sensor": <Sensor 1>,
            "sensor_flex_model": {
                "soc-at-start": "10 kWh"
            }
        }
    """

    sensor = SensorIdField(required=True)
    # it's up to the Scheduler to deserialize the underlying flex-model
    sensor_flex_model = fields.Dict(data_key="sensor-flex-model")

    @pre_load
    def unwrap_envelope(self, data, **kwargs):
        """Any field other than 'sensor' becomes part of the sensor's flex-model."""
        extra = {}
        rest = {}
        for k, v in data.items():
            if k not in self.fields:
                extra[k] = v
            else:
                rest[k] = v
        return {"sensor-flex-model": extra, **rest}


class AssetTriggerSchema(Schema):
    """
    {
        "start": "2025-01-21T15:00+01",
        "flex-model": [
            {
                "sensor": 1,
                "soc-at-start": "10 kWh"
            },
            {
                "sensor": 2,
                "soc-at-start": "20 kWh"
            },
        ]
    }
    """

    asset = GenericAssetIdField(data_key="id")
    start_of_schedule = AwareDateTimeField(
        data_key="start", format="iso", required=True
    )
    belief_time = AwareDateTimeField(format="iso", data_key="prior")
    duration = PlanningDurationField(load_default=PlanningDurationField.load_default)
    flex_model = fields.List(
        fields.Nested(SequentialFlexModelSchema()),
        data_key="flex-model",
    )
    flex_context = fields.Dict(required=False, data_key="flex-context")

    @validates_schema
    def check_flex_model_sensors(self, data, **kwargs):
        """Verify that the flex-model's sensors live under the asset for which a schedule is triggered."""
        asset = data["asset"]
        sensors = []
        for sensor_flex_model in data["flex_model"]:
            sensor = sensor_flex_model["sensor"]
            if sensor in sensors:
                raise FMValidationError(
                    f"Sensor {sensor_flex_model['sensor'].id} should not occur more than once in the flex-model"
                )
            if sensor.generic_asset not in [asset] + asset.offspring:
                raise FMValidationError(
                    f"Sensor {sensor_flex_model['sensor'].id} does not belong to asset {asset.id} (or to one of its offspring)"
                )
            sensors.append(sensor)
        return data
=======
class DBFlexContextSchema(FlexContextSchema):

    @validates_schema
    def forbid_time_series_specs(self, data: dict, **kwargs):
        """Do not allow time series specs for the flex-context fields saved in the db."""

        keys_to_check = []
        # List of keys to check for time series specs
        # All the keys in this list are all fields of type VariableQuantity
        for field_var, field in self.declared_fields.items():
            if isinstance(field, VariableQuantityField):
                keys_to_check.append(field_var)

        # Check each key and raise a ValidationError if it's a list
        for key in keys_to_check:
            if key in data and isinstance(data[key], list):
                raise ValidationError(
                    f"Time series specs are not allowed in flex-context fields in the DB for '{key}'."
                )

    @validates_schema
    def forbid_fixed_prices(self, data: dict, **kwargs):
        """Do not allow fixed consumption price or fixed production price in the flex-context fields saved in the db."""
        if "consumption_price" in data and isinstance(data["consumption_price"], str):
            raise ValidationError(
                "Fixed prices are not currently supported in flex-context fields in the DB."
            )

        if "production_price" in data and isinstance(data["production_price"], str):
            raise ValidationError(
                "Fixed prices are not currently supported in flex-context fields in the DB."
            )
>>>>>>> 3e6a31c7
<|MERGE_RESOLUTION|>--- conflicted
+++ resolved
@@ -221,7 +221,40 @@
         return unit
 
 
-<<<<<<< HEAD
+class DBFlexContextSchema(FlexContextSchema):
+
+    @validates_schema
+    def forbid_time_series_specs(self, data: dict, **kwargs):
+        """Do not allow time series specs for the flex-context fields saved in the db."""
+
+        keys_to_check = []
+        # List of keys to check for time series specs
+        # All the keys in this list are all fields of type VariableQuantity
+        for field_var, field in self.declared_fields.items():
+            if isinstance(field, VariableQuantityField):
+                keys_to_check.append(field_var)
+
+        # Check each key and raise a ValidationError if it's a list
+        for key in keys_to_check:
+            if key in data and isinstance(data[key], list):
+                raise ValidationError(
+                    f"Time series specs are not allowed in flex-context fields in the DB for '{key}'."
+                )
+
+    @validates_schema
+    def forbid_fixed_prices(self, data: dict, **kwargs):
+        """Do not allow fixed consumption price or fixed production price in the flex-context fields saved in the db."""
+        if "consumption_price" in data and isinstance(data["consumption_price"], str):
+            raise ValidationError(
+                "Fixed prices are not currently supported in flex-context fields in the DB."
+            )
+
+        if "production_price" in data and isinstance(data["production_price"], str):
+            raise ValidationError(
+                "Fixed prices are not currently supported in flex-context fields in the DB."
+            )
+
+
 class SequentialFlexModelSchema(Schema):
     """
 
@@ -307,38 +340,4 @@
                     f"Sensor {sensor_flex_model['sensor'].id} does not belong to asset {asset.id} (or to one of its offspring)"
                 )
             sensors.append(sensor)
-        return data
-=======
-class DBFlexContextSchema(FlexContextSchema):
-
-    @validates_schema
-    def forbid_time_series_specs(self, data: dict, **kwargs):
-        """Do not allow time series specs for the flex-context fields saved in the db."""
-
-        keys_to_check = []
-        # List of keys to check for time series specs
-        # All the keys in this list are all fields of type VariableQuantity
-        for field_var, field in self.declared_fields.items():
-            if isinstance(field, VariableQuantityField):
-                keys_to_check.append(field_var)
-
-        # Check each key and raise a ValidationError if it's a list
-        for key in keys_to_check:
-            if key in data and isinstance(data[key], list):
-                raise ValidationError(
-                    f"Time series specs are not allowed in flex-context fields in the DB for '{key}'."
-                )
-
-    @validates_schema
-    def forbid_fixed_prices(self, data: dict, **kwargs):
-        """Do not allow fixed consumption price or fixed production price in the flex-context fields saved in the db."""
-        if "consumption_price" in data and isinstance(data["consumption_price"], str):
-            raise ValidationError(
-                "Fixed prices are not currently supported in flex-context fields in the DB."
-            )
-
-        if "production_price" in data and isinstance(data["production_price"], str):
-            raise ValidationError(
-                "Fixed prices are not currently supported in flex-context fields in the DB."
-            )
->>>>>>> 3e6a31c7
+        return data