--- conflicted
+++ resolved
@@ -9,11 +9,7 @@
     with_appcontext_if_needed,
 )
 from flexmeasures.utils.unit_utils import is_valid_unit
-<<<<<<< HEAD
-from flexmeasures.data.schemas.times import NewDurationField
-=======
 from flexmeasures.data.schemas.times import DurationField
->>>>>>> d25deb26
 
 
 class SensorSchemaMixin(Schema):
@@ -33,14 +29,7 @@
     name = ma.auto_field(required=True)
     unit = ma.auto_field(required=True)
     timezone = ma.auto_field()
-<<<<<<< HEAD
-    event_resolution = fields.TimeDelta(precision="minutes")
-    resolution = NewDurationField(
-        required=True
-    )  # fields.TimeDelta(required=True, precision="minutes")
-=======
     event_resolution = DurationField(required=True)
->>>>>>> d25deb26
     entity_address = fields.String(dump_only=True)
 
     @validates("unit")
