--- conflicted
+++ resolved
@@ -243,21 +243,17 @@
         For example, validate=validate.Range(min=0) will raise a ValidationError in case of negative quantities,
         but will let pass any sensor that has recorded negative values.
 
-<<<<<<< HEAD
-        :param to_unit:             Unit to which the sensor or quantity should be convertible.
-                                    Units starting with '/' (e.g. '/MWh') lead to accepting any value, which will be
-                                    converted to the given unit. For example,
-                                    a quantity of 1 EUR/kWh with to_unit='/MWh' is deserialized to 1000 EUR/MWh.
-        :param default_src_unit:    What unit to use in case of getting a numeric value.
-=======
-        :param to_unit:             Unit in which the sensor, time series or quantity should be convertible to.
-                                    - Sensors are checked for convertibility, but the original sensor is returned, so its values are not yet converted.
+        :param to_unit:             Unit to which the sensor, time series or quantity should be convertible.
+                                    - Sensors are checked for convertibility, but the original sensor is returned,
+                                      so its values are not yet converted.
                                     - Time series and quantities are already converted to the given unit.
+                                    - Units starting with '/' (e.g. '/MWh') lead to accepting any value, which will be
+                                      converted to the given unit. For example,
+                                      a quantity of 1 EUR/kWh with to_unit='/MWh' is deserialized to 1000 EUR/MWh.
         :param default_src_unit:    What unit to use in case of getting a numeric value. Does not apply to time series or sensors.
         :param return_magnitude:    In case of getting a time series, whether the result should include the magnitude of each quantity, or each Quantity object itself
         :param timezone:            Only used in case a time series is specified and one of the *timed events*
                                     in the time series uses a nominal duration, such as "P1D".
->>>>>>> 27964ade
         """
         _validate = kwargs.pop("validate", None)
         super().__init__(*args, **kwargs)
@@ -265,18 +261,14 @@
             # Insert validation into self.validators so that multiple errors can be stored.
             validator = RepurposeValidatorToIgnoreSensors(_validate)
             self.validators.insert(0, validator)
-<<<<<<< HEAD
+        self.timezone = timezone
+        self.value_validator = value_validator
         if len(to_unit) > 0 and to_unit[0] == "/":
             self.to_unit = ur.Quantity(to_unit[1:])
             self.any_unit = True
         else:
             self.to_unit = ur.Quantity(to_unit)
             self.any_unit = False
-=======
-        self.timezone = timezone
-        self.value_validator = value_validator
-        self.to_unit = ur.Quantity(to_unit)
->>>>>>> 27964ade
         self.default_src_unit = default_src_unit
         self.return_magnitude = return_magnitude
 
@@ -298,39 +290,6 @@
                 f"Unsupported value type. `{type(value)}` was provided but only dict, list and str are supported."
             )
 
-<<<<<<< HEAD
-            if sensor is None:
-                raise FMValidationError(f"No sensor found with id {value['sensor']}.")
-
-            # lazy loading now (sensor is somehow not in session after this)
-            sensor.generic_asset
-            sensor.generic_asset.generic_asset_type
-
-            if not self.any_unit and not units_are_convertible(
-                sensor.unit, str(self.to_unit.units)
-            ):
-                raise FMValidationError(
-                    f"Cannot convert {sensor.unit} to {self.to_unit.units}"
-                )
-
-            return sensor
-
-        elif isinstance(value, str):
-            try:
-                if self.any_unit:
-                    return (
-                        ur.Quantity(value) * self.to_unit
-                    ).to_base_units() / ur.Quantity(self.to_unit)
-                return ur.Quantity(value).to(self.to_unit)
-            except DimensionalityError as e:
-                raise FMValidationError(
-                    f"Cannot convert value `{value}` to '{self.to_unit}'"
-                ) from e
-        else:
-            if self.default_src_unit is not None:
-                return self._deserialize(
-                    f"{value} {self.default_src_unit}", attr, obj, **kwargs
-=======
     def _deserialize_dict(self, value: dict[str, int]) -> Sensor:
         """Deserialize a sensor reference to a Sensor."""
         if "sensor" not in value:
@@ -338,6 +297,12 @@
         sensor = SensorIdField(unit=self.to_unit)._deserialize(
             value["sensor"], None, None
         )
+        if not self.any_unit and not units_are_convertible(
+                sensor.unit, str(self.to_unit.units)
+        ):
+            raise FMValidationError(
+                f"Cannot convert {sensor.unit} to {self.to_unit.units}"
+            )
         return sensor
 
     def _deserialize_list(self, value: list[dict]) -> list[dict]:
@@ -346,6 +311,7 @@
             current_app.logger.warning(
                 "Deserialized time series will include Quantity objects in the future. Set `return_magnitude=False` to trigger the new behaviour."
             )
+        # todo: handle case if self.any_unit is True
         field = fields.List(
             fields.Nested(
                 TimedEventSchema(
@@ -354,7 +320,6 @@
                     to_unit=self.to_unit,
                     default_src_unit=self.default_src_unit,
                     return_magnitude=self.return_magnitude,
->>>>>>> 27964ade
                 )
             )
         )
@@ -363,6 +328,10 @@
     def _deserialize_str(self, value: str) -> ur.Quantity:
         """Deserialize a string to a Quantity."""
         try:
+            if self.any_unit:
+                return (
+                        ur.Quantity(value) * self.to_unit
+                ).to_base_units() / ur.Quantity(self.to_unit)
             return ur.Quantity(value).to(self.to_unit)
         except DimensionalityError as e:
             raise FMValidationError(
