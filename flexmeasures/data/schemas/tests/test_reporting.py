from flexmeasures.data.schemas.reporting.pandas_reporter import (
    PandasReporterConfigSchema,
    PandasReporterParametersSchema,
)
from flexmeasures.data.schemas.reporting.profit import (
<<<<<<< HEAD
    ProfitReporterConfigSchema,
    ProfitReporterParametersSchema,
=======
    ProfitOrLossReporterConfigSchema,
    ProfitOrLossReporterParametersSchema,
>>>>>>> a763155b
)
from marshmallow.exceptions import ValidationError

import pytest


@pytest.mark.parametrize(
    "config, is_valid",
    [
        (
            {  # this checks that the final_df_output dataframe is actually generated at some point of the processing pipeline
                "required_input": [{"name": "sensor_1"}],
                "required_output": [{"name": "final_output"}],
                "transformations": [
                    {
                        "df_output": "final_output",
                        "df_input": "sensor_1",
                        "method": "copy",
                    }
                ],
            },
            True,
        ),
        (
            {  # this checks that chaining works, applying the method copy on the previous dataframe
                "required_input": [{"name": "sensor_1"}],
                "required_output": [{"name": "final_output"}],
                "transformations": [
                    {"df_output": "output1", "df_input": "sensor_1", "method": "copy"},
                    {"method": "copy"},
                    {"df_output": "final_output", "method": "copy"},
                ],
            },
            True,
        ),
        (
            {  # this checks that resample cannot be the last method being applied
                "required_input": [{"name": "sensor_1"}, {"name": "sensor_2"}],
                "required_output": [{"name": "final_output"}],
                "transformations": [
                    {"df_output": "output1", "df_input": "sensor_1", "method": "copy"},
                    {"method": "copy"},
                    {"df_output": "final_output", "method": "resample", "args": ["1h"]},
                ],
            },
            False,
        ),
        (
            {  # this checks that resample cannot be the last method being applied
                "required_input": [{"name": "sensor_1"}, {"name": "sensor_2"}],
                "required_output": [{"name": "final_output"}],
                "transformations": [
                    {"df_output": "output1", "df_input": "sensor_1", "method": "copy"},
                    {"method": "copy"},
                    {"df_output": "final_output", "method": "resample", "args": ["1h"]},
                    {"method": "sum"},
                ],
            },
            True,
        ),
    ],
)
def test_pandas_reporter_config_schema(config, is_valid, db, app, setup_dummy_sensors):

    schema = PandasReporterConfigSchema()

    if is_valid:
        schema.load(config)
    else:
        with pytest.raises(ValidationError):
            schema.load(config)


@pytest.mark.parametrize(
    "parameters, is_valid",
    [
        (
            {
                "input": [
                    {
                        "name": "sensor_1_df",
                        "sensor": 1,
                    }  # we're describing how the named variables should be constructed, by defining search filters on the sensor data, rather than on the sensor
                ],
                "output": [
                    {"name": "df2", "sensor": 2}
                ],  # sensor to save the output to
                "start": "2023-06-06T00:00:00+02:00",
                "end": "2023-06-06T00:00:00+02:00",
            },
            True,
        ),
        (  # missing start and end
            {
                "input": [{"name": "sensor_1_df", "sensor": 1}],
                "output": [{"name": "df2", "sensor": 2}],
            },
            False,
        ),
        (
            {
                "input": [
                    {
                        "name": "sensor_1_df",
                        "sensor": 1,
                        "event_starts_after": "2023-06-07T00:00:00+02:00",
                        "event_ends_before": "2023-06-07T00:00:00+02:00",
                    }
                ],
                "output": [
                    {"name": "df2", "sensor": 2}
                ],  # sensor to save the output to
            },
            True,
        ),
    ],
)
def test_pandas_reporter_parameters_schema(
    parameters, is_valid, db, app, setup_dummy_sensors
):

    schema = PandasReporterParametersSchema()

    if is_valid:
        schema.load(parameters)
    else:
        with pytest.raises(ValidationError):
            schema.load(parameters)


@pytest.mark.parametrize(
    "config, is_valid",
    [
        (  # missing start and end
            {
                "consumption_price_sensor": 2,
                "production_price_sensor": 2,
            },
            True,
        ),
        (
            {
                "consumption_price_sensor": 2,
            },
            True,
        ),
        (
            {
                "production_price_sensor": 2,
            },
            True,
        ),
        (
            {},
            False,
        ),
    ],
)
def test_profit_reporter_config_schema(config, is_valid, db, app, setup_dummy_sensors):
<<<<<<< HEAD
    schema = ProfitReporterConfigSchema()
=======
    schema = ProfitOrLossReporterConfigSchema()
>>>>>>> a763155b

    if is_valid:
        schema.load(config)
    else:
        with pytest.raises(ValidationError):
            schema.load(config)


start = "2023-01-01T00:00:00+01:00"
end = "2023-01-02T00:00:00+01:00"


@pytest.mark.parametrize(
    "parameters, is_valid",
    [
        (
            {
                "input": [{"sensor": 1}],  # unit: MWh
                "output": [{"sensor": 3}],  # unit : EUR
                "start": start,
                "end": end,
            },
            True,
        ),
        (
            {
                "input": [{"sensor": 4}],  # unit: MW
                "output": [{"sensor": 3}],  # unit : EUR
                "start": start,
                "end": end,
            },
            True,
        ),
        (  # wrong output unit
            {
                "input": [{"sensor": 4}],  # unit: MW
                "output": [{"sensor": 4}],  # unit : MW
                "start": start,
                "end": end,
            },
            False,
        ),
        (  # wrong input unit
            {
                "input": [{"sensor": 3}],  # unit: EUR
                "output": [{"sensor": 3}],  # unit : EUR
                "start": start,
                "end": end,
            },
            False,
        ),
    ],
)
def test_profit_reporter_parameters_schema(
    parameters, is_valid, db, app, setup_dummy_sensors
):
<<<<<<< HEAD
    schema = ProfitReporterParametersSchema()
=======
    schema = ProfitOrLossReporterParametersSchema()
>>>>>>> a763155b

    if is_valid:
        schema.load(parameters)
    else:
        with pytest.raises(ValidationError):
            schema.load(parameters)<|MERGE_RESOLUTION|>--- conflicted
+++ resolved
@@ -3,13 +3,8 @@
     PandasReporterParametersSchema,
 )
 from flexmeasures.data.schemas.reporting.profit import (
-<<<<<<< HEAD
-    ProfitReporterConfigSchema,
-    ProfitReporterParametersSchema,
-=======
     ProfitOrLossReporterConfigSchema,
     ProfitOrLossReporterParametersSchema,
->>>>>>> a763155b
 )
 from marshmallow.exceptions import ValidationError
 
@@ -169,11 +164,7 @@
     ],
 )
 def test_profit_reporter_config_schema(config, is_valid, db, app, setup_dummy_sensors):
-<<<<<<< HEAD
-    schema = ProfitReporterConfigSchema()
-=======
     schema = ProfitOrLossReporterConfigSchema()
->>>>>>> a763155b
 
     if is_valid:
         schema.load(config)
@@ -230,11 +221,7 @@
 def test_profit_reporter_parameters_schema(
     parameters, is_valid, db, app, setup_dummy_sensors
 ):
-<<<<<<< HEAD
-    schema = ProfitReporterParametersSchema()
-=======
     schema = ProfitOrLossReporterParametersSchema()
->>>>>>> a763155b
 
     if is_valid:
         schema.load(parameters)
