--- conflicted
+++ resolved
@@ -18,12 +18,9 @@
     # These arguments are not mapped to a field at all (state a reason)
     excluded_arg_names = [
         "as_json",  # used in Sensor.search_beliefs but not in TimedBelief.search
-<<<<<<< HEAD
         "timed_belief_min_v",  # used in Sensor.search_beliefs but not in TimedBelief.search
         "use_materialized_view",  # used in Sensor.search_beliefs but not in
-=======
         "compress_json",  # used in Sensor.search_beliefs but not in TimedBelief.search
->>>>>>> d849c6be
     ]
 
     arg_names_without_associated_fields = [
