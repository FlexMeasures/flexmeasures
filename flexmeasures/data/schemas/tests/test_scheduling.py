--- conflicted
+++ resolved
@@ -506,7 +506,37 @@
         schema.load(flex_context)
 
 
-<<<<<<< HEAD
+@pytest.mark.parametrize(
+    ["variable_quantity", "expected_unit"],
+    [
+        ("1 kWh", "kWh"),
+        (
+            [{"start": "2025-09-17T00:00+02", "duration": "PT3H", "value": "1 kWh"}],
+            "kWh",
+        ),
+        ({"sensor": "epex_da"}, "EUR/MWh"),
+    ],
+)
+@pytest.mark.parametrize("deserialized", [True, False])
+def test_get_variable_quantity_unit(
+    setup_markets, variable_quantity, expected_unit: str, deserialized: bool
+):
+    # Use sensor name to look up sensor ID from fixture
+    if isinstance(variable_quantity, dict):
+        variable_quantity = variable_quantity.copy()
+        variable_quantity["sensor"] = setup_markets[variable_quantity["sensor"]].id
+
+    field = VariableQuantityField("/1")  # we use to_unit="/1" here to allow any unit
+    deserialized_variable_quantity = field.deserialize(variable_quantity)
+    if deserialized:
+        assert field._get_unit(deserialized_variable_quantity) == expected_unit
+    else:
+        assert (
+            field._get_original_unit(variable_quantity, deserialized_variable_quantity)
+            == expected_unit
+        )
+
+
 # test DBStorageFlexModelSchema
 @pytest.mark.parametrize(
     ["flex_model", "fails"],
@@ -581,35 +611,4 @@
                     ]
                 )
     else:
-        schema.load(flex_model)
-=======
-@pytest.mark.parametrize(
-    ["variable_quantity", "expected_unit"],
-    [
-        ("1 kWh", "kWh"),
-        (
-            [{"start": "2025-09-17T00:00+02", "duration": "PT3H", "value": "1 kWh"}],
-            "kWh",
-        ),
-        ({"sensor": "epex_da"}, "EUR/MWh"),
-    ],
-)
-@pytest.mark.parametrize("deserialized", [True, False])
-def test_get_variable_quantity_unit(
-    setup_markets, variable_quantity, expected_unit: str, deserialized: bool
-):
-    # Use sensor name to look up sensor ID from fixture
-    if isinstance(variable_quantity, dict):
-        variable_quantity = variable_quantity.copy()
-        variable_quantity["sensor"] = setup_markets[variable_quantity["sensor"]].id
-
-    field = VariableQuantityField("/1")  # we use to_unit="/1" here to allow any unit
-    deserialized_variable_quantity = field.deserialize(variable_quantity)
-    if deserialized:
-        assert field._get_unit(deserialized_variable_quantity) == expected_unit
-    else:
-        assert (
-            field._get_original_unit(variable_quantity, deserialized_variable_quantity)
-            == expected_unit
-        )
->>>>>>> 90cd728b
+        schema.load(flex_model)