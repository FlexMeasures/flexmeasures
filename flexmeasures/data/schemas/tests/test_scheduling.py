--- conflicted
+++ resolved
@@ -1,20 +1,15 @@
-<<<<<<< HEAD
 from datetime import datetime
 import pytz
 import pytest
 
+from marshmallow.validate import ValidationError
 import pandas as pd
 
-=======
-import pytest
-
->>>>>>> 2bab4b37
 from flexmeasures.data.schemas.scheduling.process import (
     ProcessSchedulerFlexModelSchema,
     ProcessType,
 )
-<<<<<<< HEAD
-from flexmeasures.data.schemas.scheduling.storage import SOCValueSchema
+from flexmeasures.data.schemas.scheduling.storage import SOCValueSchema, StorageFlexModelSchema
 
 
 @pytest.mark.parametrize(
@@ -35,12 +30,6 @@
     )
     print(data)
     assert data["end"] == pd.Timestamp("2023-03-27T00:00:00+00:00")
-=======
-from flexmeasures.data.schemas.scheduling.storage import StorageFlexModelSchema
-from marshmallow.validate import ValidationError
-from datetime import datetime
-import pytz
->>>>>>> 2bab4b37
 
 
 def test_process_scheduler_flex_model_load(db, app, setup_dummy_sensors):
