--- conflicted
+++ resolved
@@ -363,17 +363,6 @@
         if flex_context is None:
             flex_context = {}
 
-<<<<<<< HEAD
-        consumption_price_as_str, consumption_price_sensor_id = get_price_info(
-            flex_context.get("consumption-price")
-        )
-        production_price_as_str, production_price_sensor_id = get_price_info(
-            flex_context.get("production-price")
-        )
-
-        if consumption_price_sensor_id is not None:
-            market_id = consumption_price_sensor_id
-=======
         # If possible, fill in the consumption_price_sensor_id and production_price_sensor_id columns
         # (don't bother reverting to the deprecated market_id attribute)
         consumption_price = flex_context.pop("consumption-price", None)
@@ -382,7 +371,6 @@
             and consumption_price.get("sensor") is not None
         ):
             consumption_price_sensor_id = consumption_price["sensor"]
->>>>>>> 889c017b
         else:
             # Unexpected type, so put it back
             if consumption_price is not None:
