--- conflicted
+++ resolved
@@ -297,17 +297,12 @@
     copy_sensor_columns(connection, t_market, t_sensor)
     copy_sensor_columns(connection, t_weather_sensor, t_sensor)
     copy_sensor_columns(connection, t_asset, t_sensor)
-<<<<<<< HEAD
-    copy_location_columns(connection, t_weather_sensor, t_generic_asset, t_sensor)
-    copy_location_columns(connection, t_asset, t_generic_asset, t_sensor)
-=======
     copy_location_columns_to_generic_asset(
         connection, t_weather_sensor, t_generic_asset, t_sensor
     )
     copy_location_columns_to_generic_asset(
         connection, t_asset, t_generic_asset, t_sensor
     )
->>>>>>> f9dca07a
 
 
 def downgrade():
@@ -315,13 +310,9 @@
     op.drop_column("generic_asset", "attributes")
 
 
-<<<<<<< HEAD
-def copy_location_columns(connection, t_old_model, t_generic_asset, t_sensor):
-=======
 def copy_location_columns_to_generic_asset(
     connection, t_old_model, t_generic_asset, t_sensor
 ):
->>>>>>> f9dca07a
     old_model_attributes = [
         "id",
         "latitude",
