--- conflicted
+++ resolved
@@ -70,14 +70,6 @@
         assert len(battery_power) == 96
     assert battery_power.sources.unique()[0].model == "StorageScheduler"
     battery_power = battery_power.droplevel([1, 2, 3])
-    start_charging = start + pd.Timedelta(hours=8)
-    end_charging = start + pd.Timedelta(hours=10) - sensors["Test EV"].event_resolution
-
-    # Check schedules
-    assert (ev_power.loc[start_charging:end_charging] != -0.005).values.any()  # 5 kW
-    assert (
-        battery_power.loc[start_charging:end_charging] != 0.005
-    ).values.any()  # 5 kW
 
     # Get price data
     price_sensor_id = flex_description_sequential["flex_context"][
@@ -96,20 +88,13 @@
     total_cost = ev_costs + battery_costs
 
     # Define expected costs based on resolution
-<<<<<<< HEAD
     expected_ev_costs = 2.3125
     expected_battery_costs = -5.59
     expected_total_cost = -3.2775
-=======
-    expected_total_cost = -3.3525
-    expected_ev_costs = 2.1625
-    expected_battery_costs = -5.515
->>>>>>> d1a5272a
 
     # Check costs
     assert (
         round(total_cost, 4) == expected_total_cost
-<<<<<<< HEAD
     ), f"Total costs should be €{expected_total_cost}, got €{total_cost}"
 
     assert (
@@ -118,13 +103,4 @@
 
     assert (
         round(battery_costs, 4) == expected_battery_costs
-    ), f"Battery costs should be €{expected_battery_costs}, got €{battery_costs}"
-=======
-    ), f"Total cost should be {expected_total_cost} €, got {total_cost} €"
-    assert (
-        round(ev_costs, 4) == expected_ev_costs
-    ), f"EV cost should be {expected_ev_costs} €, got {ev_costs} €"
-    assert (
-        round(battery_costs, 4) == expected_battery_costs
-    ), f"Battery cost should be {expected_battery_costs} €, got {battery_costs} €"
->>>>>>> d1a5272a
+    ), f"Battery costs should be €{expected_battery_costs}, got €{battery_costs}"