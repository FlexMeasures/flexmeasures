--- conflicted
+++ resolved
@@ -34,16 +34,6 @@
         **flex_description_sequential,
     )
 
-<<<<<<< HEAD
-    assert (
-        len(jobs) == 1
-    ), "There should be only 1 job for scheduling the system consisting of 2 devices."
-    assert jobs[0].kwargs["asset_or_sensor"] == {
-        "id": assets["Test Site"].id,
-        "class": "GenericAsset",
-    }
-    assert jobs[0].kwargs["flex_context"]["inflexible-device-sensors"] == [
-=======
     # The EV is scheduled firstly.
     assert job.kwargs["asset_or_sensor"] == {
         "id": assets["Test Site"].id,
@@ -51,7 +41,6 @@
     }
     # It uses the inflexible-device-sensors that are defined in the flex-context, exclusively.
     assert job.kwargs["flex_context"]["inflexible-device-sensors"] == [
->>>>>>> 3bfef138
         sensors["Test Solar"].id,
         sensors["Test Building"].id,
     ]
@@ -61,21 +50,12 @@
     assert ev_power.empty
     assert battery_power.empty
 
-<<<<<<< HEAD
-    for job in jobs:
-        queue.enqueue_job(job)
-
-    work_on_rq(queue)
-    jobs[0].perform()
-    assert jobs[0].get_status() == "finished"
-=======
     # work tasks
     work_on_rq(queue)
 
     # check that the jobs complete successfully
     job.perform()
     assert job.get_status() == "finished"
->>>>>>> 3bfef138
 
     # Get power values
     ev_power = sensors["Test EV"].search_beliefs()
