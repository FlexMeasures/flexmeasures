--- conflicted
+++ resolved
@@ -14,13 +14,7 @@
     """
 
     # Set a reference for the number of beliefs stored and their belief times
-<<<<<<< HEAD
-    sensor = db.session.execute(
-        select(Sensor).filter_by(name="epex_da")
-    ).scalar_one_or_none()
-=======
     sensor = get_test_sensor(db)
->>>>>>> 071a4de2
     bdf = sensor.search_beliefs(most_recent_beliefs_only=False)
     num_beliefs_before = len(bdf)
     belief_times_before = bdf.belief_times
@@ -48,13 +42,7 @@
     """Trying to copy beliefs from one source to another should double the number of beliefs."""
 
     # Set a reference for the number of beliefs stored
-<<<<<<< HEAD
-    sensor = db.session.execute(
-        select(Sensor).filter_by(name="epex_da")
-    ).scalar_one_or_none()
-=======
     sensor = get_test_sensor(db)
->>>>>>> 071a4de2
     bdf = sensor.search_beliefs(most_recent_beliefs_only=False)
     num_beliefs_before = len(bdf)
 
@@ -80,13 +68,7 @@
     """
 
     # Set a reference for the number of beliefs stored
-<<<<<<< HEAD
-    sensor = db.session.execute(
-        select(Sensor).filter_by(name="epex_da")
-    ).scalar_one_or_none()
-=======
     sensor = get_test_sensor(db)
->>>>>>> 071a4de2
     bdf = sensor.search_beliefs(source="ENTSO-E", most_recent_beliefs_only=False)
     num_beliefs_before = len(bdf)
 
