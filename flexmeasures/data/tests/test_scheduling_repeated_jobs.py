from __future__ import annotations

from datetime import datetime, timedelta
import copy
import logging

import pytz
import pytest
from rq.job import Job, JobStatus

from flexmeasures.data.models.data_sources import DataSource
from flexmeasures.data.models.generic_assets import GenericAsset
from flexmeasures.data.models.time_series import Sensor
from flexmeasures.data.tests.utils import work_on_rq, exception_reporter
from flexmeasures.data.services.scheduling import create_scheduling_job
from flexmeasures.data.services.utils import hash_function_arguments, job_cache


@pytest.mark.parametrize(
    "args_modified, kwargs_modified, equal",
    [
        (
            [1, 2, "1"],
            {
                "key1": "value1",
                "key2": "value2",
                "key3": 3,
                "key4": {"key1_nested": 1, "key2_nested": 2},
                "key5": '{"serialized_key1_nested": 1, "serialized_key2_nested": 2}',
            },
            True,
        ),
        (
            [1, 2, "1"],
            {
                "key1": "value1",
                "key2": "value2",
                "key3": 3,
                "key4": {"key2_nested": 2, "key1_nested": 1},
                "key5": '{"serialized_key1_nested": 1, "serialized_key2_nested": 2}',
            },
            True,
        ),
        (
            [1, 2, 1],
            {
                "key1": "value1",
                "key2": "value2",
                "key3": 3,
                "key4": {"key1_nested": 1, "key2_nested": 2},
                "key5": '{"serialized_key1_nested": 1, "serialized_key2_nested": 2}',
            },
            False,
        ),
        (
            [1, 2, "1"],
            {
                "key1": "different",
                "key2": "value2",
                "key3": 3,
                "key4": {"key1_nested": 1, "key2_nested": 2},
                "key5": '{"serialized_key1_nested": 1, "serialized_key2_nested": 2}',
            },
            False,
        ),
        (
            [1, 2, "1"],
            {
                "different": "value1",
                "key2": "value2",
                "key3": 3,
                "key4": {"key1_nested": 1, "key2_nested": 2},
                "key5": '{"serialized_key1_nested": 1, "serialized_key2_nested": 2}',
            },
            False,
        ),
        (
            ["1", 1, 2],
            {
                "key1": "value1",
                "key2": "value2",
                "key3": 3,
                "key4": {"key1_nested": 1, "key2_nested": 2},
                "key5": '{"serialized_key1_nested": 1, "serialized_key2_nested": 2}',
            },
            False,
        ),
        (
            [1, 2, "1"],
            {
                "key1": "value1",
                "key2": "value2",
                "key3": 3,
                "key4": {"key1_nested": "different", "key2_nested": 2},
                "key5": '{"serialized_key1_nested": 1, "serialized_key2_nested": 2}',
            },
            False,
        ),
        (
            [1, 2, "1"],
            {
                "key1": "value1",
                "key2": "value2",
                "key3": 3,
                "key4": {"key1_nested": 1, "key2_nested": 2},
                "key5": '{"serialized_key2_nested": 2, "serialized_key1_nested": 1}',
            },
            False,
        ),
    ],
)
def test_hashing_simple(args_modified: list, kwargs_modified: dict, equal: bool):
    args = [1, 2, "1"]
    kwargs = {
        "key1": "value1",
        "key2": "value2",
        "key3": 3,
        "key4": {"key1_nested": 1, "key2_nested": 2},
        "key5": '{"serialized_key1_nested": 1, "serialized_key2_nested": 2}',
    }

    hash_original = hash_function_arguments(args, kwargs)
    hash_modified = hash_function_arguments(args_modified, kwargs_modified)

    if equal:
        assert hash_original == hash_modified
    else:
        assert hash_original != hash_modified


def test_hashing(db, app, add_charging_station_assets, setup_test_data):
    soc_at_start = 1
    target_soc = 5
    duration_until_target = timedelta(hours=2)

    # Here, we need to obtain the object through a db query, otherwise we run into session issues with deepcopy later on
    # charging_station = add_charging_station_assets["Test charging station"].sensors[0]
    charging_station = (
        Sensor.query.filter(Sensor.name == "power")
        .join(GenericAsset)
        .filter(GenericAsset.id == Sensor.generic_asset_id)
        .filter(GenericAsset.name == "Test charging stations")
        .one_or_none()
    )
    tz = pytz.timezone("Europe/Amsterdam")
    start = tz.localize(datetime(2015, 1, 2))
    end = tz.localize(datetime(2015, 1, 3))
    target_datetime = start + duration_until_target
    resolution = timedelta(minutes=15)
    soc_targets = [dict(datetime=target_datetime.isoformat(), value=target_soc)]

    kwargs = dict(
        sensor=charging_station,
        start=start,
        end=end,
        belief_time=start,
        resolution=resolution,
        flex_model={"soc-at-start": soc_at_start, "soc-targets": soc_targets},
    )
    args = []

    hash = hash_function_arguments(args, kwargs)
    print("RIGHT HASH: ", hash)

    # checks that hashes are consistent between different runtime calls
<<<<<<< HEAD
    # this test needs to be updated in case of a version upgrade
    assert hash == "mmENiTzn49DRv7zbPZn05yVK7RXrdxglalRfmteuFms="
=======
    assert hash == "oAZ8tzzq50zl3I+7oFeabrj1QeH709mZdXWbpkn0krA="
>>>>>>> b42f24f5

    kwargs2 = copy.deepcopy(kwargs)
    args2 = copy.deepcopy(args)

    # checks that hashes are consistent within the same runtime calls
    hash2 = hash_function_arguments(args2, kwargs2)
    assert hash2 == hash

    # checks that different arguments yield different hashes
    kwargs2["resolution"] = timedelta(minutes=12)
    hash3 = hash_function_arguments(args2, kwargs2)
    assert hash != hash3


def test_scheduling_multiple_triggers(
    caplog, db, app, add_charging_station_assets, setup_test_data
):
    caplog.set_level(
        logging.INFO
    )  # setting the logging level of the log capture fixture

    duration_until_target = timedelta(hours=2)

    charging_station = add_charging_station_assets["Test charging station"].sensors[0]
    tz = pytz.timezone("Europe/Amsterdam")
    start = tz.localize(datetime(2015, 1, 2))
    end = tz.localize(datetime(2015, 1, 3))
    resolution = timedelta(minutes=15)
    target_datetime = start + duration_until_target
    soc_start = 2.5

    assert (
        DataSource.query.filter_by(name="FlexMeasures", type="scheduling script")
        .where()
        .one_or_none()
        is None
    )  # Make sure the scheduler data source isn't there

    # clear logs
    caplog.clear()

    jobs = []

    # create jobs
    for target_soc in [1, 1, 4]:
        soc_targets = [dict(datetime=target_datetime.isoformat(), value=target_soc)]

        job = create_scheduling_job(
            sensor=charging_station,
            start=start,
            end=end,
            belief_time=start,
            resolution=resolution,
            flex_model={"soc-at-start": soc_start, "soc-targets": soc_targets},
            enqueue=False,
        )

        # enqueue & run job
        app.queues["scheduling"].enqueue_job(job)
        jobs.append(job)

    work_on_rq(app.queues["scheduling"], exc_handler=exception_reporter)

    job1, job2, job3 = jobs

    print(job1.id, job2.id, job3.id)

    # checking that jobs 1 & 2 they have the same job id
    assert job1.id == job2.id

    # checking that job3 has different id
    assert job3.id != job1.id


def failing_function(*args, **kwargs):
    raise Exception()


def test_allow_trigger_failed_jobs(
    caplog, db, app, add_charging_station_assets, setup_test_data
):
    @job_cache("scheduling")
    def create_failing_job(
        arg1: int,
        kwarg1: int | None = None,
        kwarg2: int | None = None,
    ) -> Job:
        """
        This function creates and enqueues a failing job.
        """

        job = Job.create(
            failing_function,
            kwargs=dict(kwarg1=kwarg1, kwarg2=kwarg2),
            connection=app.queues["scheduling"].connection,
        )

        app.queues["scheduling"].enqueue_job(job)

        return job

    job1 = create_failing_job(1, 1, 1)  # this job will fail when worked on
    work_on_rq(app.queues["scheduling"], exc_handler=exception_reporter)

    assert job1.get_status() == JobStatus.FAILED  # check that the job fails

    job2 = create_failing_job(1, 1, 1)
    work_on_rq(app.queues["scheduling"], exc_handler=exception_reporter)

    assert job1.id == job2.id


def successful_function(*args, **kwargs):
    pass


def test_force_new_job_creation(db, app, add_charging_station_assets, setup_test_data):
    @job_cache("scheduling")
    def create_successful_job(
        arg1: int,
        kwarg1: int | None = None,
        kwarg2: int | None = None,
        force_new_job_creation=False,
    ) -> Job:
        """
        This function creates and enqueues a successful job.
        """

        job = Job.create(
            successful_function,
            kwargs=dict(kwarg1=kwarg1, kwarg2=kwarg2),
            connection=app.queues["scheduling"].connection,
        )

        app.queues["scheduling"].enqueue_job(job)

        return job

    job1 = create_successful_job(1, 1, 1, force_new_job_creation=True)
    work_on_rq(app.queues["scheduling"], exc_handler=exception_reporter)

    job2 = create_successful_job(1, 1, 1, force_new_job_creation=False)
    work_on_rq(app.queues["scheduling"], exc_handler=exception_reporter)

    # check that `force_new_job_creation` doesn't affect the hash
    assert job1.id == job2.id  # caching job

    job3 = create_successful_job(1, 1, 1, force_new_job_creation=True)
    work_on_rq(app.queues["scheduling"], exc_handler=exception_reporter)

    # check that `force_new_job_creation=True` actually triggers a new job creation
    assert job2.id != job3.id<|MERGE_RESOLUTION|>--- conflicted
+++ resolved
@@ -163,12 +163,8 @@
     print("RIGHT HASH: ", hash)
 
     # checks that hashes are consistent between different runtime calls
-<<<<<<< HEAD
     # this test needs to be updated in case of a version upgrade
-    assert hash == "mmENiTzn49DRv7zbPZn05yVK7RXrdxglalRfmteuFms="
-=======
     assert hash == "oAZ8tzzq50zl3I+7oFeabrj1QeH709mZdXWbpkn0krA="
->>>>>>> b42f24f5
 
     kwargs2 = copy.deepcopy(kwargs)
     args2 = copy.deepcopy(args)
