from __future__ import annotations

import pytest
from datetime import datetime, timedelta
from random import random

import pandas as pd
import numpy as np
from flask_sqlalchemy import SQLAlchemy
from statsmodels.api import OLS
from flexmeasures import AssetType, Asset, Sensor
import timely_beliefs as tb
from sqlalchemy import select
from flexmeasures.data.models.reporting import Reporter

from flexmeasures.data.schemas.reporting import ReporterParametersSchema
from flexmeasures.data.models.annotations import Annotation
from flexmeasures.data.models.data_sources import DataSource
from flexmeasures.data.models.time_series import TimedBelief
from flexmeasures.data.models.generic_assets import GenericAsset, GenericAssetType
from flexmeasures.data.models.forecasting import model_map
from flexmeasures.data.models.forecasting.model_spec_factory import (
    create_initial_model_specs,
)
from flexmeasures.utils.time_utils import as_server_time

from marshmallow import fields
from marshmallow import Schema


@pytest.fixture(scope="module")
def setup_test_data(
    db,
    app,
    add_market_prices,
    setup_assets,
    setup_generic_asset_types,
):
    """
    Adding a few forecasting jobs (based on data made in flexmeasures.conftest).
    """
    print("Setting up data for data tests on %s" % db.engine)

    add_test_weather_sensor_and_forecasts(db, setup_generic_asset_types)

    print("Done setting up data for data tests")
    return setup_assets


@pytest.fixture(scope="function")
def setup_fresh_test_data(
    fresh_db,
    setup_markets_fresh_db,
    setup_accounts_fresh_db,
    setup_assets_fresh_db,
    setup_generic_asset_types_fresh_db,
    app,
) -> dict[str, GenericAsset]:
    add_test_weather_sensor_and_forecasts(fresh_db, setup_generic_asset_types_fresh_db)
    return setup_assets_fresh_db


def add_test_weather_sensor_and_forecasts(db: SQLAlchemy, setup_generic_asset_types):
    """one day of test data (one complete sine curve) for two sensors"""
    data_source = db.session.execute(
        select(DataSource).filter_by(name="Seita", type="demo script")
    ).scalar_one_or_none()
    weather_station = GenericAsset(
        name="Test weather station farther away",
        generic_asset_type=setup_generic_asset_types["weather_station"],
        latitude=100,
        longitude=100,
    )
    for sensor_name, unit in (("irradiance", "kW/m²"), ("wind speed", "m/s")):
        sensor = Sensor(name=sensor_name, generic_asset=weather_station, unit=unit)
        db.session.add(sensor)
        time_slots = pd.date_range(
            datetime(2015, 1, 1), datetime(2015, 1, 2, 23, 45), freq="15min"
        )
        values = [random() * (1 + np.sin(x / 15)) for x in range(len(time_slots))]
        if sensor_name == "temperature":
            values = [value * 17 for value in values]
        if sensor_name == "wind speed":
            values = [value * 45 for value in values]
        if sensor_name == "irradiance":
            values = [value * 600 for value in values]
        for dt, val in zip(time_slots, values):
            db.session.add(
                TimedBelief(
                    sensor=sensor,
                    event_start=as_server_time(dt),
                    event_value=val,
                    belief_horizon=timedelta(hours=6),
                    source=data_source,
                )
            )


@pytest.fixture(scope="module", autouse=True)
def add_failing_test_model(db):
    """Add a test model specs to the lookup which should fail due to missing data.
    It falls back to linear OLS (which falls back to naive)."""

    def test_specs(**args):
        """Customize initial specs with OLS and too early training start."""
        model_specs = create_initial_model_specs(**args)
        model_specs.set_model(OLS)
        model_specs.start_of_training = model_specs.start_of_training - timedelta(
            days=365
        )
        model_identifier = "failing-test model v1"
        return model_specs, model_identifier, "linear-OLS"

    model_map["failing-test"] = test_specs


@pytest.fixture(scope="module")
def add_nearby_weather_sensors(db, add_weather_sensors) -> dict[str, Sensor]:
    temp_sensor_location = add_weather_sensors["temperature"].generic_asset.location
    weather_station_type = db.session.execute(
        select(GenericAssetType).filter_by(name="weather station")
    ).scalar_one_or_none()
    farther_weather_station = GenericAsset(
        name="Test weather station farther away",
        generic_asset_type=weather_station_type,
        latitude=temp_sensor_location[0],
        longitude=temp_sensor_location[1] + 0.1,
    )
    db.session.add(farther_weather_station)
    farther_temp_sensor = Sensor(
        name="temperature",
        generic_asset=farther_weather_station,
        event_resolution=timedelta(minutes=5),
        unit="°C",
    )
    db.session.add(farther_temp_sensor)
    even_farther_weather_station = GenericAsset(
        name="Test weather station even farther away",
        generic_asset_type=weather_station_type,
        latitude=temp_sensor_location[0],
        longitude=temp_sensor_location[1] + 0.2,
    )
    db.session.add(even_farther_weather_station)
    even_farther_temp_sensor = Sensor(
        name="temperature",
        generic_asset=even_farther_weather_station,
        event_resolution=timedelta(minutes=5),
        unit="°C",
    )
    db.session.add(even_farther_temp_sensor)
    add_weather_sensors["farther_temperature"] = farther_temp_sensor
    add_weather_sensors["even_farther_temperature"] = even_farther_temp_sensor
    return add_weather_sensors


@pytest.fixture(scope="module")
def setup_annotations(
    db,
    battery_soc_sensor,
    setup_sources,
    app,
):
    """Set up an annotation for an account, an asset and a sensor."""
    sensor = battery_soc_sensor
    asset = sensor.generic_asset
    account = asset.owner
    source = setup_sources["Seita"]
    annotation = Annotation(
        content="Dutch new year",
        start=pd.Timestamp("2020-01-01 00:00+01"),
        end=pd.Timestamp("2020-01-02 00:00+01"),
        source=source,
        type="holiday",
    )
    account.annotations.append(annotation)
    asset.annotations.append(annotation)
    sensor.annotations.append(annotation)
    db.session.flush()
    return dict(
        annotation=annotation,
        account=account,
        asset=asset,
        sensor=sensor,
    )


@pytest.fixture(scope="module")
def test_reporter(app, db, add_nearby_weather_sensors):
    class TestReporterConfigSchema(Schema):
        a = fields.Str()

    class TestReporterParametersSchema(ReporterParametersSchema):
        b = fields.Str(required=False)

    class TestReporter(Reporter):
        _config_schema = TestReporterConfigSchema()
        _parameters_schema = TestReporterParametersSchema()

        def _compute_report(self, **kwargs) -> list:
            start = kwargs.get("start")
            end = kwargs.get("end")
            sensor = kwargs["output"][0]["sensor"]
            resolution = sensor.event_resolution

            index = pd.date_range(start=start, end=end, freq=resolution)

            r = pd.DataFrame()
            r["event_start"] = index
            r["belief_time"] = index
            r["source"] = self.data_source
            r["cumulative_probability"] = 0.5
            r["event_value"] = 0

            bdf = tb.BeliefsDataFrame(r, sensor=sensor)

            return [{"data": bdf, "sensor": sensor}]

    app.data_generators["reporter"].update({"TestReporter": TestReporter})

    config = dict(a="b")

    ds = TestReporter(config=config).data_source

    assert ds.name == app.config.get("FLEXMEASURES_DEFAULT_DATASOURCE")

    db.session.add(ds)
    db.session.commit()

    return ds


<<<<<<< HEAD
@pytest.fixture
=======
@pytest.fixture(scope="function")
>>>>>>> e8e2eea3
def smart_building_types(app, fresh_db, setup_generic_asset_types_fresh_db):
    site = AssetType(name="site")
    building = AssetType(name="building")
    ev = AssetType(name="ev")
<<<<<<< HEAD

    fresh_db.session.add_all([site, building, ev])
=======
    heat_buffer = AssetType(name="heat buffer")

    fresh_db.session.add_all([site, building, ev, heat_buffer])
>>>>>>> e8e2eea3
    fresh_db.session.flush()

    return (
        site,
        setup_generic_asset_types_fresh_db["solar"],
        building,
        setup_generic_asset_types_fresh_db["battery"],
        ev,
<<<<<<< HEAD
    )


@pytest.fixture
=======
        heat_buffer,
    )


@pytest.fixture(scope="function")
>>>>>>> e8e2eea3
def smart_building(app, fresh_db, smart_building_types):
    """
    Topology of the sytstem:

<<<<<<< HEAD
                             +----------+
                             |          |
            +----------------+   Site   +---------------+
            |                |          |               |
            |                +--+----+--+               |
            |                   |    |                  |
            |                   |    |                  |
            |              +-----    ----+              |
            |              |             |              |
       +----+----+  +------+-----+   +---+---+   +------+------+
       |         |  |            |   |       |   |             |
       |  Solar  |  |  Building  |   |  EV   |   |   Battery   |
       |         |  |            |   |       |   |             |
       +---------+  +------------+   +-------+   +-------------+
=======
                           +---------+
                           |         |
         +------------------  Site   +--------------+------------------+
         |                 |         |              |                  |
         |                 +-+----+--+              |                  |
         |                   |    |                 |                  |
         |                   |    |                 |                  |
         |              +----+    +--+              |                  |
         |              |            |              |                  |
    +----+----+  +------+-----+   +--+---+   +------+------+    +------+------+
    |         |  |            |   |      |   |             |    |             |
    |  Solar  |  |  Building  |   |  EV  |   |   Battery   |    | Heat Buffer |
    |         |  |            |   |      |   |             |    |             |
    +---------+  +------------+   +------+   +-------------+    +-------------+
>>>>>>> e8e2eea3

    Diagram created with: https://textik.com/#924f8a2112551f92

    """
<<<<<<< HEAD
    site, solar, building, battery, ev = smart_building_types
=======
    site, solar, building, battery, ev, heat_buffer = smart_building_types
>>>>>>> e8e2eea3
    coordinates = {"latitude": 0, "longitude": 0}

    test_site = Asset(name="Test Site", generic_asset_type_id=site.id, **coordinates)
    fresh_db.session.add(test_site)
    fresh_db.session.flush()

    test_building = Asset(
        name="Test Building",
        generic_asset_type_id=building.id,
        parent_asset_id=test_site.id,
        **coordinates,
    )
    test_solar = Asset(
        name="Test Solar",
        generic_asset_type_id=solar.id,
        parent_asset_id=test_site.id,
        **coordinates,
    )
    test_battery = Asset(
        name="Test Battery",
        generic_asset_type_id=battery.id,
        parent_asset_id=test_site.id,
        **coordinates,
    )
    test_ev = Asset(
        name="Test EV",
        generic_asset_type_id=ev.id,
        parent_asset_id=test_site.id,
        **coordinates,
    )
<<<<<<< HEAD

    assets = (test_site, test_building, test_solar, test_battery, test_ev)
=======
    test_battery_1h = Asset(
        name="Test Battery 1h",
        generic_asset_type_id=battery.id,
        parent_asset_id=test_site.id,
        **coordinates,
    )

    test_heat_buffer = Asset(
        name="Test Heat Buffer",
        generic_asset_type_id=heat_buffer.id,
        parent_asset_id=test_site.id,
        **coordinates,
    )

    assets = (
        test_site,
        test_building,
        test_solar,
        test_battery,
        test_ev,
        test_battery_1h,
        test_heat_buffer,
    )
>>>>>>> e8e2eea3

    fresh_db.session.add_all(assets)
    fresh_db.session.flush()

<<<<<<< HEAD
    sensors = []

    # Add power sensor
    for asset in assets:
        sensor = Sensor(
            name="power",
            unit="MW",
            event_resolution=timedelta(minutes=15),
            generic_asset=asset,
            timezone="Europe/Amsterdam",
        )
        sensors.append(sensor)

    fresh_db.session.add_all(sensors)
    fresh_db.session.flush()
    asset_names = [asset.name for asset in assets]
    return dict(zip(asset_names, assets)), dict(zip(asset_names, sensors))


@pytest.fixture
def flex_description_sequential(
    smart_building, setup_markets_fresh_db, add_market_prices_fresh_db
):
    """This is a partially deserialized flex model.

    Specifically, the main flex model is deserialized, while the sensors' individual flex models are still serialized.
    """
    assets, sensors = smart_building

    return {
        "flex_model": [
            {
                "sensor": sensors["Test EV"],
                "sensor_flex_model": {
                    "consumption-capacity": "10kW",
                    "production-capacity": "0kW",
                    "power-capacity": "10kW",
                    "soc-at-start": 0.00,  # 0 kWh
                    "soc-unit": "MWh",
                    "soc-min": 0.0,
                    "soc-max": 0.05,  # 50 kWh
                    "soc-targets": [
                        {
                            "start": "2015-01-03T00:00:00+01:00",
                            "end": "2015-01-03T10:00:00+01:00",
                            "value": 0.0,
                        },
                        {"datetime": "2015-01-03T23:45:00+01:00", "value": 0.05},
                    ],
                },
            },
            {
                "sensor": sensors["Test Battery"],
                "sensor_flex_model": {
                    "consumption-capacity": "0kW",
                    "production-capacity": "10kW",
                    "power-capacity": "10kW",
                    "soc-at-start": 0.1,  # Batery is initially full (100 kWh)
                    "soc-unit": "MWh",
                    "soc-min": 0.0,
                    "soc-max": 0.1,  # 100 kWh
                },
            },
        ],
        "flex_context": {
            "consumption-price-sensor": setup_markets_fresh_db["epex_da"].id,
            "production-price-sensor": setup_markets_fresh_db["epex_da"].id,
            "inflexible-device-sensors": [
                sensors["Test Solar"].id,
                sensors["Test Building"].id,
            ],
            "site-production-capacity": "0kW",
            "site-consumption-capacity": "100kW",
        },
    }
=======
    power_sensors = []
    soc_sensors = []

    for asset in assets:
        # Add power sensor
        sensor = Sensor(
            name="power",
            unit="MW",
            event_resolution=(
                timedelta(hours=1)
                if asset.name == "Test Battery 1h"
                else timedelta(minutes=15)
            ),
            generic_asset=asset,
            timezone="Europe/Amsterdam",
        )
        power_sensors.append(sensor)

        # Add SOC sensors
        sensor = Sensor(
            "state of charge",
            unit="MWh",
            event_resolution=timedelta(hours=0),
            generic_asset=asset,
            timezone="Europe/Amsterdam",
        )
        soc_sensors.append(sensor)

    fresh_db.session.add_all(power_sensors)
    fresh_db.session.add_all(soc_sensors)
    fresh_db.session.flush()
    asset_names = [asset.name for asset in assets]
    return (
        dict(zip(asset_names, assets)),
        dict(zip(asset_names, power_sensors)),
        dict(zip(asset_names, soc_sensors)),
    )


@pytest.fixture(scope="function")
def flex_description_sequential(
    smart_building, setup_markets_fresh_db, add_market_prices_fresh_db
):
    """Set up a flex-context and a partially deserialized flex-model.

    Specifically, the main flex model is deserialized, while the sensors' individual flex models are still serialized.
    """
    assets, sensors, soc_sensors = smart_building

    flex_model = [
        {
            "sensor": sensors["Test EV"],
            "sensor_flex_model": {
                "consumption-capacity": "5kW",
                "production-capacity": "0kW",
                "power-capacity": "5kW",
                "soc-at-start": 0.00,  # 0 kWh
                "soc-unit": "MWh",
                "soc-min": 0.0,
                "soc-max": 0.05,  # 50 kWh
                "soc-targets": [
                    {
                        "start": "2015-01-03T00:00:00+01:00",
                        "end": "2015-01-03T05:00:00+01:00",
                        "value": 0.0,
                    },
                    {
                        "datetime": "2015-01-03T07:45:00+01:00",
                        "value": 0.0125,
                    },  # 12.5 kWh
                    {"datetime": "2015-01-03T17:45:00+01:00", "value": 0.025},  # 25 kWh
                    {
                        "datetime": "2015-01-03T23:45:00+01:00",
                        "value": 0.0375,
                    },  # 37.5 kWh
                ],
            },
        },
        {
            "sensor": sensors["Test Battery"],
            "sensor_flex_model": {
                "consumption-capacity": "0kW",
                "production-capacity": "5kW",
                "power-capacity": "5kW",
                "soc-at-start": 0.1,  # 100 kWh
                "soc-unit": "MWh",
                "soc-min": 0.0,
                "soc-max": 0.1,  # 100 kWh
                "soc-targets": [
                    {
                        "datetime": "2015-01-03T03:00:00+01:00",
                        "value": 0.094,
                    }  # 6 kWh discharge
                ],
            },
        },
    ]
    flex_context = {
        "consumption-price-sensor": setup_markets_fresh_db["epex_da"].id,
        "production-price-sensor": setup_markets_fresh_db["epex_da"].id,
        "inflexible-device-sensors": [
            sensors["Test Solar"].id,
            sensors["Test Building"].id,
        ],
        "site-production-capacity": "2kW",
        "site-consumption-capacity": "5kW",
    }
    return dict(flex_model=flex_model, flex_context=flex_context)
>>>>>>> e8e2eea3
<|MERGE_RESOLUTION|>--- conflicted
+++ resolved
@@ -229,23 +229,14 @@
     return ds
 
 
-<<<<<<< HEAD
-@pytest.fixture
-=======
 @pytest.fixture(scope="function")
->>>>>>> e8e2eea3
 def smart_building_types(app, fresh_db, setup_generic_asset_types_fresh_db):
     site = AssetType(name="site")
     building = AssetType(name="building")
     ev = AssetType(name="ev")
-<<<<<<< HEAD
-
-    fresh_db.session.add_all([site, building, ev])
-=======
     heat_buffer = AssetType(name="heat buffer")
 
     fresh_db.session.add_all([site, building, ev, heat_buffer])
->>>>>>> e8e2eea3
     fresh_db.session.flush()
 
     return (
@@ -254,38 +245,15 @@
         building,
         setup_generic_asset_types_fresh_db["battery"],
         ev,
-<<<<<<< HEAD
-    )
-
-
-@pytest.fixture
-=======
         heat_buffer,
     )
 
 
 @pytest.fixture(scope="function")
->>>>>>> e8e2eea3
 def smart_building(app, fresh_db, smart_building_types):
     """
     Topology of the sytstem:
 
-<<<<<<< HEAD
-                             +----------+
-                             |          |
-            +----------------+   Site   +---------------+
-            |                |          |               |
-            |                +--+----+--+               |
-            |                   |    |                  |
-            |                   |    |                  |
-            |              +-----    ----+              |
-            |              |             |              |
-       +----+----+  +------+-----+   +---+---+   +------+------+
-       |         |  |            |   |       |   |             |
-       |  Solar  |  |  Building  |   |  EV   |   |   Battery   |
-       |         |  |            |   |       |   |             |
-       +---------+  +------------+   +-------+   +-------------+
-=======
                            +---------+
                            |         |
          +------------------  Site   +--------------+------------------+
@@ -300,16 +268,11 @@
     |  Solar  |  |  Building  |   |  EV  |   |   Battery   |    | Heat Buffer |
     |         |  |            |   |      |   |             |    |             |
     +---------+  +------------+   +------+   +-------------+    +-------------+
->>>>>>> e8e2eea3
 
     Diagram created with: https://textik.com/#924f8a2112551f92
 
     """
-<<<<<<< HEAD
-    site, solar, building, battery, ev = smart_building_types
-=======
     site, solar, building, battery, ev, heat_buffer = smart_building_types
->>>>>>> e8e2eea3
     coordinates = {"latitude": 0, "longitude": 0}
 
     test_site = Asset(name="Test Site", generic_asset_type_id=site.id, **coordinates)
@@ -340,10 +303,6 @@
         parent_asset_id=test_site.id,
         **coordinates,
     )
-<<<<<<< HEAD
-
-    assets = (test_site, test_building, test_solar, test_battery, test_ev)
-=======
     test_battery_1h = Asset(
         name="Test Battery 1h",
         generic_asset_type_id=battery.id,
@@ -367,88 +326,10 @@
         test_battery_1h,
         test_heat_buffer,
     )
->>>>>>> e8e2eea3
 
     fresh_db.session.add_all(assets)
     fresh_db.session.flush()
 
-<<<<<<< HEAD
-    sensors = []
-
-    # Add power sensor
-    for asset in assets:
-        sensor = Sensor(
-            name="power",
-            unit="MW",
-            event_resolution=timedelta(minutes=15),
-            generic_asset=asset,
-            timezone="Europe/Amsterdam",
-        )
-        sensors.append(sensor)
-
-    fresh_db.session.add_all(sensors)
-    fresh_db.session.flush()
-    asset_names = [asset.name for asset in assets]
-    return dict(zip(asset_names, assets)), dict(zip(asset_names, sensors))
-
-
-@pytest.fixture
-def flex_description_sequential(
-    smart_building, setup_markets_fresh_db, add_market_prices_fresh_db
-):
-    """This is a partially deserialized flex model.
-
-    Specifically, the main flex model is deserialized, while the sensors' individual flex models are still serialized.
-    """
-    assets, sensors = smart_building
-
-    return {
-        "flex_model": [
-            {
-                "sensor": sensors["Test EV"],
-                "sensor_flex_model": {
-                    "consumption-capacity": "10kW",
-                    "production-capacity": "0kW",
-                    "power-capacity": "10kW",
-                    "soc-at-start": 0.00,  # 0 kWh
-                    "soc-unit": "MWh",
-                    "soc-min": 0.0,
-                    "soc-max": 0.05,  # 50 kWh
-                    "soc-targets": [
-                        {
-                            "start": "2015-01-03T00:00:00+01:00",
-                            "end": "2015-01-03T10:00:00+01:00",
-                            "value": 0.0,
-                        },
-                        {"datetime": "2015-01-03T23:45:00+01:00", "value": 0.05},
-                    ],
-                },
-            },
-            {
-                "sensor": sensors["Test Battery"],
-                "sensor_flex_model": {
-                    "consumption-capacity": "0kW",
-                    "production-capacity": "10kW",
-                    "power-capacity": "10kW",
-                    "soc-at-start": 0.1,  # Batery is initially full (100 kWh)
-                    "soc-unit": "MWh",
-                    "soc-min": 0.0,
-                    "soc-max": 0.1,  # 100 kWh
-                },
-            },
-        ],
-        "flex_context": {
-            "consumption-price-sensor": setup_markets_fresh_db["epex_da"].id,
-            "production-price-sensor": setup_markets_fresh_db["epex_da"].id,
-            "inflexible-device-sensors": [
-                sensors["Test Solar"].id,
-                sensors["Test Building"].id,
-            ],
-            "site-production-capacity": "0kW",
-            "site-consumption-capacity": "100kW",
-        },
-    }
-=======
     power_sensors = []
     soc_sensors = []
 
@@ -556,5 +437,4 @@
         "site-production-capacity": "2kW",
         "site-consumption-capacity": "5kW",
     }
-    return dict(flex_model=flex_model, flex_context=flex_context)
->>>>>>> e8e2eea3
+    return dict(flex_model=flex_model, flex_context=flex_context)