from __future__ import annotations

import pytest
from datetime import datetime, timedelta
from random import random

import pandas as pd
import numpy as np
from flask_sqlalchemy import SQLAlchemy
from statsmodels.api import OLS
from flexmeasures import AssetType, Asset, Sensor
import timely_beliefs as tb
from sqlalchemy import select
from flexmeasures.data.models.reporting import Reporter

from flexmeasures.data.schemas.reporting import ReporterParametersSchema
from flexmeasures.data.models.annotations import Annotation
from flexmeasures.data.models.data_sources import DataSource
from flexmeasures.data.models.time_series import TimedBelief
from flexmeasures.data.models.generic_assets import GenericAsset, GenericAssetType
from flexmeasures.data.models.forecasting import model_map
from flexmeasures.data.models.forecasting.model_spec_factory import (
    create_initial_model_specs,
)
from flexmeasures.utils.time_utils import as_server_time

from marshmallow import fields
from marshmallow import Schema


@pytest.fixture(scope="module")
def setup_test_data(
    db,
    app,
    add_market_prices,
    setup_assets,
    setup_generic_asset_types,
):
    """
    Adding a few forecasting jobs (based on data made in flexmeasures.conftest).
    """
    print("Setting up data for data tests on %s" % db.engine)

    add_test_weather_sensor_and_forecasts(db, setup_generic_asset_types)

    print("Done setting up data for data tests")
    return setup_assets


@pytest.fixture(scope="function")
def setup_fresh_test_data(
    fresh_db,
    setup_markets_fresh_db,
    setup_accounts_fresh_db,
    setup_assets_fresh_db,
    setup_generic_asset_types_fresh_db,
    app,
) -> dict[str, GenericAsset]:
    add_test_weather_sensor_and_forecasts(fresh_db, setup_generic_asset_types_fresh_db)
    return setup_assets_fresh_db


def add_test_weather_sensor_and_forecasts(db: SQLAlchemy, setup_generic_asset_types):
    """one day of test data (one complete sine curve) for two sensors"""
    data_source = db.session.execute(
        select(DataSource).filter_by(name="Seita", type="demo script")
    ).scalar_one_or_none()
    weather_station = GenericAsset(
        name="Test weather station farther away",
        generic_asset_type=setup_generic_asset_types["weather_station"],
        latitude=100,
        longitude=100,
    )
    for sensor_name, unit in (("irradiance", "kW/m²"), ("wind speed", "m/s")):
        sensor = Sensor(name=sensor_name, generic_asset=weather_station, unit=unit)
        db.session.add(sensor)
        time_slots = pd.date_range(
            datetime(2015, 1, 1), datetime(2015, 1, 2, 23, 45), freq="15T"
        )
        values = [random() * (1 + np.sin(x / 15)) for x in range(len(time_slots))]
        if sensor_name == "temperature":
            values = [value * 17 for value in values]
        if sensor_name == "wind speed":
            values = [value * 45 for value in values]
        if sensor_name == "irradiance":
            values = [value * 600 for value in values]
        for dt, val in zip(time_slots, values):
            db.session.add(
                TimedBelief(
                    sensor=sensor,
                    event_start=as_server_time(dt),
                    event_value=val,
                    belief_horizon=timedelta(hours=6),
                    source=data_source,
                )
            )


@pytest.fixture(scope="module", autouse=True)
def add_failing_test_model(db):
    """Add a test model specs to the lookup which should fail due to missing data.
    It falls back to linear OLS (which falls back to naive)."""

    def test_specs(**args):
        """Customize initial specs with OLS and too early training start."""
        model_specs = create_initial_model_specs(**args)
        model_specs.set_model(OLS)
        model_specs.start_of_training = model_specs.start_of_training - timedelta(
            days=365
        )
        model_identifier = "failing-test model v1"
        return model_specs, model_identifier, "linear-OLS"

    model_map["failing-test"] = test_specs


@pytest.fixture(scope="module")
def add_nearby_weather_sensors(db, add_weather_sensors) -> dict[str, Sensor]:
    temp_sensor_location = add_weather_sensors["temperature"].generic_asset.location
    weather_station_type = db.session.execute(
        select(GenericAssetType).filter_by(name="weather station")
    ).scalar_one_or_none()
    farther_weather_station = GenericAsset(
        name="Test weather station farther away",
        generic_asset_type=weather_station_type,
        latitude=temp_sensor_location[0],
        longitude=temp_sensor_location[1] + 0.1,
    )
    db.session.add(farther_weather_station)
    farther_temp_sensor = Sensor(
        name="temperature",
        generic_asset=farther_weather_station,
        event_resolution=timedelta(minutes=5),
        unit="°C",
    )
    db.session.add(farther_temp_sensor)
    even_farther_weather_station = GenericAsset(
        name="Test weather station even farther away",
        generic_asset_type=weather_station_type,
        latitude=temp_sensor_location[0],
        longitude=temp_sensor_location[1] + 0.2,
    )
    db.session.add(even_farther_weather_station)
    even_farther_temp_sensor = Sensor(
        name="temperature",
        generic_asset=even_farther_weather_station,
        event_resolution=timedelta(minutes=5),
        unit="°C",
    )
    db.session.add(even_farther_temp_sensor)
    add_weather_sensors["farther_temperature"] = farther_temp_sensor
    add_weather_sensors["even_farther_temperature"] = even_farther_temp_sensor
    return add_weather_sensors


@pytest.fixture(scope="module")
def setup_annotations(
    db,
    battery_soc_sensor,
    setup_sources,
    app,
):
    """Set up an annotation for an account, an asset and a sensor."""
    sensor = battery_soc_sensor
    asset = sensor.generic_asset
    account = asset.owner
    source = setup_sources["Seita"]
    annotation = Annotation(
        content="Dutch new year",
        start=pd.Timestamp("2020-01-01 00:00+01"),
        end=pd.Timestamp("2020-01-02 00:00+01"),
        source=source,
        type="holiday",
    )
    account.annotations.append(annotation)
    asset.annotations.append(annotation)
    sensor.annotations.append(annotation)
    db.session.flush()
    return dict(
        annotation=annotation,
        account=account,
        asset=asset,
        sensor=sensor,
    )


@pytest.fixture(scope="module")
def test_reporter(app, db, add_nearby_weather_sensors):
    class TestReporterConfigSchema(Schema):
        a = fields.Str()

    class TestReporterParametersSchema(ReporterParametersSchema):
        b = fields.Str(required=False)

    class TestReporter(Reporter):
        _config_schema = TestReporterConfigSchema()
        _parameters_schema = TestReporterParametersSchema()

        def _compute_report(self, **kwargs) -> list:
            start = kwargs.get("start")
            end = kwargs.get("end")
            sensor = kwargs["output"][0]["sensor"]
            resolution = sensor.event_resolution

            index = pd.date_range(start=start, end=end, freq=resolution)

            r = pd.DataFrame()
            r["event_start"] = index
            r["belief_time"] = index
            r["source"] = self.data_source
            r["cumulative_probability"] = 0.5
            r["event_value"] = 0

            bdf = tb.BeliefsDataFrame(r, sensor=sensor)

            return [{"data": bdf, "sensor": sensor}]

    app.data_generators["reporter"].update({"TestReporter": TestReporter})

    config = dict(a="b")

    ds = TestReporter(config=config).data_source

    assert ds.name == app.config.get("FLEXMEASURES_DEFAULT_DATASOURCE")

    db.session.add(ds)
    db.session.commit()

    return ds


@pytest.fixture
def smart_building_types(app, fresh_db, setup_generic_asset_types_fresh_db):
    site = AssetType(name="site")
    building = AssetType(name="building")
    ev = AssetType(name="ev")

    fresh_db.session.add_all([site, building, ev])
    fresh_db.session.flush()

    return (
        site,
        setup_generic_asset_types_fresh_db["solar"],
        building,
        setup_generic_asset_types_fresh_db["battery"],
        ev,
    )


@pytest.fixture
def smart_building(app, fresh_db, smart_building_types):
    """
    Topology of the sytstem:

                             +----------+
                             |          |
            +----------------+   Site   +---------------+
            |                |          |               |
            |                +--+----+--+               |
            |                   |    |                  |
            |                   |    |                  |
            |              +-----    ----+              |
            |              |             |              |
       +----+----+  +------+-----+   +---+---+   +------+------+
       |         |  |            |   |       |   |             |
       |  Solar  |  |  Building  |   |  EV   |   |   Battery   |
       |         |  |            |   |       |   |             |
       +---------+  +------------+   +-------+   +-------------+

    Diagram created with: https://textik.com/#924f8a2112551f92

    """
    site, solar, building, battery, ev = smart_building_types
    coordinates = {"latitude": 0, "longitude": 0}

    test_site = Asset(name="Test Site", generic_asset_type_id=site.id, **coordinates)
    fresh_db.session.add(test_site)
    fresh_db.session.flush()

    test_building = Asset(
        name="Test Building",
        generic_asset_type_id=building.id,
        parent_asset_id=test_site.id,
        **coordinates,
    )
    test_solar = Asset(
        name="Test Solar",
        generic_asset_type_id=solar.id,
        parent_asset_id=test_site.id,
        **coordinates,
    )
    test_battery = Asset(
        name="Test Battery",
        generic_asset_type_id=battery.id,
        parent_asset_id=test_site.id,
        **coordinates,
    )
    test_ev = Asset(
        name="Test EV",
        generic_asset_type_id=ev.id,
        parent_asset_id=test_site.id,
        **coordinates,
    )

    assets = (test_site, test_building, test_solar, test_battery, test_ev)

    fresh_db.session.add_all(assets)
    fresh_db.session.flush()

    sensors = []

    # Add power sensor
    for asset in assets:
        sensor = Sensor(
            name="power",
            unit="MW",
            event_resolution=timedelta(minutes=15),
            generic_asset=asset,
            timezone="Europe/Amsterdam",
        )
        sensors.append(sensor)

    fresh_db.session.add_all(sensors)
    fresh_db.session.flush()
    asset_names = [asset.name for asset in assets]
    return dict(zip(asset_names, assets)), dict(zip(asset_names, sensors))


@pytest.fixture
<<<<<<< HEAD
def flex_description_sequential(
    smart_building, setup_markets_fresh_db, add_market_prices_fresh_db
):
=======
def flex_description_sequential(smart_building, setup_markets):
    """This is a partially deserialized flex model.

    Specifically, the main flex model is deserialized, while the sensors' individual flex models are still serialized.
    """
>>>>>>> 9f5eb6a1
    assets, sensors = smart_building

    return {
        "flex_model": [
            {
<<<<<<< HEAD
                "sensor": sensors["Test EV"].id,
                "consumption-capacity": "10kW",
                "production-capacity": "0kW",
                "power-capacity": "10kW",
                "soc-at-start": 0.00,  # 0 kWh
                "soc-unit": "MWh",
                "soc-min": 0.0,
                "soc-max": 0.05,  # 50 kWh
                "soc-targets": [
                    {
                        "start": "2015-01-03T00:00:00+01:00",
                        "end": "2015-01-03T10:00:00+01:00",
                        "value": 0.0,
                    },
                    {"datetime": "2015-01-03T23:45:00+01:00", "value": 0.05},
                ],
            },
            {
                "sensor": sensors["Test Battery"].id,
                "consumption-capacity": "0kW",
                "production-capacity": "10kW",
                "power-capacity": "10kW",
                "soc-at-start": 0.1,  # Batery is initially full (100 kWh)
                "soc-unit": "MWh",
                "soc-min": 0.0,
                "soc-max": 0.1,  # 100 kWh
=======
                "sensor": sensors["Test EV"],
                "sensor_flex_model": {
                    "power-capacity": "10kW",
                    "soc-at-start": 0.01,  # 10 kWh
                    "soc-unit": "MWh",
                    "soc-min": 0.0,
                    "soc-max": 0.05,  # 50 kWh
                },
            },
            {
                "sensor": sensors["Test Battery"],
                "sensor_flex_model": {
                    "power-capacity": "20kW",
                    "soc-at-start": 0.01,  # 10 kWh
                    "soc-unit": "MWh",
                    "soc-min": 0.0,
                    "soc-max": 0.1,  # 100 kWh
                },
>>>>>>> 9f5eb6a1
            },
        ],
        "flex_context": {
            "consumption-price-sensor": setup_markets_fresh_db["epex_da"].id,
            "production-price-sensor": setup_markets_fresh_db["epex_da"].id,
            "inflexible-device-sensors": [
                sensors["Test Solar"].id,
                sensors["Test Building"].id,
            ],
            "site-production-capacity": "0kW",
            "site-consumption-capacity": "100kW",
        },
    }<|MERGE_RESOLUTION|>--- conflicted
+++ resolved
@@ -327,24 +327,19 @@
 
 
 @pytest.fixture
-<<<<<<< HEAD
 def flex_description_sequential(
     smart_building, setup_markets_fresh_db, add_market_prices_fresh_db
 ):
-=======
-def flex_description_sequential(smart_building, setup_markets):
     """This is a partially deserialized flex model.
 
     Specifically, the main flex model is deserialized, while the sensors' individual flex models are still serialized.
     """
->>>>>>> 9f5eb6a1
     assets, sensors = smart_building
 
     return {
         "flex_model": [
             {
-<<<<<<< HEAD
-                "sensor": sensors["Test EV"].id,
+                "sensor": sensors["Test EV"],
                 "consumption-capacity": "10kW",
                 "production-capacity": "0kW",
                 "power-capacity": "10kW",
@@ -362,7 +357,7 @@
                 ],
             },
             {
-                "sensor": sensors["Test Battery"].id,
+                "sensor": sensors["Test Battery"],
                 "consumption-capacity": "0kW",
                 "production-capacity": "10kW",
                 "power-capacity": "10kW",
@@ -370,26 +365,6 @@
                 "soc-unit": "MWh",
                 "soc-min": 0.0,
                 "soc-max": 0.1,  # 100 kWh
-=======
-                "sensor": sensors["Test EV"],
-                "sensor_flex_model": {
-                    "power-capacity": "10kW",
-                    "soc-at-start": 0.01,  # 10 kWh
-                    "soc-unit": "MWh",
-                    "soc-min": 0.0,
-                    "soc-max": 0.05,  # 50 kWh
-                },
-            },
-            {
-                "sensor": sensors["Test Battery"],
-                "sensor_flex_model": {
-                    "power-capacity": "20kW",
-                    "soc-at-start": 0.01,  # 10 kWh
-                    "soc-unit": "MWh",
-                    "soc-min": 0.0,
-                    "soc-max": 0.1,  # 100 kWh
-                },
->>>>>>> 9f5eb6a1
             },
         ],
         "flex_context": {
