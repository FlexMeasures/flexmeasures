--- conflicted
+++ resolved
@@ -101,9 +101,6 @@
     fresh_db,
     app,
 ) -> dict[str, Sensor]:
-<<<<<<< HEAD
-    return add_test_solar_sensor_and_irradiance_with_forecasts(fresh_db)
-=======
     return add_test_solar_sensor_and_irradiance_with_forecasts(fresh_db, empty=False)
 
 
@@ -113,15 +110,11 @@
     app,
 ) -> dict[str, Sensor]:
     return add_test_solar_sensor_and_irradiance_with_forecasts(fresh_db, empty=True)
->>>>>>> 0740ad23
 
 
 def add_test_solar_sensor_and_irradiance_with_forecasts(
     db: SQLAlchemy,
-<<<<<<< HEAD
-=======
     empty: bool = False,
->>>>>>> 0740ad23
 ) -> dict[str, Sensor]:
     """7 days of test data (one complete sine curve) for two sensors and irradiance sensor has forecasts"""
 
@@ -185,12 +178,9 @@
             random() * (1 + np.sin(x / 15)) * config["multiplier"]
             for x in range(len(time_slots))
         ]
-<<<<<<< HEAD
-=======
         if empty:
             for i in range(0, len(values) // 2):
                 values[i] = np.nan
->>>>>>> 0740ad23
         beliefs = [
             TimedBelief(
                 sensor=sensor,
