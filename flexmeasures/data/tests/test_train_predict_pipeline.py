from __future__ import annotations

import pytest

import logging
import pandas as pd
from datetime import timedelta

from marshmallow import ValidationError

from flexmeasures.data.models.forecasting.pipelines import TrainPredictPipeline
from flexmeasures.data.models.forecasting.exceptions import CustomException
from flexmeasures.data.tests.utils import work_on_rq
from flexmeasures.data.services.forecasting import handle_forecasting_exception


@pytest.mark.parametrize(
    ["config", "params", "expected_error"],
    [
        (
            {
                # "model": "CustomLGBM",
            },
            {
                "sensor": "solar-sensor",
                "model_save_dir": "flexmeasures/data/models/forecasting/artifacts/models",
                "output_path": None,
                "start_date": "2025-01-01T00:00+02:00",
                "end_date": "2025-01-03T00:00+02:00",
                "train_period": "P2D",
                "sensor_to_save": None,
                "start_predict_date": "2025-01-02T00:00+02:00",
                "retrain_frequency": "P0D",  # 0 days is expected to fail
                "max_forecast_horizon": "PT1H",
                "forecast_frequency": "PT1H",
                "probabilistic": False,
            },
            (ValidationError, "retrain-frequency must be greater than 0"),
        ),
        (
            {
                # "model": "CustomLGBM",
            },
            {
                "sensor": "solar-sensor",
                "future_regressors": ["irradiance-sensor"],
                "model_save_dir": "flexmeasures/data/models/forecasting/artifacts/models",
                "output_path": None,
                "start_date": "2025-01-01T00:00+02:00",
                "start_predict_date": "2025-01-08T00:00+02:00",  # start_predict_date coincides with end of available data in sensor
                "end_date": "2025-01-09T00:00+02:00",
                "sensor_to_save": None,
                "max_forecast_horizon": "PT1H",
                "probabilistic": False,
                "as_job": True,
            },
            None,
        ),
        (
            {
                # "model": "CustomLGBM",
            },
            {
                "sensor": "solar-sensor",
                "future_regressors": ["irradiance-sensor"],
                "model_save_dir": "flexmeasures/data/models/forecasting/artifacts/models",
                "output_path": None,
                "start_date": "2025-01-01T00:00+02:00",
                "start_predict_date": "2025-01-08T00:00+02:00",  # start_predict_date coincides with end of available data in sensor
                "end_date": "2025-01-09T00:00+02:00",
                "sensor_to_save": None,
                "max_forecast_horizon": "PT1H",
                "probabilistic": False,
            },
            None,
        ),
        (
            {
                # "model": "CustomLGBM",
            },
            {  # Test: duplicate sensor names in past and future regressors
                "sensor": "solar-sensor",
                "past_regressors": ["irradiance-sensor"],
                "future_regressors": ["irradiance-sensor"],
                "model_save_dir": "flexmeasures/data/models/forecasting/artifacts/models",
                "output_path": None,
                "start_date": "2025-01-01T00:00+02:00",
                "start_predict_date": "2025-01-04T00:00+02:00",
                "end_date": "2025-01-09T00:00+02:00",
                "sensor_to_save": None,
                "max_forecast_horizon": "PT1H",
                "probabilistic": False,
            },
            None,
        ),
        (
            {
                # "model": "CustomLGBM",
            },
            {
                "sensor": "solar-sensor",
                "future_regressors": ["irradiance-sensor"],
                "model_save_dir": "flexmeasures/data/models/forecasting/artifacts/models",
                "output_path": None,
                "start_date": "2025-01-01T00:00+02:00",
                "end_date": "2025-01-03T00:00+02:00",
                "train_period": "P2D",
                "sensor_to_save": None,
                "start_predict_date": "2025-01-02T00:00+02:00",
                "retrain_frequency": "P1D",
                "max_forecast_horizon": "PT1H",
                "forecast_frequency": "PT1H",
                "probabilistic": False,
            },
            None,
        ),
        # (
        #     {},
        #     {
        #         "sensor": "solar-sensor",
        #         "model_save_dir": "flexmeasures/data/models/forecasting/artifacts/models",
        #         "output_path": None,
        #         "start_date": "2025-07-01T00:00+02:00",
        #         "end_date": "2025-07-12T00:00+02:00",
        #         "sensor_to_save": 1,
        #         "start_predict_date": "2025-07-11T17:26+02:00",
        #         "retrain_frequency": "PT24H",
        #         "max_forecast_horizon": 24,
        #         "forecast_frequency": 1,
        #         "probabilistic": False,
        #     },
        #     (ValidationError, "Try increasing the --end-date."),
        # )
    ],
)
def test_train_predict_pipeline(  # noqa: C901
    app,
    setup_fresh_test_forecast_data,
    config,  # config passed to the Forecaster
    params,  # parameters passed to the compute method of the Forecaster
    expected_error: bool | tuple[type[BaseException], str],
):
    sensor = setup_fresh_test_forecast_data[params["sensor"]]
    params["sensor"] = sensor.id

    past_regressors = [
        setup_fresh_test_forecast_data[regressor_name]
        for regressor_name in params.get("past_regressors", [])
    ]
    future_regressors = [
        setup_fresh_test_forecast_data[regressor_name]
        for regressor_name in params.get("future_regressors", [])
    ]
    regressors = [
        setup_fresh_test_forecast_data[regressor_name]
        for regressor_name in params.get("regressors", [])
    ]

    if params.get("past_regressors"):
        params["past_regressors"] = [regressor.id for regressor in past_regressors]

    if params.get("future_regressors"):
        params["future_regressors"] = [regressor.id for regressor in future_regressors]

    if params.get("regressors"):
        params["regressors"] = [regressor.id for regressor in regressors]

    if expected_error:
        with pytest.raises(expected_error[0]) as e_info:
            pipeline = TrainPredictPipeline(config=config)
            pipeline.compute(parameters=params)
        assert expected_error[1] in str(e_info)
    else:
        pipeline = TrainPredictPipeline(config=config)
        pipeline_returns = pipeline.compute(parameters=params)

        # Check pipeline properties
        for attr in ("model",):
            if config.get(attr):
                assert hasattr(pipeline, attr)

        if params.get("as_job"):
            work_on_rq(
                app.queues["forecasting"], exc_handler=handle_forecasting_exception
            )

        forecasts = sensor.search_beliefs(source_types=["forecaster"])
        dg_params = pipeline._parameters  # parameters stored in the data generator
        n_cycles = (dg_params["end_date"] - dg_params["predict_start"]) / (
            dg_params["forecast_frequency"]
        )
        # 1 hour of forecasts is saved over 4 15-minute resolution events
        n_events_per_horizon = timedelta(hours=1) / dg_params["target"].event_resolution
        n_hourly_horizons = dg_params["max_forecast_horizon"] // timedelta(hours=1)
        assert (
            len(forecasts) == n_cycles * n_hourly_horizons * n_events_per_horizon
        ), f"we expect 4 forecasts per horizon for each cycle within the prediction window, and {n_cycles} cycles with each {n_hourly_horizons} hourly horizons"
        assert (
            forecasts.lineage.number_of_belief_times == n_cycles
        ), f"we expect 1 belief time per cycle, and {n_cycles} cycles"
        source = forecasts.lineage.sources[0]
        assert "TrainPredictPipeline" in str(
            source
        ), "string representation of the Forecaster (DataSource) should mention the used model"

<<<<<<< HEAD
        assert isinstance(pipeline_returns, list), "pipeline should return a list"
=======
        assert (
            isinstance(pipeline_returns, list) and len(pipeline_returns) > 0
        ), "pipeline should return a non-empty list"
>>>>>>> eeffc62e
        assert all(
            isinstance(item, dict) for item in pipeline_returns
        ), "each item should be a dict"
        for index, pipeline_return in enumerate(pipeline_returns):
            if not dg_params["as_job"]:
                assert {"data", "sensor"}.issubset(
                    pipeline_return.keys()
                ), "returned dict should have data and sensor keys"
                assert (
                    pipeline_return["sensor"].id == dg_params["sensor_to_save"].id
                ), "returned sensor should match sensor that forecasts will be saved into"
<<<<<<< HEAD
                try:
                    pd.testing.assert_frame_equal(
                        forecasts.sort_index(),
                        pipeline_return["data"].sort_index(),
                    )
                except AssertionError as e:
                    raise AssertionError(
                        f"returned data should match stored forecasts: {e}"
                    )
            else:
                assert f"job-{index}" in pipeline_return
                assert isinstance(pipeline_return[f"job-{index}"], str)
=======
                pd.testing.assert_frame_equal(
                    forecasts.sort_index(),
                    pipeline_return["data"].sort_index(),
                )
            else:
                job_id = pipeline_return[f"job-{index}"]

                # Check the job exists in the queue or registries
                job = app.queues["forecasting"].fetch_job(job_id)
                assert job is not None, f"Job {job_id} should exist"

                # Check it's finished
                finished_jobs = app.queues["forecasting"].finished_job_registry
                assert (
                    job_id in finished_jobs
                ), f"Job {job_id} should be in the finished registry"
>>>>>>> eeffc62e

        # Check DataGenerator configuration stored under DataSource attributes
        data_generator_config = source.attributes["data_generator"]["config"]
        assert data_generator_config["model"] == "CustomLGBM"

        # Check DataGenerator parameters stored under DataSource attributes
        data_generator_params = source.attributes["data_generator"]["parameters"]
        assert (
            "missing_threshold" in data_generator_params
        ), "data generator parameters should mention missing_threshold"
        for regressor in past_regressors:
            assert (
                regressor.id in data_generator_params["past_regressors"]
            ), f"data generator parameters should mention past regressor {regressor.name}"

        for regressor in future_regressors:
            assert (
                regressor.id in data_generator_params["future_regressors"]
            ), f"data generator parameters should mention future regressor {regressor.name}"
        for regressor in regressors:
            assert (
                regressor.id in data_generator_params["past_regressors"]
            ), f"data generator parameters should mention regressor {regressor.name} as a past regressor"
            assert (
                regressor.id in data_generator_params["future_regressors"]
            ), f"data generator parameters should mention regressor {regressor.name} as a future regressor"
        assert (
            "regressors" not in data_generator_params
        ), "(past and future) regressors should be stored under 'past_regressors' and 'future_regressors' instead"


# Test that missing data logging works and raises CustomException when threshold exceeded
@pytest.mark.parametrize(
    ["config", "params"],
    [  # Target sensor has missing data
        (
            {
                # "model": "CustomLGBM",
            },
            {
                "sensor": "solar-sensor",
                "model_save_dir": "flexmeasures/data/models/forecasting/artifacts/models",
                "output_path": None,
                "start_date": "2025-01-01T00:00+02:00",
                "end_date": "2025-01-30T00:00+02:00",
                "sensor_to_save": None,
                "start_predict_date": "2025-01-25T00:00+02:00",
                "retrain_frequency": "P1D",
                "max_forecast_horizon": "PT1H",
                "forecast_frequency": "PT1H",
                "missing_threshold": "0.0",
                "probabilistic": False,
            },
        ),
        # Empty forecasts in sensor passed as future regressor.
        (
            {
                # "model": "CustomLGBM",
            },
            {
                "sensor": "solar-sensor",
                "future_regressors": ["irradiance-sensor"],
                "model_save_dir": "flexmeasures/data/models/forecasting/artifacts/models",
                "output_path": None,
                "start_date": "2025-01-01T00:00+02:00",
                "end_date": "2025-01-30T00:00+02:00",
                "missing_threshold": "0.0",
                "sensor_to_save": None,
                "start_predict_date": "2025-01-25T00:00+02:00",
                "retrain_frequency": "P1D",
                "max_forecast_horizon": "PT1H",
                "forecast_frequency": "PT1H",
                "probabilistic": False,
            },
        ),
    ],
)
def test_missing_data_logs_warning(
    setup_fresh_test_forecast_data_with_missing_data,
    config,
    params,
    caplog,
):
    """
    Verify that a CustomException is raised (wrapping a ValueError)
    """
    sensor = setup_fresh_test_forecast_data_with_missing_data[params["sensor"]]
    params["sensor"] = sensor.id

    past_regressors = [
        setup_fresh_test_forecast_data_with_missing_data[reg]
        for reg in params.get("past_regressors", [])
    ]
    future_regressors = [
        setup_fresh_test_forecast_data_with_missing_data[reg]
        for reg in params.get("future_regressors", [])
    ]
    regressors = [
        setup_fresh_test_forecast_data_with_missing_data[reg]
        for reg in params.get("regressors", [])
    ]
    params["missing_threshold"] = float(params.get("missing_threshold"))
    if params.get("past_regressors"):
        params["past_regressors"] = [r.id for r in past_regressors]
    if params.get("future_regressors"):
        params["future_regressors"] = [r.id for r in future_regressors]
    if params.get("regressors"):
        params["regressors"] = [r.id for r in regressors]

    with caplog.at_level(logging.WARNING):
        pipeline = TrainPredictPipeline(config=config)
        # Expect CustomException when missing data exceeds threshold
        with pytest.raises(CustomException) as excinfo:
            pipeline.compute(parameters=params)
        assert "missing values" in str(
            excinfo.value
        ), "Expected CustomException for missing data threshold"


# Test that max_training_period caps train_period and logs a warning
@pytest.mark.parametrize(
    ["config", "params"],
    [
        (
            {
                # "model": "CustomLGBM",
            },
            {
                "sensor": "solar-sensor",
                "model_save_dir": "flexmeasures/data/models/forecasting/artifacts/models",
                "output_path": None,
                "start_date": "2025-01-01T00:00+02:00",
                "end_date": "2025-01-30T00:00+02:00",
                "max_training_period": "P10D",  # cap at 10 days
                "sensor_to_save": None,
                "start_predict_date": "2025-01-25T00:00+02:00",
                "retrain_frequency": "P1D",
                "max_forecast_horizon": "PT1H",
                "forecast_frequency": "PT1H",
                "probabilistic": False,
            },
        ),
    ],
)
def test_train_period_capped_logs_warning(
    setup_fresh_test_forecast_data,
    config,  # config passed to the Forecaster
    params,  # parameters passed to the compute method of the Forecaster
    caplog,
):
    """
    Verify that a warning is logged when train_period exceeds max_training_period,
    and that train_period is capped accordingly.
    """
    sensor = setup_fresh_test_forecast_data[params["sensor"]]
    params["sensor"] = sensor.id

    with caplog.at_level(logging.WARNING):
        pipeline = TrainPredictPipeline(config=config)
        pipeline.compute(parameters=params)

    assert any(
        "train-period is greater than max-training-period" in message
        for message in caplog.messages
    ), "Expected warning about capping train_period"

    params_used = pipeline._parameters
    assert params_used["missing_threshold"] == 1
    assert params_used["train_period_in_hours"] == timedelta(days=10) / timedelta(
        hours=1
    ), "train_period_in_hours should be capped to max_training_period"<|MERGE_RESOLUTION|>--- conflicted
+++ resolved
@@ -203,13 +203,9 @@
             source
         ), "string representation of the Forecaster (DataSource) should mention the used model"
 
-<<<<<<< HEAD
-        assert isinstance(pipeline_returns, list), "pipeline should return a list"
-=======
         assert (
             isinstance(pipeline_returns, list) and len(pipeline_returns) > 0
         ), "pipeline should return a non-empty list"
->>>>>>> eeffc62e
         assert all(
             isinstance(item, dict) for item in pipeline_returns
         ), "each item should be a dict"
@@ -221,20 +217,6 @@
                 assert (
                     pipeline_return["sensor"].id == dg_params["sensor_to_save"].id
                 ), "returned sensor should match sensor that forecasts will be saved into"
-<<<<<<< HEAD
-                try:
-                    pd.testing.assert_frame_equal(
-                        forecasts.sort_index(),
-                        pipeline_return["data"].sort_index(),
-                    )
-                except AssertionError as e:
-                    raise AssertionError(
-                        f"returned data should match stored forecasts: {e}"
-                    )
-            else:
-                assert f"job-{index}" in pipeline_return
-                assert isinstance(pipeline_return[f"job-{index}"], str)
-=======
                 pd.testing.assert_frame_equal(
                     forecasts.sort_index(),
                     pipeline_return["data"].sort_index(),
@@ -251,7 +233,6 @@
                 assert (
                     job_id in finished_jobs
                 ), f"Job {job_id} should be in the finished registry"
->>>>>>> eeffc62e
 
         # Check DataGenerator configuration stored under DataSource attributes
         data_generator_config = source.attributes["data_generator"]["config"]
