from __future__ import annotations

from typing import TYPE_CHECKING
from datetime import datetime

from flask_security import UserMixin, RoleMixin
import pandas as pd
from sqlalchemy import select
from sqlalchemy.orm import relationship, backref
from sqlalchemy import Boolean, DateTime, Column, Integer, String, ForeignKey
from sqlalchemy.ext.hybrid import hybrid_property
from timely_beliefs import utils as tb_utils

from flexmeasures.data import db
from flexmeasures.data.models.annotations import (
    Annotation,
    AccountAnnotationRelationship,
    to_annotation_frame,
)
from flexmeasures.data.models.parsing_utils import parse_source_arg
from flexmeasures.auth.policy import AuthModelMixin

if TYPE_CHECKING:
    from flexmeasures.data.models.data_sources import DataSource


class RolesAccounts(db.Model):
    __tablename__ = "roles_accounts"
    id = Column(Integer(), primary_key=True)
    account_id = Column("account_id", Integer(), ForeignKey("account.id"))
    role_id = Column("role_id", Integer(), ForeignKey("account_role.id"))
    __table_args__ = (
        db.UniqueConstraint(
            "role_id",
            "account_id",
            name="roles_accounts_role_id_key",
        ),
    )


class AccountRole(db.Model):
    __tablename__ = "account_role"
    id = Column(Integer(), primary_key=True)
    name = Column(String(80), unique=True)
    description = Column(String(255))

    def __repr__(self):
        return "<AccountRole:%s (ID:%s)>" % (self.name, self.id)


class Account(db.Model, AuthModelMixin):
    """
    Account of a tenant on the server.
    Bundles Users as well as GenericAssets.
    """

    __tablename__ = "account"
    id = Column(Integer, primary_key=True)
    name = Column(String(100), default="", unique=True)
    account_roles = relationship(
        "AccountRole",
        secondary="roles_accounts",
        backref=backref("accounts", lazy="dynamic"),
    )
    primary_color = Column(String(7), default=None)
    secondary_color = Column(String(7), default=None)
<<<<<<< HEAD
    logo_url = Column(String(255), default=None)
=======
>>>>>>> 27964ade
    annotations = db.relationship(
        "Annotation",
        secondary="annotations_accounts",
        backref=db.backref("accounts", lazy="dynamic"),
    )

    # Setup self-referential relationship between consultancy account and consultancy client account
    consultancy_account_id = Column(
        Integer, db.ForeignKey("account.id"), default=None, nullable=True
    )
    consultancy_client_accounts = db.relationship(
        "Account", back_populates="consultancy_account"
    )
    consultancy_account = db.relationship(
        "Account", back_populates="consultancy_client_accounts", remote_side=[id]
    )

    def __repr__(self):
        return "<Account %s (ID:%s)>" % (self.name, self.id)

    def __acl__(self):
        """
        Only account admins can create things in the account (e.g. users or assets).
        Consultants (i.e. users with the consultant role) can read things in the account,
        but only if their organisation is set as a consultancy for the given account.
        Within same account, everyone can read and update.
        Creation and deletion of accounts are left to site admins in CLI.
        """

        read_access = [f"account:{self.id}"]
        if self.consultancy_account_id is not None:
            read_access.append(
                (f"account:{self.consultancy_account_id}", "role:consultant")
            )
        return {
            "create-children": (f"account:{self.id}", "role:account-admin"),
            "read": read_access,
            "update": f"account:{self.id}",
        }

    def get_path(self, separator: str = ">"):
        return self.name

    def has_role(self, role: str | AccountRole) -> bool:
        """Returns `True` if the account has the specified role.

        :param role: An account role name or `AccountRole` instance"""
        if isinstance(role, str):
            return role in (role.name for role in self.account_roles)
        else:
            return role in self.account_roles

    def search_annotations(
        self,
        annotation_starts_after: datetime | None = None,  # deprecated
        annotations_after: datetime | None = None,
        annotation_ends_before: datetime | None = None,  # deprecated
        annotations_before: datetime | None = None,
        source: (
            DataSource | list[DataSource] | int | list[int] | str | list[str] | None
        ) = None,
        as_frame: bool = False,
    ) -> list[Annotation] | pd.DataFrame:
        """Return annotations assigned to this account.

        :param annotations_after: only return annotations that end after this datetime (exclusive)
        :param annotations_before: only return annotations that start before this datetime (exclusive)
        """

        # todo: deprecate the 'annotation_starts_after' argument in favor of 'annotations_after' (announced v0.11.0)
        annotations_after = tb_utils.replace_deprecated_argument(
            "annotation_starts_after",
            annotation_starts_after,
            "annotations_after",
            annotations_after,
            required_argument=False,
        )

        # todo: deprecate the 'annotation_ends_before' argument in favor of 'annotations_before' (announced v0.11.0)
        annotations_before = tb_utils.replace_deprecated_argument(
            "annotation_ends_before",
            annotation_ends_before,
            "annotations_before",
            annotations_before,
            required_argument=False,
        )

        parsed_sources = parse_source_arg(source)
        query = (
            select(Annotation)
            .join(AccountAnnotationRelationship)
            .filter(
                AccountAnnotationRelationship.account_id == self.id,
                AccountAnnotationRelationship.annotation_id == Annotation.id,
            )
        )
        if annotations_after is not None:
            query = query.filter(
                Annotation.end > annotations_after,
            )
        if annotations_before is not None:
            query = query.filter(
                Annotation.start < annotations_before,
            )
        if parsed_sources:
            query = query.filter(
                Annotation.source.in_(parsed_sources),
            )
        annotations = db.session.scalars(query).all()

        return to_annotation_frame(annotations) if as_frame else annotations


class RolesUsers(db.Model):
    __tablename__ = "roles_users"
    id = Column(Integer(), primary_key=True)
    user_id = Column("user_id", Integer(), ForeignKey("fm_user.id"))
    role_id = Column("role_id", Integer(), ForeignKey("role.id"))
    __table_args__ = (
        db.UniqueConstraint(
            "role_id",
            "user_id",
            name="roles_users_role_id_key",
        ),
    )


class Role(db.Model, RoleMixin):
    __tablename__ = "role"
    id = Column(Integer(), primary_key=True)
    name = Column(String(80), unique=True)
    description = Column(String(255))

    def __repr__(self):
        return "<Role:%s (ID:%s)>" % (self.name, self.id)


class User(db.Model, UserMixin, AuthModelMixin):
    """
    We use the flask security UserMixin, which does include functionality,
    but not the fields (those are in flask_security/models::FsUserMixin).
    We went with a pick&choose approach. This gives us more freedom, e.g.
    to choose our own table name or add logic around the activation status.
    If we add new FS functionality (e.g. 2FA), the fields needed for that
    need to be added here.
    """

    __tablename__ = "fm_user"

    id = Column(Integer, primary_key=True)
    email = Column(String(255), unique=True)
    username = Column(String(255), unique=True)
    password = Column(String(255))
    # Last time the user logged in (provided credentials to get access)
    last_login_at = Column(DateTime())
    # Last time the user made a request (authorized by session or auth token)
    last_seen_at = Column(DateTime())
    # How often have they logged in?
    login_count = Column(Integer)
    active = Column(Boolean())
    # Faster token checking
    fs_uniquifier = Column(String(64), unique=True, nullable=False)
    timezone = Column(String(255), default="Europe/Amsterdam")
    account_id = Column(Integer, db.ForeignKey("account.id"), nullable=False)

    account = db.relationship("Account", backref=db.backref("users", lazy=True))
    flexmeasures_roles = relationship(
        "Role",
        secondary="roles_users",
        backref=backref("users", lazy="dynamic"),
    )

    def __repr__(self):
        return "<User %s (ID:%s)>" % (self.username, self.id)

    def __acl__(self):
        """
        Within same account, everyone can read.
        Only the user themselves or account-admins can edit their user record.
        Creation and deletion are left to site admins in CLI.
        """
        return {
            "read": f"account:{self.account_id}",
            "update": [
                f"user:{self.id}",
                (f"account:{self.account_id}", "role:account-admin"),
            ],
        }

    @property
    def is_authenticated(self) -> bool:
        """We are overloading this, so it also considers being active.
        Inactive users can by definition not be authenticated."""
        return super(UserMixin, self).is_authenticated and self.active

    @hybrid_property
    def roles(self):
        """The roles attribute is being used by Flask-Security in the @roles_required decorator (among others).
        With this little overload fix, it will only return the user's roles if they are authenticated.
        We do this to prevent that if a user is logged in while the admin deactivates them, their session would still work.
        In effect, we strip unauthenticated users from their roles. To read roles of an unauthenticated user
        (e.g. being inactive), use the `flexmeasures_roles` attribute.
        If our auth model has moved to an improved way, e.g. requiring modern tokens, we should consider relaxing this.
        Note: This needed to become a hybrid property when moving to Flask-Security 3.4
        """
        if not self.is_authenticated and self is not User:
            return []
        else:
            return self.flexmeasures_roles

    @roles.setter
    def roles(self, new_roles):
        """See comment in roles property why we overload."""
        self.flexmeasures_roles = new_roles

    def has_role(self, role: str | Role) -> bool:
        """Returns `True` if the user identifies with the specified role.
            Overwritten from flask_security.core.UserMixin.

        :param role: A role name or `Role` instance"""
        if isinstance(role, str):
            return role in (role.name for role in self.flexmeasures_roles)
        else:
            return role in self.flexmeasures_roles


def remember_login(the_app, user):
    """We do not use the tracking feature of flask_security, but this basic meta data are quite handy to know"""
    user.last_login_at = datetime.utcnow()
    if user.login_count is None:
        user.login_count = 0
    user.login_count = user.login_count + 1


def remember_last_seen(user):
    """Update the last_seen field"""
    if user is not None and user.is_authenticated:
        user.last_seen_at = datetime.utcnow()
        db.session.add(user)
        db.session.commit()


def is_user(o) -> bool:
    """True if object is or proxies a User, False otherwise.

    Takes into account that object can be of LocalProxy type, and
    uses get_current_object to get the underlying (User) object.
    """
    return isinstance(o, User) or (
        hasattr(o, "_get_current_object") and isinstance(o._get_current_object(), User)
    )<|MERGE_RESOLUTION|>--- conflicted
+++ resolved
@@ -64,10 +64,6 @@
     )
     primary_color = Column(String(7), default=None)
     secondary_color = Column(String(7), default=None)
-<<<<<<< HEAD
-    logo_url = Column(String(255), default=None)
-=======
->>>>>>> 27964ade
     annotations = db.relationship(
         "Annotation",
         secondary="annotations_accounts",
