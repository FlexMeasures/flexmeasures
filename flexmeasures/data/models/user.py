--- conflicted
+++ resolved
@@ -171,11 +171,7 @@
             query = query.filter(
                 Annotation.source.in_(parsed_sources),
             )
-<<<<<<< HEAD
-        annotations = db.session.execute(query).scalars().all()
-=======
         annotations = db.session.scalars(query).all()
->>>>>>> 071a4de2
 
         return to_annotation_frame(annotations) if as_frame else annotations
 
