--- conflicted
+++ resolved
@@ -657,11 +657,7 @@
     if user is None:
         user = current_user
     query += f" where generic_asset.account_id = {user.account_id}"
-<<<<<<< HEAD
-    locations: List[Row] = db.session.execute(text(query + ";")).fetchall()
-=======
     locations: list[Row] = db.session.execute(text(query + ";")).fetchall()
->>>>>>> 3f0706e6
     if (
         len(locations) == 0
         or locations[0].latitude is None
