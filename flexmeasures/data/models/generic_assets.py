--- conflicted
+++ resolved
@@ -78,13 +78,10 @@
     flex_context = db.Column(
         MutableDict.as_mutable(db.JSON), nullable=False, default={}
     )
-<<<<<<< HEAD
     flex_model = db.Column(MutableDict.as_mutable(db.JSON), nullable=False, default={})
-=======
     sensors_to_show_as_kpis = db.Column(
         MutableList.as_mutable(db.JSON), nullable=False, default=[]
     )
->>>>>>> 1039e675
     # One-to-many (or many-to-one?) relationships
     parent_asset_id = db.Column(
         db.Integer, db.ForeignKey("generic_asset.id", ondelete="CASCADE"), nullable=True
