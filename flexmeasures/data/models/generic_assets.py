from __future__ import annotations

from datetime import datetime, timedelta
from typing import Any
import json

from flask import current_app
from flask_security import current_user
import pandas as pd
from sqlalchemy import select
from sqlalchemy.engine import Row
from sqlalchemy.ext.hybrid import hybrid_method
from sqlalchemy.sql.expression import func, text
from sqlalchemy.ext.mutable import MutableDict, MutableList
from timely_beliefs import BeliefsDataFrame, utils as tb_utils

from flexmeasures.data import db
from flexmeasures.data.models.legacy_migration_utils import upgrade_value
from flexmeasures.data.models.annotations import Annotation, to_annotation_frame
from flexmeasures.data.models.charts import chart_type_to_chart_specs
from flexmeasures.data.models.data_sources import DataSource
from flexmeasures.data.models.parsing_utils import parse_source_arg
from flexmeasures.data.models.user import User
from flexmeasures.data.queries.annotations import query_asset_annotations
from flexmeasures.data.services.timerange import get_timerange
from flexmeasures.auth.policy import (
    AuthModelMixin,
    EVERY_LOGGED_IN_USER,
    ACCOUNT_ADMIN_ROLE,
    CONSULTANT_ROLE,
)
from flexmeasures.utils import geo_utils
from flexmeasures.utils.coding_utils import flatten_unique
from flexmeasures.utils.time_utils import determine_minimum_resampling_resolution
from flexmeasures.utils.unit_utils import find_smallest_common_unit


class GenericAssetType(db.Model):
    """An asset type defines what type an asset belongs to.

    Examples of asset types: WeatherStation, Market, CP, EVSE, WindTurbine, SolarPanel, Building.
    """

    id = db.Column(db.Integer, primary_key=True)
    name = db.Column(db.String(80), default="", unique=True)
    description = db.Column(db.String(80), nullable=True, unique=False)

    def __repr__(self):
        return "<GenericAssetType %s: %r>" % (self.id, self.name)


class GenericAsset(db.Model, AuthModelMixin):
    """An asset is something that has economic value.

    Examples of tangible assets: a house, a ship, a weather station.
    Examples of intangible assets: a market, a country, a copyright.
    """

    __table_args__ = (
        db.CheckConstraint(
            "parent_asset_id != id", name="generic_asset_self_reference_ck"
        ),
        db.UniqueConstraint(
            "name",
            "parent_asset_id",
            name="generic_asset_name_parent_asset_id_key",
        ),
    )

    # No relationship
    id = db.Column(db.Integer, primary_key=True)
    name = db.Column(db.String(80), default="")
    latitude = db.Column(db.Float, nullable=True)
    longitude = db.Column(db.Float, nullable=True)
    attributes = db.Column(MutableDict.as_mutable(db.JSON), nullable=False, default={})
    sensors_to_show = db.Column(
        MutableList.as_mutable(db.JSON), nullable=False, default=[]
    )
    flex_context = db.Column(
        MutableDict.as_mutable(db.JSON), nullable=False, default={}
    )
    flex_model = db.Column(MutableDict.as_mutable(db.JSON), nullable=False, default={})
    sensors_to_show_as_kpis = db.Column(
        MutableList.as_mutable(db.JSON), nullable=False, default=[]
    )
    # One-to-many (or many-to-one?) relationships
    parent_asset_id = db.Column(
        db.Integer, db.ForeignKey("generic_asset.id", ondelete="CASCADE"), nullable=True
    )
    generic_asset_type_id = db.Column(
        db.Integer, db.ForeignKey("generic_asset_type.id"), nullable=False
    )

    child_assets = db.relationship(
        "GenericAsset",
        cascade="all",
        backref=db.backref("parent_asset", remote_side="GenericAsset.id"),
    )

    generic_asset_type = db.relationship(
        "GenericAssetType",
        foreign_keys=[generic_asset_type_id],
        backref=db.backref("generic_assets", lazy=True),
    )

    # Many-to-many relationships
    annotations = db.relationship(
        "Annotation",
        secondary="annotations_assets",
        backref=db.backref("assets", lazy="dynamic"),
    )

    def __init__(self, **kwargs):
        super().__init__(**kwargs)
        # Otherwise, the attributes only default to {} when flushing/committing to the db
        if self.flex_model is None:
            self.flex_model = {}
        if self.attributes is None:
            self.attributes = {}

        # For backwards compatibility, when setting attributes that served as flex-model fields,
        # move them to the flex_context (and don't store them as attributes)
        from flexmeasures.data.schemas.scheduling.storage import (
            DBStorageFlexModelSchema,
        )

        to_delete = []
        for attribute in self.attributes:
            for field in DBStorageFlexModelSchema().fields.values():
                if attribute == field.metadata.get("deprecated field"):
                    # Move the attribute to the flex_model db column
                    if field.data_key in self.flex_model:
                        raise ValueError(
                            f"Cannot move attribute {attribute} of asset {self.name} to its flex-model, because the {field.data_key} field is already set."
                        )
                    self.flex_model[field.data_key] = upgrade_value(
                        attribute, self.attributes[attribute]
                    )
                    # Remove the original attribute
                    current_app.logger.warning(
                        f"Attribute {attribute} of asset {self.name} was moved to its flex-model under the {field.data_key} field."
                    )
                    to_delete.append(attribute)
        for attr in to_delete:
            del self.attributes[attr]

    def __acl__(self):
        """
        All logged-in users can read if the asset is public.
        For non-public assets, we allow reading to whoever can read the account,
        and editing for every user in the account.
        Deletion is left to account admins.
        """
        return {
            "create-children": [
                f"account:{self.account_id}",
                (
                    (
                        f"account:{self.owner.consultancy_account_id}",
                        f"role:{CONSULTANT_ROLE}",
                    )
                    if self.owner is not None
                    else ()
                ),
            ],
            "read": (
                self.owner.__acl__()["read"]
                if self.account_id is not None
                else EVERY_LOGGED_IN_USER
            ),
            "update": [
                f"account:{self.account_id}",
                (
                    (
                        f"account:{self.owner.consultancy_account_id}",
                        f"role:{CONSULTANT_ROLE}",
                    )
                    if self.owner is not None
                    else ()
                ),
            ],
            "delete": [
                (f"account:{self.account_id}", f"role:{ACCOUNT_ADMIN_ROLE}"),
                (
                    (
                        f"account:{self.owner.consultancy_account_id}",
                        f"role:{CONSULTANT_ROLE}",
                    )
                    if self.owner is not None
                    else ()
                ),
            ],
        }

    def __repr__(self):
        return "<GenericAsset %s: %r (%s)>" % (
            self.id,
            self.name,
            self.generic_asset_type.name,
        )

    def validate_sensors_to_show(
        self,
        suggest_default_sensors: bool = True,
    ) -> list[dict[str, str | None | "Sensor" | list["Sensor"]]]:  # noqa: F821
        """
        Validate and transform the 'sensors_to_show' attribute into the latest format for use in graph-making code.

        This function ensures that the 'sensors_to_show' attribute:
        1. Follows the latest format, even if the data in the database uses an older format.
        2. Contains only sensors that the user has access to (based on the current asset, account, or public availability).

        Steps:
        - The function deserializes the 'sensors_to_show' data from the database, ensuring that older formats are parsed correctly.
        - It checks if each sensor is accessible by the user and filters out any unauthorized sensors.
        - The sensor structure is rebuilt according to the latest format, which allows for grouping sensors and adding optional titles.

        Details on format:
        - The 'sensors_to_show' attribute is defined as a list of sensor IDs or nested lists of sensor IDs (to indicate grouping).
        - Titles may be associated with rows of sensors. If no title is provided, `{"title": None}` will be assigned.
        - Nested lists of sensors indicate that they should be shown together (e.g., layered in the same chart).

        Example inputs:
        1. Simple list of sensors, where sensors 42 and 44 are grouped:
            sensors_to_show = [40, 35, 41, [42, 44], 43, 45]

        2. List with titles and sensor groupings:
            sensors_to_show = [
                {"title": "Title 1", "sensor": 40},
                {"title": "Title 2", "sensors": [41, 42]},
                [43, 44], 45, 46
            ]

        Parameters:
        - suggest_default_sensors: If True, the function will suggest default sensors if 'sensors_to_show' is not set.
        - If False, the function will return an empty list if 'sensors_to_show' is not set.

        Returned structure:
        - The function returns a list of dictionaries, with each dictionary containing either a 'sensor' (for individual sensors) or 'sensors' (for groups of sensors), and an optional 'title'.
        - Example output:
            [
                {"title": "Title 1", "sensor": <Sensor object for sensor 40>},
                {"title": "Title 2", "sensors": [<Sensor object for sensor 41>, <Sensor object for sensor 42>]},
                {"title": None, "sensors": [<Sensor object for sensor 43>, <Sensor object for sensor 44>]},
                {"title": None, "sensor": <Sensor object for sensor 45>},
                {"title": None, "sensor": <Sensor object for sensor 46>}
            ]

        If the 'sensors_to_show' attribute is missing, the function defaults to showing two of the asset's sensors, grouped together if they share the same unit, or separately if not.
        If the suggest_default_sensors flag is set to False, the function will not suggest default sensors and will return an empty list if 'sensors_to_show' is not set.

        Note:
        Unauthorized sensors are filtered out, and a warning is logged. Only sensors the user has permission to access are included in the final result.
        """
        # If not set, use defaults (show first 2 sensors)
        if not self.sensors_to_show and suggest_default_sensors:
            sensors_to_show = self.sensors[:2]
            if (
                len(sensors_to_show) == 2
                and sensors_to_show[0].unit == sensors_to_show[1].unit
            ):
                # Sensors are shown together (e.g. they can share the same y-axis)
                return [{"title": None, "sensors": sensors_to_show}]
            # Otherwise, show separately
            return [{"title": None, "sensors": [sensor]} for sensor in sensors_to_show]

        sensor_ids_to_show = self.sensors_to_show
        # Import the schema for validation
        from flexmeasures.data.schemas.generic_assets import SensorsToShowSchema

        sensors_to_show_schema = SensorsToShowSchema()

        # Deserialize the sensor_ids_to_show using SensorsToShowSchema
        standardized_sensors_to_show = sensors_to_show_schema.deserialize(
            sensor_ids_to_show
        )

        sensor_id_allowlist = SensorsToShowSchema.flatten(standardized_sensors_to_show)

        # Only allow showing sensors from assets owned by the user's organization,
        # except in play mode, where any sensor may be shown
        accounts = [self.owner] if self.owner is not None else None
        if current_app.config.get("FLEXMEASURES_MODE") == "play":
            from flexmeasures.data.models.user import Account

            accounts = db.session.scalars(select(Account)).all()

        from flexmeasures.data.services.sensors import get_sensors

        accessible_sensor_map = {
            sensor.id: sensor
            for sensor in get_sensors(
                account=accounts,
                include_public_assets=True,
                sensor_id_allowlist=sensor_id_allowlist,
            )
        }

        # Build list of sensor objects that are accessible
        sensors_to_show = []
        missed_sensor_ids = []

        for entry in standardized_sensors_to_show:

            title = entry.get("title")
            sensors = entry.get("sensors")

            accessible_sensors = [
                accessible_sensor_map.get(sid)
                for sid in sensors
                if sid in accessible_sensor_map
            ]
            inaccessible = [sid for sid in sensors if sid not in accessible_sensor_map]
            missed_sensor_ids.extend(inaccessible)
            if accessible_sensors:
                sensors_to_show.append({"title": title, "sensors": accessible_sensors})

        if missed_sensor_ids:
            current_app.logger.warning(
                f"Cannot include sensor(s) {missed_sensor_ids} in sensors_to_show on asset {self}, as it is not accessible to user {current_user}."
            )
        return sensors_to_show

    @property
    def asset_type(self) -> GenericAssetType:
        """This property prepares for dropping the "generic" prefix later"""
        return self.generic_asset_type

    account_id = db.Column(
        db.Integer, db.ForeignKey("account.id", ondelete="CASCADE"), nullable=True
    )  # if null, asset is public

    owner = db.relationship(
        "Account",
        backref=db.backref(
            "generic_assets",
            foreign_keys=[account_id],
            lazy=True,
            cascade="all, delete-orphan",
            passive_deletes=True,
        ),
    )

    def get_path(self, separator: str = ">") -> str:
        if self.parent_asset is not None:
            return f"{self.parent_asset.get_path(separator=separator)}{separator}{self.name}"
        elif self.owner is None:
            return f"PUBLIC{separator}{self.name}"
        else:
            return f"{self.owner.get_path(separator=separator)}{separator}{self.name}"

    @property
    def offspring(self) -> list[GenericAsset]:
        """Returns a flattened list of all offspring, which is looked up recursively."""
        offspring = []

        for child in self.child_assets:
            offspring.extend(child.offspring)

        return offspring + self.child_assets

    @property
    def location(self) -> tuple[float, float] | None:
        location = (self.latitude, self.longitude)
        if None not in location:
            return location

    @hybrid_method
    def great_circle_distance(self, **kwargs):
        """Query great circle distance (in km).

        Can be called with an object that has latitude and longitude properties, for example:

            great_circle_distance(object=asset)

        Can also be called with latitude and longitude parameters, for example:

            great_circle_distance(latitude=32, longitude=54)
            great_circle_distance(lat=32, lng=54)

        """
        other_location = geo_utils.parse_lat_lng(kwargs)
        if None in other_location:
            return None
        return geo_utils.earth_distance(self.location, other_location)

    @great_circle_distance.expression
    def great_circle_distance(self, **kwargs):
        """Query great circle distance (unclear if in km or in miles).

        Can be called with an object that has latitude and longitude properties, for example:

            great_circle_distance(object=asset)

        Can also be called with latitude and longitude parameters, for example:

            great_circle_distance(latitude=32, longitude=54)
            great_circle_distance(lat=32, lng=54)

        Requires the following Postgres extensions: earthdistance and cube.
        """
        other_location = geo_utils.parse_lat_lng(kwargs)
        if None in other_location:
            return None
        return func.earth_distance(
            func.ll_to_earth(self.latitude, self.longitude),
            func.ll_to_earth(*other_location),
        )

    def get_attribute(self, attribute: str, default: Any = None):
        if attribute in self.attributes:
            return self.attributes[attribute]
        if self.flex_model and attribute in self.flex_model:
            return self.flex_model[attribute]
<<<<<<< HEAD
        if self.flex_context and attribute in self.flex_context:
            return self.flex_context[attribute]
=======
        flex_context = self.get_flex_context()
        if attribute in flex_context:
            return flex_context[attribute]
>>>>>>> b4533605
        return default

    def has_attribute(self, attribute: str) -> bool:
        return attribute in self.attributes

    def set_attribute(self, attribute: str, value):
        if self.has_attribute(attribute):
            self.attributes[attribute] = value

    def get_flex_context(self) -> dict:
        """Reconstitutes the asset's serialized flex-context by gathering flex-contexts upwards in the asset tree.

        Flex-context fields of ancestors that are nearer have priority.
        We return once we collect all flex-context fields or reach the top asset.
        """
        from flexmeasures.data.schemas.scheduling import DBFlexContextSchema

        flex_context_field_names = set(DBFlexContextSchema.mapped_schema_keys.values())
        if self.flex_context:
            flex_context = self.flex_context.copy()
        else:
            flex_context = {}
        parent_asset = self.parent_asset
        while set(flex_context.keys()) != flex_context_field_names and parent_asset:
            flex_context = {**parent_asset.flex_context, **flex_context}
            parent_asset = parent_asset.parent_asset
        return flex_context

<<<<<<< HEAD
    def get_flex_model(self) -> list[dict]:
        """Reconstitutes the asset's serialized flex-model by gathering flex-models downwards in the asset tree.

        Recursive function returning a multi-asset flex-model.
        """
        flex_model = []
        if self.flex_model:
            flex_model.append(self.flex_model.copy())
        for child in self.child_assets:
            flex_model.extend(child.get_flex_model())
=======
    def get_flex_model(self) -> dict[int, dict]:
        """Reconstitutes the asset's serialized flex-model by gathering flex-models downwards in the asset tree.

        Recursive function returning a multi-asset flex-model.

        :returns: dictionary with asset IDs as keys and serialized flex-model dicts as values.
        """
        flex_model = {}
        if self.flex_model:
            flex_model[self.id] = dict(asset=self.id, **self.flex_model)
        for child in self.child_assets:
            flex_model = {**flex_model, **child.get_flex_model()}
>>>>>>> b4533605
        return flex_model

    def get_consumption_price_sensor(self):
        """Searches for consumption_price_sensor upwards on the asset tree"""

        from flexmeasures.data.models.time_series import Sensor

        flex_context = self.get_flex_context()
        sensor_id = flex_context.get("consumption-price-sensor")

        if sensor_id is None:
            consumption_price_data = flex_context.get("consumption-price")
            if consumption_price_data:
                sensor_id = consumption_price_data.get("sensor")
        if sensor_id:
            return Sensor.query.get(sensor_id) or None

        if self.parent_asset:
            return self.parent_asset.get_consumption_price_sensor()
        return None

    def get_production_price_sensor(self):
        """Searches for production_price_sensor upwards on the asset tree"""

        from flexmeasures.data.models.time_series import Sensor

        flex_context = self.get_flex_context()
        sensor_id = flex_context.get("production-price-sensor")

        if sensor_id is None:
            production_price_data = flex_context.get("production-price")
            if production_price_data:
                sensor_id = production_price_data.get("sensor")
        if sensor_id:
            return Sensor.query.get(sensor_id) or None
        if self.parent_asset:
            return self.parent_asset.get_production_price_sensor()
        return None

    def get_inflexible_device_sensors(self):
        """
        Searches for inflexible_device_sensors upwards on the asset tree
        This search will stop once any sensors are found (will not aggregate towards the top of the tree)
        """

        from flexmeasures.data.models.time_series import Sensor

        flex_context = self.get_flex_context()
        # Need to load inflexible_device_sensors manually as generic_asset does not get to SQLAlchemy session context.
        if flex_context.get("inflexible-device-sensors"):
            sensors = Sensor.query.filter(
                Sensor.id.in_(flex_context["inflexible-device-sensors"])
            ).all()
            return sensors or []
        if self.parent_asset:
            return self.parent_asset.get_inflexible_device_sensors()
        return []

    @property
    def has_power_sensors(self) -> bool:
        """True if at least one power sensor is attached"""
        return any([s.measures_power for s in self.sensors])

    @property
    def has_energy_sensors(self) -> bool:
        """True if at least one energy sensor is attached"""
        return any([s.measures_energy for s in self.sensors])

    def add_annotations(
        self,
        df: pd.DataFrame,
        annotation_type: str,
        commit_transaction: bool = False,
    ):
        """Add a data frame describing annotations to the database, and assign the annotations to this asset."""
        annotations = Annotation.add(df, annotation_type=annotation_type)
        self.annotations += annotations
        db.session.add(self)
        if commit_transaction:
            db.session.commit()

    def search_annotations(
        self,
        annotations_after: datetime | None = None,
        annotations_before: datetime | None = None,
        source: (
            DataSource | list[DataSource] | int | list[int] | str | list[str] | None
        ) = None,
        annotation_type: str = None,
        include_account_annotations: bool = False,
        as_frame: bool = False,
    ) -> list[Annotation] | pd.DataFrame:
        """Return annotations assigned to this asset, and optionally, also those assigned to the asset's account.

        The returned annotations do not include any annotations on public accounts.

        :param annotations_after: only return annotations that end after this datetime (exclusive)
        :param annotations_before: only return annotations that start before this datetime (exclusive)
        """
        parsed_sources = parse_source_arg(source)
        annotations = db.session.scalars(
            query_asset_annotations(
                asset_id=self.id,
                annotations_after=annotations_after,
                annotations_before=annotations_before,
                sources=parsed_sources,
                annotation_type=annotation_type,
            )
        ).all()
        if include_account_annotations and self.owner is not None:
            annotations += self.owner.search_annotations(
                annotations_after=annotations_after,
                annotations_before=annotations_before,
                source=source,
            )

        return to_annotation_frame(annotations) if as_frame else annotations

    def count_annotations(
        self,
        annotation_starts_after: datetime | None = None,  # deprecated
        annotations_after: datetime | None = None,
        annotation_ends_before: datetime | None = None,  # deprecated
        annotations_before: datetime | None = None,
        source: (
            DataSource | list[DataSource] | int | list[int] | str | list[str] | None
        ) = None,
        annotation_type: str = None,
    ) -> int:
        """Count the number of annotations assigned to this asset."""

        # todo: deprecate the 'annotation_starts_after' argument in favor of 'annotations_after' (announced v0.11.0)
        annotations_after = tb_utils.replace_deprecated_argument(
            "annotation_starts_after",
            annotation_starts_after,
            "annotations_after",
            annotations_after,
            required_argument=False,
        )

        # todo: deprecate the 'annotation_ends_before' argument in favor of 'annotations_before' (announced v0.11.0)
        annotations_before = tb_utils.replace_deprecated_argument(
            "annotation_ends_before",
            annotation_ends_before,
            "annotations_before",
            annotations_before,
            required_argument=False,
        )

        parsed_sources = parse_source_arg(source)
        return query_asset_annotations(
            asset_id=self.id,
            annotations_after=annotations_after,
            annotations_before=annotations_before,
            sources=parsed_sources,
            annotation_type=annotation_type,
        ).count()

    def chart(
        self,
        chart_type: str = "chart_for_multiple_sensors",
        event_starts_after: datetime | None = None,
        event_ends_before: datetime | None = None,
        beliefs_after: datetime | None = None,
        beliefs_before: datetime | None = None,
        combine_legend: bool = True,
        source: (
            DataSource | list[DataSource] | int | list[int] | str | list[str] | None
        ) = None,
        include_data: bool = False,
        dataset_name: str | None = None,
        resolution: str | timedelta | None = None,
        **kwargs,
    ) -> dict:
        """Create a vega-lite chart showing sensor data.

        :param chart_type: currently only "bar_chart" # todo: where can we properly list the available chart types?
        :param event_starts_after: only return beliefs about events that start after this datetime (inclusive)
        :param event_ends_before: only return beliefs about events that end before this datetime (inclusive)
        :param beliefs_after: only return beliefs formed after this datetime (inclusive)
        :param beliefs_before: only return beliefs formed before this datetime (inclusive)
        :param combine_legend: show a combined legend of all plots below the chart
        :param source: search only beliefs by this source (pass the DataSource, or its name or id) or list of sources
        :param include_data: if True, include data in the chart, or if False, exclude data
        :param dataset_name: optionally name the dataset used in the chart (the default name is sensor_<id>)
        :param resolution: optionally set the resolution of data being displayed
        :returns: JSON string defining vega-lite chart specs
        """
        processed_sensors_to_show = self.validate_sensors_to_show()
        sensors = flatten_unique(processed_sensors_to_show)

        for sensor in sensors:
            sensor.sensor_type = sensor.get_attribute("sensor_type", sensor.name)

        # Set up chart specification
        if dataset_name is None:
            dataset_name = "asset_" + str(self.id)
        if event_starts_after:
            kwargs["event_starts_after"] = event_starts_after
        if event_ends_before:
            kwargs["event_ends_before"] = event_ends_before
        chart_specs = chart_type_to_chart_specs(
            chart_type,
            sensors_to_show=processed_sensors_to_show,
            dataset_name=dataset_name,
            combine_legend=combine_legend,
            **kwargs,
        )

        if include_data:
            # Get data
            data = self.search_beliefs(
                sensors=sensors,
                as_json=True,
                event_starts_after=event_starts_after,
                event_ends_before=event_ends_before,
                beliefs_after=beliefs_after,
                beliefs_before=beliefs_before,
                source=source,
                resolution=resolution,
            )

            # Combine chart specs and data
            chart_specs["datasets"] = {
                dataset_name: json.loads(data),
            }

        return chart_specs

    def search_beliefs(  # noqa C901
        self,
        sensors: list["Sensor"] | None = None,  # noqa F821
        event_starts_after: datetime | None = None,
        event_ends_before: datetime | None = None,
        beliefs_after: datetime | None = None,
        beliefs_before: datetime | None = None,
        horizons_at_least: timedelta | None = None,
        horizons_at_most: timedelta | None = None,
        source: (
            DataSource | list[DataSource] | int | list[int] | str | list[str] | None
        ) = None,
        most_recent_beliefs_only: bool = True,
        most_recent_events_only: bool = False,
        as_json: bool = False,
        compress_json: bool = False,
        resolution: timedelta | None = None,
    ) -> BeliefsDataFrame | str:
        """Search all beliefs about events for all sensors of this asset

        If you don't set any filters, you get the most recent beliefs about all events.

        :param sensors: only return beliefs about events registered by these sensors
        :param event_starts_after: only return beliefs about events that start after this datetime (inclusive)
        :param event_ends_before: only return beliefs about events that end before this datetime (inclusive)
        :param beliefs_after: only return beliefs formed after this datetime (inclusive)
        :param beliefs_before: only return beliefs formed before this datetime (inclusive)
        :param horizons_at_least: only return beliefs with a belief horizon equal or greater than this timedelta (for example, use timedelta(0) to get ante knowledge time beliefs)
        :param horizons_at_most: only return beliefs with a belief horizon equal or less than this timedelta (for example, use timedelta(0) to get post knowledge time beliefs)
        :param source: search only beliefs by this source (pass the DataSource, or its name or id) or list of sources
        :param most_recent_events_only: only return (post knowledge time) beliefs for the most recent event (maximum event start)
        :param as_json: return beliefs in JSON format (e.g. for use in charts) rather than as BeliefsDataFrame
        :param compress_json: return beliefs, sensors and sources as separate datasets to be used for lookups
        :param resolution: optionally set the resolution of data being displayed
        :returns: dictionary of BeliefsDataFrames or JSON string (if as_json is True)
        """
        bdf_dict = {}
        if sensors is None:
            sensors = self.sensors

        _, factors = find_smallest_common_unit(
            list(set([sensor.unit for sensor in sensors]))
        )

        for sensor in sensors:
            bdf_dict[sensor] = sensor.search_beliefs(
                event_starts_after=event_starts_after,
                event_ends_before=event_ends_before,
                beliefs_after=beliefs_after,
                beliefs_before=beliefs_before,
                horizons_at_least=horizons_at_least,
                horizons_at_most=horizons_at_most,
                source=source,
                most_recent_beliefs_only=most_recent_beliefs_only,
                most_recent_events_only=most_recent_events_only,
                one_deterministic_belief_per_event_per_source=True,
                resolution=resolution,
            )
        if as_json and not compress_json:
            from flexmeasures.data.services.time_series import simplify_index

            if sensors:
                if resolution is not None:
                    minimum_resampling_resolution = resolution
                else:
                    minimum_resampling_resolution = (
                        determine_minimum_resampling_resolution(
                            [bdf.event_resolution for bdf in bdf_dict.values()]
                        )
                    )
                dfs = []
                for sensor, bdf in bdf_dict.items():
                    if bdf.event_resolution > timedelta(0):
                        bdf = bdf.resample_events(minimum_resampling_resolution)
                    bdf["belief_horizon"] = bdf.belief_horizons.to_numpy()
                    df = simplify_index(
                        bdf,
                        index_levels_to_columns=(
                            ["source"]
                            if most_recent_beliefs_only
                            else ["belief_time", "source"]
                        ),
                    )

                    # Convert event values recording seconds to datetimes
                    # todo: invalid assumption for sensors measuring durations
                    if sensor.unit == "s":
                        time_mask = df["event_value"].notna()
                        time_values = df.loc[time_mask, "event_value"]
                        df["event_value"] = df["event_value"].astype(
                            f"datetime64[ns, {self.timezone}]"
                        )
                        df.loc[time_mask, "event_value"] = (
                            pd.to_datetime(time_values, unit="s", origin="unix")
                            .dt.tz_localize("UTC")
                            .dt.tz_convert(self.timezone)
                        )

                    df["sensor"] = sensor  # or some JSONifiable representation
                    df["sensor_unit"] = sensor.unit
                    df["scale_factor"] = factors[sensor.unit]
                    dfs.append(df.reset_index())
                df = pd.concat(dfs)
            else:
                df = simplify_index(
                    BeliefsDataFrame(),
                    index_levels_to_columns=(
                        ["source"]
                        if most_recent_beliefs_only
                        else ["belief_time", "source"]
                    ),
                )
                df["sensor"] = {}  # ensure the same columns as a non-empty frame
            df = df.reset_index()

            # Map all sensors and sources to their dictionary representations
            df["sensor"] = df["sensor"].map(
                {sensor: sensor.as_dict for sensor in df["sensor"].unique()}
            )
            df["source"] = df["source"].map(
                {source: source.as_dict for source in df["source"].unique()}
            )

            return df.to_json(orient="records")
        elif as_json and compress_json:
            from flexmeasures.data.services.time_series import simplify_index

            if sensors:
                if resolution is not None:
                    minimum_resampling_resolution = resolution
                else:
                    minimum_resampling_resolution = (
                        determine_minimum_resampling_resolution(
                            [bdf.event_resolution for bdf in bdf_dict.values()]
                        )
                    )

                sensors_metadata = {}
                sources_metadata = {}
                all_source_objs = set()

                # Collect all unique sources first
                for sensor, bdf in bdf_dict.items():
                    if not bdf.empty and "source" in bdf.index.names:
                        all_source_objs.update(
                            bdf.index.get_level_values("source").unique()
                        )

                # Build source metadata once
                for source_obj in all_source_objs:
                    if hasattr(source_obj, "id"):
                        source_dict = source_obj.as_dict
                        sources_metadata[source_obj.id] = {
                            "name": source_dict.get("name", ""),
                            "model": source_dict.get("model", ""),
                            "type": source_dict.get("type", "other"),
                            "description": source_dict.get("description", ""),
                        }

                all_records = []

                for sensor, bdf in bdf_dict.items():
                    if bdf.empty:
                        continue

                    # Build metadata lookup table for this sensor
                    sensor_dict = sensor.as_dict
                    sensors_metadata[sensor.id] = {
                        "name": sensor_dict.get("name", ""),
                        "unit": sensor_dict.get("unit", sensor.unit),
                        "description": sensor_dict.get("description", ""),
                        "asset_id": sensor_dict.get(
                            "asset_id", getattr(sensor, "generic_asset_id", None)
                        ),
                        "asset_description": sensor_dict.get("asset_description", ""),
                    }

                    if bdf.event_resolution > timedelta(0):
                        bdf = bdf.resample_events(minimum_resampling_resolution)
                    bdf["belief_horizon"] = bdf.belief_horizons.to_numpy()
                    df = simplify_index(
                        bdf,
                        index_levels_to_columns=(
                            ["source"]
                            if most_recent_beliefs_only
                            else ["belief_time", "source"]
                        ),
                    ).reset_index()

                    # Handle datetime conversion for seconds unit
                    if sensor.unit == "s":
                        time_mask = df["event_value"].notna()
                        time_values = df.loc[time_mask, "event_value"]
                        df["event_value"] = df["event_value"].astype(
                            f"datetime64[ns, {self.timezone}]"
                        )
                        df.loc[time_mask, "event_value"] = (
                            pd.to_datetime(time_values, unit="s", origin="unix")
                            .dt.tz_localize("UTC")
                            .dt.tz_convert(self.timezone)
                        )

                    # VECTORIZED PROCESSING instead of for loops for speed
                    # Convert timestamps to milliseconds vectorized
                    event_start_ms = (
                        df["event_start"].astype("int64") // 1_000_000
                    ).astype(int)

                    # Create base records using DataFrame operations
                    base_records = {
                        "ts": event_start_ms.tolist(),
                        "sid": [sensor.id] * len(df),
                        "val": df["event_value"].tolist(),
                        "sf": [factors.get(sensor.unit, 1.0)] * len(df),
                    }

                    # Add source IDs if available
                    if "source" in df.columns:
                        source_ids = (
                            df["source"]
                            .apply(lambda x: x.id if hasattr(x, "id") else None)
                            .tolist()
                        )
                        base_records["src"] = source_ids

                    # Add belief horizons if available
                    if "belief_horizon" in df.columns:
                        belief_horizons_sec = (
                            df["belief_horizon"]
                            .apply(
                                lambda x: (
                                    int(x.total_seconds()) if pd.notnull(x) else None
                                )
                            )
                            .tolist()
                        )
                        base_records["bh"] = belief_horizons_sec

                    # Add belief times if needed
                    if not most_recent_beliefs_only and "belief_time" in df.columns:
                        belief_times_ms = (
                            df["belief_time"]
                            .apply(
                                lambda x: (
                                    int(x.timestamp() * 1000) if pd.notnull(x) else None
                                )
                            )
                            .tolist()
                        )
                        base_records["bt"] = belief_times_ms

                    cleaned_records = {}
                    for key, values in base_records.items():
                        if isinstance(values, list):
                            cleaned_records[key] = values
                        else:
                            cleaned_records[key] = (
                                pd.Series(values).fillna(None).tolist()
                            )

                    # Convert to list of dictionaries
                    for i in range(len(df)):
                        record = {
                            key: values[i] for key, values in cleaned_records.items()
                        }
                        all_records.append(record)

                return json.dumps(
                    {
                        "data": all_records,
                        "sensors": sensors_metadata,
                        "sources": sources_metadata,
                    }
                )
            else:
                return json.dumps({"data": [], "sensors": {}, "sources": {}})

        return bdf_dict

    @property
    def timezone(
        self,
    ) -> str:
        """Timezone relevant to the asset.

        If a timezone is not given as an attribute of the asset, it is taken from one of its sensors.
        """
        if self.has_attribute("timezone"):
            return self.get_attribute("timezone")
        if self.sensors:
            return self.sensors[0].timezone
        return "UTC"

    @property
    def timerange(self) -> dict[str, datetime]:
        """Time range for which sensor data exists.

        :returns: dictionary with start and end, for example:
                  {
                      'start': datetime.datetime(2020, 12, 3, 14, 0, tzinfo=pytz.utc),
                      'end': datetime.datetime(2020, 12, 3, 14, 30, tzinfo=pytz.utc)
                  }
        """
        return self.get_timerange(self.sensors)

    @property
    def timerange_of_sensors_to_show(self) -> dict[str, datetime]:
        """Time range for which sensor data exists, for sensors to show.

        :returns: dictionary with start and end, for example:
                  {
                      'start': datetime.datetime(2020, 12, 3, 14, 0, tzinfo=pytz.utc),
                      'end': datetime.datetime(2020, 12, 3, 14, 30, tzinfo=pytz.utc)
                  }
        """
        return self.get_timerange(self.validate_sensors_to_show())

    @classmethod
    def get_timerange(cls, sensors: list["Sensor"]) -> dict[str, datetime]:  # noqa F821
        """Time range for which sensor data exists.

        :param sensors: sensors to check
        :returns: dictionary with start and end, for example:
                  {
                      'start': datetime.datetime(2020, 12, 3, 14, 0, tzinfo=pytz.utc),
                      'end': datetime.datetime(2020, 12, 3, 14, 30, tzinfo=pytz.utc)
                  }
        """
        sensor_ids = [s.id for s in flatten_unique(sensors)]
        start, end = get_timerange(sensor_ids)
        return dict(start=start, end=end)

    def set_inflexible_sensors(self, inflexible_sensor_ids: list[int]) -> None:
        """Set inflexible sensors for this asset.

        :param inflexible_sensor_ids: list of sensor ids
        """
        from flexmeasures.data.models.time_series import Sensor

        # -1 choice corresponds to "--Select sensor id--" which means no sensor is selected
        # and all linked sensors should be unlinked
        if len(inflexible_sensor_ids) == 1 and inflexible_sensor_ids[0] == -1:
            self.inflexible_device_sensors = []
        else:
            self.inflexible_device_sensors = Sensor.query.filter(
                Sensor.id.in_(inflexible_sensor_ids)
            ).all()
        db.session.add(self)


def create_generic_asset(generic_asset_type: str, **kwargs) -> GenericAsset:
    """Create a GenericAsset and assigns it an id.

    :param generic_asset_type: "asset", "market" or "weather_sensor"
    :param kwargs:              should have values for keys "name", and:
                                - "asset_type_name" or "asset_type" when generic_asset_type is "asset"
                                - "market_type_name" or "market_type" when generic_asset_type is "market"
                                - "weather_sensor_type_name" or "weather_sensor_type" when generic_asset_type is "weather_sensor"
                                - alternatively, "sensor_type" is also fine
    :returns:                   the created GenericAsset
    """
    asset_type_name = kwargs.pop(f"{generic_asset_type}_type_name", None)
    if asset_type_name is None:
        if f"{generic_asset_type}_type" in kwargs:
            asset_type_name = kwargs.pop(f"{generic_asset_type}_type").name
        else:
            asset_type_name = kwargs.pop("sensor_type").name
    generic_asset_type = db.session.execute(
        select(GenericAssetType).filter_by(name=asset_type_name)
    ).scalar_one_or_none()
    if generic_asset_type is None:
        raise ValueError(f"Cannot find GenericAssetType {asset_type_name} in database.")

    new_generic_asset = GenericAsset(
        name=kwargs["name"],
        generic_asset_type_id=generic_asset_type.id,
        attributes=kwargs["attributes"] if "attributes" in kwargs else {},
    )
    for arg in ("latitude", "longitude", "account_id"):
        if arg in kwargs:
            setattr(new_generic_asset, arg, kwargs[arg])
    db.session.add(new_generic_asset)
    db.session.flush()  # generates the pkey for new_generic_asset

    return new_generic_asset


def assets_share_location(assets: list[GenericAsset]) -> bool:
    """
    Return True if all assets in this list are located on the same spot.
    TODO: In the future, we might soften this to compare if assets are in the same "housing" or "site".
    """
    if not assets:
        return True
    return all([a.location == assets[0].location for a in assets])


def get_center_location_of_assets(user: User | None) -> tuple[float, float]:
    """
    Find the center position between all generic assets of the user's account.
    """
    query = (
        "Select (min(latitude) + max(latitude)) / 2 as latitude,"
        " (min(longitude) + max(longitude)) / 2 as longitude"
        " from generic_asset"
    )
    if user is None:
        user = current_user
    query += f" where generic_asset.account_id = {user.account_id}"
    locations: list[Row] = db.session.execute(text(query + ";")).fetchall()
    if (
        len(locations) == 0
        or locations[0].latitude is None
        or locations[0].longitude is None
    ):
        return 52.366, 4.904  # Amsterdam, NL
    return locations[0].latitude, locations[0].longitude<|MERGE_RESOLUTION|>--- conflicted
+++ resolved
@@ -412,14 +412,9 @@
             return self.attributes[attribute]
         if self.flex_model and attribute in self.flex_model:
             return self.flex_model[attribute]
-<<<<<<< HEAD
-        if self.flex_context and attribute in self.flex_context:
-            return self.flex_context[attribute]
-=======
         flex_context = self.get_flex_context()
         if attribute in flex_context:
             return flex_context[attribute]
->>>>>>> b4533605
         return default
 
     def has_attribute(self, attribute: str) -> bool:
@@ -448,18 +443,6 @@
             parent_asset = parent_asset.parent_asset
         return flex_context
 
-<<<<<<< HEAD
-    def get_flex_model(self) -> list[dict]:
-        """Reconstitutes the asset's serialized flex-model by gathering flex-models downwards in the asset tree.
-
-        Recursive function returning a multi-asset flex-model.
-        """
-        flex_model = []
-        if self.flex_model:
-            flex_model.append(self.flex_model.copy())
-        for child in self.child_assets:
-            flex_model.extend(child.get_flex_model())
-=======
     def get_flex_model(self) -> dict[int, dict]:
         """Reconstitutes the asset's serialized flex-model by gathering flex-models downwards in the asset tree.
 
@@ -472,7 +455,6 @@
             flex_model[self.id] = dict(asset=self.id, **self.flex_model)
         for child in self.child_assets:
             flex_model = {**flex_model, **child.get_flex_model()}
->>>>>>> b4533605
         return flex_model
 
     def get_consumption_price_sensor(self):
