--- conflicted
+++ resolved
@@ -747,7 +747,6 @@
                 )
                 df["sensor"] = {}  # ensure the same columns as a non-empty frame
             df = df.reset_index()
-<<<<<<< HEAD
 
             if "sensor" in df.columns and not df.empty:
                 # Get unique sensors to avoid repeated conversions
@@ -756,8 +755,8 @@
 
                 # Convert each unique sensor to dict only once
                 for sensor in unique_sensors:
-                    if hasattr(sensor, "to_dict"):
-                        sensor_dict_map[sensor] = sensor.to_dict()
+                    if hasattr(sensor, "as_dict"):
+                        sensor_dict_map[sensor] = sensor.as_dict
                     else:
                         sensor_dict_map[sensor] = {
                             "name": str(sensor),
@@ -772,8 +771,8 @@
                 unique_sources = df["source"].unique()
                 source_dict_map = {}
                 for source in unique_sources:
-                    if hasattr(source, "to_dict"):
-                        source_dict_map[source] = source.to_dict()
+                    if hasattr(source, "as_dict"):
+                        source_dict_map[source] = source.as_dict
                     else:
                         source_dict_map[source] = str(source)
                 df["source"] = df["source"].map(source_dict_map)
@@ -813,22 +812,6 @@
             final_response = json.dumps(records)
             return final_response
 
-=======
-            df["source"] = df["source"].apply(lambda x: x.as_dict)
-            df["sensor"] = df["sensor"].apply(lambda x: x.as_dict)
-            df["sensor_unit"] = df["sensor"].apply(lambda x: x["sensor_unit"])
-            df["event_value"] = df.apply(
-                lambda row: (
-                    pd.to_datetime(row["event_value"], unit="s", origin="unix")
-                    .tz_localize("UTC")
-                    .tz_convert(self.timezone)
-                    if row["sensor_unit"] == "s" and pd.notnull(row["event_value"])
-                    else row["event_value"]
-                ),
-                axis=1,
-            )
-            return df.to_json(orient="records")
->>>>>>> f27e67b4
         return bdf_dict
 
     @property
