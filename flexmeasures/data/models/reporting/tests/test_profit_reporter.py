import pytest

<<<<<<< HEAD
from datetime import timedelta
from datetime import datetime
from pytz import timezone
=======
from datetime import datetime, timedelta
from pytz import timezone

>>>>>>> 3f0706e6
from sqlalchemy import select

from flexmeasures.data.models.reporting.profit import ProfitOrLossReporter
from flexmeasures.data.models.time_series import Sensor
from flexmeasures.tests.utils import get_test_sensor


@pytest.mark.parametrize(
    "use_power_sensor, loss_is_positive",
    [(False, False), (True, False), (False, True), (True, True)],
)
def test_profit_reporter(app, db, profit_report, use_power_sensor, loss_is_positive):
    (
        profit_sensor_hourly,
        profit_sensor_daily,
        power_sensor,
        energy_sensor,
    ) = profit_report
    output_sensor = energy_sensor

    if use_power_sensor:
        output_sensor = power_sensor

    epex_da = get_test_sensor(db)
    epex_da_production = db.session.execute(
        select(Sensor).filter(Sensor.name == "epex_da_production")
    ).scalar_one_or_none()

    profit_reporter = ProfitOrLossReporter(
        consumption_price_sensor=epex_da,
        production_price_sensor=epex_da_production,
        loss_is_positive=loss_is_positive,
    )

    sign = 1.0

    if loss_is_positive:
        sign = -1.0

    tz = timezone("Europe/Amsterdam")

    result = profit_reporter.compute(
        start=tz.localize(datetime(2015, 1, 3)),
        end=tz.localize(datetime(2015, 1, 4)),
        input=[dict(sensor=output_sensor)],
        output=[
            dict(sensor=profit_sensor_hourly),
            dict(sensor=profit_sensor_daily),
        ],
    )

    result_hourly = result[0]["data"]
    result_daily = result[1]["data"]

    assert result_hourly.event_resolution == timedelta(hours=1)

    # period of negative prices

    # in the period from 00:00 to 03:00
    # the device produces 100kWh hourly at a -50 EUR/MWh price
    assert (result_hourly[0:4] == -5 * sign).event_value.all()

    # in the period from 04:00 to 08:00
    # the device consumes 100kWh hourly at a 10 EUR/MWh price
    assert (result_hourly[4:8] == 1 * sign).event_value.all()

    # period of positive prices

    # in the period from 08:00 to 12:00
    # the device produces 100kWh hourly at a 60 EUR/MWh price
    assert (result_hourly[8:12] == 6 * sign).event_value.all()

    # in the period from 12:00 to 16:00
    # the device produces 100kWh hourly at a 100 EUR/MWh price
    assert (result_hourly[12:16] == -10 * sign).event_value.all()

    assert result_daily.event_value.iloc[0] == result_hourly.sum().iloc[0]<|MERGE_RESOLUTION|>--- conflicted
+++ resolved
@@ -1,14 +1,8 @@
 import pytest
 
-<<<<<<< HEAD
-from datetime import timedelta
-from datetime import datetime
-from pytz import timezone
-=======
 from datetime import datetime, timedelta
 from pytz import timezone
 
->>>>>>> 3f0706e6
 from sqlalchemy import select
 
 from flexmeasures.data.models.reporting.profit import ProfitOrLossReporter
