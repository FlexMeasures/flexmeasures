from __future__ import annotations

from typing import Any
from datetime import datetime, timedelta
from copy import deepcopy, copy

from flask import current_app
from flexmeasures.utils.unit_utils import convert_units
import timely_beliefs as tb
import pandas as pd
from flexmeasures.data.models.reporting import Reporter
from flexmeasures.data.schemas.reporting.pandas_reporter import (
    PandasReporterConfigSchema,
    PandasReporterParametersSchema,
)
from flexmeasures.data.models.time_series import Sensor
from flexmeasures.data.models.data_sources import keep_latest_version
from flexmeasures.utils.time_utils import server_now


class PandasReporter(Reporter):
    """This reporter applies a series of pandas methods on"""

    __version__ = "1"
    __author__ = "Seita"

    _config_schema = PandasReporterConfigSchema()
    _parameters_schema = PandasReporterParametersSchema()

    input: list[str] = None
    transformations: list[dict[str, Any]] = None
    final_df_output: str = None

    data: dict[str, tb.BeliefsDataFrame | pd.DataFrame] = None

    def _get_input_target_unit(self, name: str) -> str | None:
        for required_input in self._config["required_input"]:
            if name in required_input.get("name"):
                return required_input.get("unit")
        return None

    def _get_output_target_unit(self, name: str) -> str | None:
        for required_output in self._config["required_output"]:
            if name in required_output.get("name"):
                return required_output.get("unit")
        return None

    def fetch_data(
        self,
        start: datetime,
        end: datetime,
        input: dict,
        resolution: timedelta | None = None,
        belief_time: datetime | None = None,
        use_latest_version_only: bool = False,
    ):
        """
        Fetches the time_beliefs from the database
        """

        droplevels = self._config.get("droplevels", False)

        self.data = {}
        for input_search_parameters in input:
            _input_search_parameters = input_search_parameters.copy()

            sensor: Sensor = _input_search_parameters.pop("sensor", None)

            name = _input_search_parameters.pop("name", f"sensor_{sensor.id}")

            # using start / end instead of event_starts_after/event_ends_before when not defined
            event_starts_after = _input_search_parameters.pop(
                "event_starts_after", start
            )
            event_ends_before = _input_search_parameters.pop("event_ends_before", end)
            resolution = _input_search_parameters.pop("resolution", resolution)
            belief_time = _input_search_parameters.pop("belief_time", belief_time)
            source = _input_search_parameters.pop(
                "source", _input_search_parameters.pop("sources", None)
            )

            if use_latest_version_only and source is None:
                source = sensor.search_data_sources(
                    event_starts_after=start,
                    event_ends_before=end,
                    source_types=_input_search_parameters.get("source_types"),
                    exclude_source_types=_input_search_parameters.get(
                        "exclude_source_types"
                    ),
                )
                if len(source) > 0:
                    source = keep_latest_version(source)

            bdf = sensor.search_beliefs(
                event_starts_after=event_starts_after,
                event_ends_before=event_ends_before,
                resolution=resolution,
                beliefs_before=belief_time,
                source=source,
                **_input_search_parameters,
            )

            # store data source as local variable
            for source in bdf.sources.unique():
                self.data[f"source_{source.id}"] = source

<<<<<<< HEAD
            unit = self._get_input_target_unit(name)
            if unit is not None:
                bdf *= convert_units(
                    1,
                    from_unit=sensor.unit,
                    to_unit=unit,
                    event_resolution=sensor.event_resolution,
                )
=======
            if droplevels:
                # dropping belief_time, source and cummulative_probability columns
                bdf = bdf.droplevel([1, 2, 3])
                assert (
                    bdf.index.is_unique
                ), "BeliefDataframe has more than one row per event."
>>>>>>> e0052f29

            # store BeliefsDataFrame as local variable
            self.data[name] = bdf

    def _compute_report(self, **kwargs) -> list[dict[str, Any]]:
        """
        This method applies the transformations and outputs the dataframe
        defined in `final_df_output` field of the report_config.
        """

        # report configuration
        start: datetime = kwargs.get("start")
        end: datetime = kwargs.get("end")
        input: dict = kwargs.get("input")

        resolution: timedelta | None = kwargs.get("resolution", None)
        belief_time: datetime | None = kwargs.get("belief_time", None)
        belief_horizon: timedelta | None = kwargs.get("belief_horizon", None)
        output: list[dict[str, Any]] = kwargs.get("output")
        use_latest_version_only: bool = kwargs.get("use_latest_version_only", False)

        # by default, use the minimum resolution among the input sensors
        if resolution is None:
            resolution = min([i["sensor"].event_resolution for i in input])

        # fetch sensor data
        self.fetch_data(
            start, end, input, resolution, belief_time, use_latest_version_only
        )

        if belief_time is None:
            belief_time = server_now()
        # apply pandas transformations to the dataframes in `self.data`
        self._apply_transformations()

        results = []

        for output_description in output:
            result = copy(output_description)

            name = output_description["name"]

            output_data = self.data[name]

            if isinstance(output_data, tb.BeliefsDataFrame):
                # if column is missing, use the first column
                column = output_description.get("column", output_data.columns[0])
                output_data = output_data.rename(columns={column: "event_value"})[
                    ["event_value"]
                ]
                output_data = self._clean_belief_dataframe(
                    output_data, belief_time, belief_horizon
                )

            elif isinstance(output_data, tb.BeliefsSeries):
                output_data = self._clean_belief_series(
                    output_data, belief_time, belief_horizon
                )
            output_unit = self._get_output_target_unit(name)
            if output_unit is not None:
                output_data *= convert_units(
                    1,
                    from_unit=output_unit,
                    to_unit=output_data.sensor.unit,
                    event_resolution=output_data.sensor.event_resolution,
                )

            result["data"] = output_data

            results.append(result)

        return results

    def _clean_belief_series(
        self,
        belief_series: tb.BeliefsSeries,
        belief_time: datetime | None = None,
        belief_horizon: timedelta | None = None,
    ) -> tb.BeliefsDataFrame:
        """Create a BeliefDataFrame from a BeliefsSeries creating the necessary indexes."""

        belief_series = belief_series.to_frame("event_value")
        if belief_horizon is not None:
            belief_time = (
                belief_series["event_start"]
                + belief_series.event_resolution
                - belief_horizon
            )
        belief_series["belief_time"] = belief_time
        belief_series["cumulative_probability"] = 0.5
        belief_series["source"] = self.data_source
        belief_series = belief_series.set_index(
            ["belief_time", "source", "cumulative_probability"], append=True
        )

        return belief_series

    def _clean_belief_dataframe(
        self,
        bdf: tb.BeliefsDataFrame,
        belief_time: datetime | None = None,
        belief_horizon: timedelta | None = None,
    ) -> tb.BeliefsDataFrame:
        """Add missing indexes to build a proper BeliefDataFrame."""

        # filing the missing indexes with default values:
        if "belief_time" not in bdf.index.names:
            if belief_horizon is not None:
                # In case that all the index but `event_start` are dropped
                if (
                    isinstance(bdf.index, pd.DatetimeIndex)
                    and bdf.index.name == "event_start"
                ):
                    event_start = bdf.index
                else:
                    event_start = bdf.index.get_event_values("event_start")

                belief_time = event_start + bdf.event_resolution - belief_horizon
            else:
                belief_time = [belief_time] * len(bdf)
            bdf["belief_time"] = belief_time

            bdf = bdf.set_index("belief_time", append=True)

        if "cumulative_probability" not in bdf.index.names:
            bdf["cumulative_probability"] = [0.5] * len(bdf)
            bdf = bdf.set_index("cumulative_probability", append=True)

        if "source" not in bdf.index.names:
            bdf["source"] = [self.data_source] * len(bdf)
            bdf = bdf.set_index("source", append=True)

        return bdf

    def get_object_or_literal(self, value: Any, method: str) -> Any:
        """This method allows using the dataframes as inputs of the Pandas methods that
        are run in the transformations. Make sure that they have been created before accessed.

        This works by putting the symbol `@` in front of the name of the dataframe that we want to reference.
        For instance, to reference the dataframe test_df, which lives in self.data, we would do `@test_df`.

        This functionality is disabled for methods `eval`and `query` to avoid interfering their internal behaviour
        given that they also use `@` to allow using local variables.

        Example:
        >>> self.get_object_or_literal(["@df_wind", "@df_solar"], "sum")
        [<BeliefsDataFrame for Wind Turbine sensor>, <BeliefsDataFrame for Solar Panel sensor>]
        """

        if method in ["eval", "query"]:
            if isinstance(value, str) and value.startswith("@"):
                current_app.logger.debug(
                    "Cannot reference objects in self.data using the method eval or query. That is because these methods use the symbol `@` to make reference to local variables."
                )
            return value

        if isinstance(value, str) and value.startswith("@"):
            value = value.replace("@", "")
            return self.data[value]

        if isinstance(value, list):
            return [self.get_object_or_literal(v, method) for v in value]

        return value

    def _process_pandas_args(self, args: list, method: str) -> list:
        """This method applies the function get_object_or_literal to all the arguments
        to detect where to replace a string "@<object-name>" with the actual object stored in `self.data["<object-name>"]`.
        """
        for i in range(len(args)):
            args[i] = self.get_object_or_literal(args[i], method)
        return args

    def _process_pandas_kwargs(self, kwargs: dict, method: str) -> dict:
        """This method applies the function get_object_or_literal to all the keyword arguments
        to detect where to replace a string "@<object-name>" with the actual object stored in `self.data["<object-name>"]`.
        """
        for k, v in kwargs.items():
            kwargs[k] = self.get_object_or_literal(v, method)
        return kwargs

    def _apply_transformations(self):
        """Convert the series using the given list of transformation specs, which is called in the order given.

        Each transformation specs should include a 'method' key specifying a method name of a Pandas DataFrame.

        Optionally, 'args' and 'kwargs' keys can be specified to pass on arguments or keyword arguments to the given method.

        All data exchange is made through the dictionary `self.data`. The superclass Reporter already fetches BeliefsDataFrames of
        the sensors and saves them in the self.data dictionary fields  `sensor_<sensor_id>`. In case you need to perform complex operations on dataframes, you can
        split the operations in several steps and saving the intermediate results using the parameters `df_input` and `df_output` for the
        input and output dataframes, respectively.

        Example:

        The example below converts from hourly meter readings in kWh to electricity demand in kW.
            transformations = [
                {"method": "diff"},
                {"method": "shift", "kwargs": {"periods": -1}},
                {"method": "head", "args": [-1]},
            ],
        """

        previous_df = None

        for _transformation in self._config.get("transformations"):
            transformation = deepcopy(_transformation)

            df_input = transformation.get(
                "df_input", previous_df
            )  # default is using the previous transformation output
            df_output = transformation.get(
                "df_output", df_input
            )  # default is OUTPUT = INPUT.method()

            method = transformation.get("method")
            args = self._process_pandas_args(transformation.get("args", []), method)
            kwargs = self._process_pandas_kwargs(
                transformation.get("kwargs", {}), method
            )
            self.data[df_output] = getattr(self.data[df_input], method)(*args, **kwargs)

            previous_df = df_output<|MERGE_RESOLUTION|>--- conflicted
+++ resolved
@@ -104,7 +104,6 @@
             for source in bdf.sources.unique():
                 self.data[f"source_{source.id}"] = source
 
-<<<<<<< HEAD
             unit = self._get_input_target_unit(name)
             if unit is not None:
                 bdf *= convert_units(
@@ -113,14 +112,12 @@
                     to_unit=unit,
                     event_resolution=sensor.event_resolution,
                 )
-=======
             if droplevels:
                 # dropping belief_time, source and cummulative_probability columns
                 bdf = bdf.droplevel([1, 2, 3])
                 assert (
                     bdf.index.is_unique
                 ), "BeliefDataframe has more than one row per event."
->>>>>>> e0052f29
 
             # store BeliefsDataFrame as local variable
             self.data[name] = bdf
