from __future__ import annotations

from typing import Any
from datetime import datetime, timedelta
from copy import deepcopy, copy

from flask import current_app
import timely_beliefs as tb
import pandas as pd
from flexmeasures.data.models.reporting import Reporter
from flexmeasures.data.schemas.reporting.pandas_reporter import (
    PandasReporterConfigSchema,
    PandasReporterParametersSchema,
)
from flexmeasures.data.models.time_series import Sensor
from flexmeasures.utils.time_utils import server_now


class PandasReporter(Reporter):
    """This reporter applies a series of pandas methods on"""

    __version__ = "1"
    __author__ = "Seita"

    _config_schema = PandasReporterConfigSchema()
    _parameters_schema = PandasReporterParametersSchema()

    input: list[str] = None
    transformations: list[dict[str, Any]] = None
    final_df_output: str = None

    data: dict[str, tb.BeliefsDataFrame | pd.DataFrame] = None

    def fetch_data(
        self,
        start: datetime,
        end: datetime,
        input: dict,
        resolution: timedelta | None = None,
        belief_time: datetime | None = None,
    ):
        """
        Fetches the time_beliefs from the database
        """

        self.data = {}
        for input_search_parameters in input:
            _input_search_parameters = input_search_parameters.copy()

            sensor: Sensor = _input_search_parameters.pop("sensor", None)

            name = _input_search_parameters.pop("name", f"sensor_{sensor.id}")

            # using start / end instead of event_starts_after/event_ends_before when not defined
            event_starts_after = _input_search_parameters.pop(
                "event_starts_after", start
            )
            event_ends_before = _input_search_parameters.pop("event_ends_before", end)
            resolution = _input_search_parameters.pop("resolution", resolution)
            belief_time = _input_search_parameters.pop("belief_time", belief_time)

            bdf = sensor.search_beliefs(
                event_starts_after=event_starts_after,
                event_ends_before=event_ends_before,
                resolution=resolution,
                beliefs_before=belief_time,
                **_input_search_parameters,
            )

            # store data source as local variable
            for source in bdf.sources.unique():
                self.data[f"source_{source.id}"] = source

            # store BeliefsDataFrame as local variable
            self.data[name] = bdf

    def _compute_report(self, **kwargs) -> list[dict[str, Any]]:
        """
        This method applies the transformations and outputs the dataframe
        defined in `final_df_output` field of the report_config.
        """

        # report configuration
        start: datetime = kwargs.get("start")
        end: datetime = kwargs.get("end")
        input: dict = kwargs.get("input")

        resolution: timedelta | None = kwargs.get("resolution", None)
        belief_time: datetime | None = kwargs.get("belief_time", None)
        belief_horizon: timedelta | None = kwargs.get("belief_horizon", None)
        output: list[dict[str, Any]] = kwargs.get("output")

        # by default, use the minimum resolution among the input sensors
        if resolution is None:
            resolution = min([i["sensor"].event_resolution for i in input])

        # fetch sensor data
        self.fetch_data(start, end, input, resolution, belief_time)

        if belief_time is None:
            belief_time = server_now()

        # apply pandas transformations to the dataframes in `self.data`
        self._apply_transformations()

        results = []

        for output_description in output:
            result = copy(output_description)

            name = output_description["name"]

            output_data = self.data[name]

            if isinstance(output_data, tb.BeliefsDataFrame):
                # if column is missing, use the first column
                column = output_description.get("column", output_data.columns[0])
                output_data = output_data.rename(columns={column: "event_value"})[
                    ["event_value"]
                ]
                output_data = self._clean_belief_dataframe(
                    output_data, belief_time, belief_horizon
                )

            elif isinstance(output_data, tb.BeliefsSeries):
                output_data = self._clean_belief_series(
                    output_data, belief_time, belief_horizon
                )

            result["data"] = output_data

            results.append(result)

        return results

    def _clean_belief_series(
        self,
        belief_series: tb.BeliefsSeries,
        belief_time: datetime | None = None,
        belief_horizon: timedelta | None = None,
    ) -> tb.BeliefsDataFrame:
        """Create a BeliefDataFrame from a BeliefsSeries creating the necessary indexes."""

        belief_series = belief_series.to_frame("event_value")
        if belief_horizon is not None:
            belief_time = (
                belief_series["event_start"]
                + belief_series.event_resolution
                - belief_horizon
            )
        belief_series["belief_time"] = belief_time
        belief_series["cumulative_probability"] = 0.5
        belief_series["source"] = self.data_source
        belief_series = belief_series.set_index(
            ["belief_time", "source", "cumulative_probability"], append=True
        )

        return belief_series

    def _clean_belief_dataframe(
        self,
        bdf: tb.BeliefsDataFrame,
        belief_time: datetime | None = None,
        belief_horizon: timedelta | None = None,
    ) -> tb.BeliefsDataFrame:
        """Add missing indexes to build a proper BeliefDataFrame."""

        # filing the missing indexes with default values:
        if "belief_time" not in bdf.index.names:
            if belief_horizon is not None:
<<<<<<< HEAD
                belief_time = bdf["event_start"] + bdf.event_resolution - belief_horizon
=======
                # In case that all the index but `event_start` are dropped
                if (
                    isinstance(bdf.index, pd.DatetimeIndex)
                    and bdf.index.name == "event_start"
                ):
                    event_start = bdf.index
                else:
                    event_start = bdf.index.get_event_values("event_start")

                belief_time = event_start + bdf.event_resolution - belief_horizon
>>>>>>> d3e5f9a8
            else:
                belief_time = [belief_time] * len(bdf)
            bdf["belief_time"] = belief_time

            bdf = bdf.set_index("belief_time", append=True)

        if "cumulative_probability" not in bdf.index.names:
            bdf["cumulative_probability"] = [0.5] * len(bdf)
            bdf = bdf.set_index("cumulative_probability", append=True)

        if "source" not in bdf.index.names:
            bdf["source"] = [self.data_source] * len(bdf)
            bdf = bdf.set_index("source", append=True)

        return bdf

    def get_object_or_literal(self, value: Any, method: str) -> Any:
        """This method allows using the dataframes as inputs of the Pandas methods that
        are run in the transformations. Make sure that they have been created before accessed.

        This works by putting the symbol `@` in front of the name of the dataframe that we want to reference.
        For instance, to reference the dataframe test_df, which lives in self.data, we would do `@test_df`.

        This functionality is disabled for methods `eval`and `query` to avoid interfering their internal behaviour
        given that they also use `@` to allow using local variables.

        Example:
        >>> self.get_object_or_literal(["@df_wind", "@df_solar"], "sum")
        [<BeliefsDataFrame for Wind Turbine sensor>, <BeliefsDataFrame for Solar Panel sensor>]
        """

        if method in ["eval", "query"]:
            if isinstance(value, str) and value.startswith("@"):
                current_app.logger.debug(
                    "Cannot reference objects in self.data using the method eval or query. That is because these methods use the symbol `@` to make reference to local variables."
                )
            return value

        if isinstance(value, str) and value.startswith("@"):
            value = value.replace("@", "")
            return self.data[value]

        if isinstance(value, list):
            return [self.get_object_or_literal(v, method) for v in value]

        return value

    def _process_pandas_args(self, args: list, method: str) -> list:
        """This method applies the function get_object_or_literal to all the arguments
        to detect where to replace a string "@<object-name>" with the actual object stored in `self.data["<object-name>"]`.
        """
        for i in range(len(args)):
            args[i] = self.get_object_or_literal(args[i], method)
        return args

    def _process_pandas_kwargs(self, kwargs: dict, method: str) -> dict:
        """This method applies the function get_object_or_literal to all the keyword arguments
        to detect where to replace a string "@<object-name>" with the actual object stored in `self.data["<object-name>"]`.
        """
        for k, v in kwargs.items():
            kwargs[k] = self.get_object_or_literal(v, method)
        return kwargs

    def _apply_transformations(self):
        """Convert the series using the given list of transformation specs, which is called in the order given.

        Each transformation specs should include a 'method' key specifying a method name of a Pandas DataFrame.

        Optionally, 'args' and 'kwargs' keys can be specified to pass on arguments or keyword arguments to the given method.

        All data exchange is made through the dictionary `self.data`. The superclass Reporter already fetches BeliefsDataFrames of
        the sensors and saves them in the self.data dictionary fields  `sensor_<sensor_id>`. In case you need to perform complex operations on dataframes, you can
        split the operations in several steps and saving the intermediate results using the parameters `df_input` and `df_output` for the
        input and output dataframes, respectively.

        Example:

        The example below converts from hourly meter readings in kWh to electricity demand in kW.
            transformations = [
                {"method": "diff"},
                {"method": "shift", "kwargs": {"periods": -1}},
                {"method": "head", "args": [-1]},
            ],
        """

        previous_df = None

        for _transformation in self._config.get("transformations"):
            transformation = deepcopy(_transformation)

            df_input = transformation.get(
                "df_input", previous_df
            )  # default is using the previous transformation output
            df_output = transformation.get(
                "df_output", df_input
            )  # default is OUTPUT = INPUT.method()

            method = transformation.get("method")
            args = self._process_pandas_args(transformation.get("args", []), method)
            kwargs = self._process_pandas_kwargs(
                transformation.get("kwargs", {}), method
            )
            self.data[df_output] = getattr(self.data[df_input], method)(*args, **kwargs)

            previous_df = df_output<|MERGE_RESOLUTION|>--- conflicted
+++ resolved
@@ -168,9 +168,6 @@
         # filing the missing indexes with default values:
         if "belief_time" not in bdf.index.names:
             if belief_horizon is not None:
-<<<<<<< HEAD
-                belief_time = bdf["event_start"] + bdf.event_resolution - belief_horizon
-=======
                 # In case that all the index but `event_start` are dropped
                 if (
                     isinstance(bdf.index, pd.DatetimeIndex)
@@ -181,7 +178,6 @@
                     event_start = bdf.index.get_event_values("event_start")
 
                 belief_time = event_start + bdf.event_resolution - belief_horizon
->>>>>>> d3e5f9a8
             else:
                 belief_time = [belief_time] * len(bdf)
             bdf["belief_time"] = belief_time
