from __future__ import annotations

from typing import Any
from datetime import datetime, timedelta
from copy import deepcopy, copy

from flask import current_app
from flexmeasures.utils.unit_utils import convert_units
import timely_beliefs as tb
import pandas as pd
from flexmeasures.data.models.reporting import Reporter
from flexmeasures.data.schemas.reporting.pandas_reporter import (
    PandasReporterConfigSchema,
    PandasReporterParametersSchema,
)
from flexmeasures.data.models.time_series import Sensor
from flexmeasures.utils.time_utils import server_now


class PandasReporter(Reporter):
    """This reporter applies a series of pandas methods on"""

    __version__ = "1"
    __author__ = "Seita"

    _config_schema = PandasReporterConfigSchema()
    _parameters_schema = PandasReporterParametersSchema()

    input: list[str] = None
    transformations: list[dict[str, Any]] = None
    final_df_output: str = None

    data: dict[str, tb.BeliefsDataFrame | pd.DataFrame] = None

    def _get_input_target_unit(self, name: str) -> str | None:
        for required_input in self._config["required_input"]:
            if name in required_input.get("name"):
                return required_input.get("unit")
        return None

    def _get_output_target_unit(self, name: str) -> str | None:
        for required_output in self._config["required_output"]:
            if name in required_output.get("name"):
                return required_output.get("unit")
        return None

    def fetch_data(
        self,
        start: datetime,
        end: datetime,
        input: dict,
        resolution: timedelta | None = None,
        belief_time: datetime | None = None,
        use_latest_version_only: bool | None = None,  # deprecated
    ):
        """
        Fetches the timed_beliefs from the database
        """

        # todo: deprecate the 'use_latest_version_only' argument (announced v0.25.0)
        if use_latest_version_only is not None:
            current_app.logger.warning(
                """The `use_latest_version_only` argument to `PandasReporter.compute()` is deprecated. By default, data is sourced by the latest version of a data generator by default. You can still override this behaviour by calling `PandasReporter().compute(input=[dict(use_latest_version_per_event=False)])` instead."""
            )

        droplevels = self._config.get("droplevels", False)

        self.data = {}
        for input_search_parameters in input:
            _input_search_parameters = input_search_parameters.copy()

            if use_latest_version_only is not None:
                _input_search_parameters["use_latest_version_per_event"] = (
                    use_latest_version_only
                )

            sensor: Sensor = _input_search_parameters.pop("sensor", None)

            name = _input_search_parameters.pop("name", f"sensor_{sensor.id}")

            # using start / end instead of event_starts_after/event_ends_before when not defined
            event_starts_after = _input_search_parameters.pop(
                "event_starts_after", start
            )
            event_ends_before = _input_search_parameters.pop("event_ends_before", end)
            resolution = _input_search_parameters.pop("resolution", resolution)
            belief_time = _input_search_parameters.pop("belief_time", belief_time)
            source = _input_search_parameters.pop(
                "source", _input_search_parameters.pop("sources", None)
            )

            bdf = sensor.search_beliefs(
                event_starts_after=event_starts_after,
                event_ends_before=event_ends_before,
                resolution=resolution,
                beliefs_before=belief_time,
                source=source,
                **_input_search_parameters,
            )

            # store data source as local variable
            for source in bdf.sources.unique():
                self.data[f"source_{source.id}"] = source

            unit = self._get_input_target_unit(name)
            if unit is not None:
                bdf *= convert_units(
                    1,
                    from_unit=sensor.unit,
                    to_unit=unit,
                    event_resolution=sensor.event_resolution,
                )
            if droplevels:
                # dropping belief_time, source and cumulative_probability columns
                bdf = bdf.droplevel([1, 2, 3])
                assert (
                    bdf.index.is_unique
                ), "BeliefDataframe has more than one row per event."

            # store BeliefsDataFrame as local variable
            self.data[name] = bdf

    def _compute_report(self, **kwargs) -> list[dict[str, Any]]:
        """
        This method applies the transformations and outputs the dataframe
        defined in `final_df_output` field of the report_config.
        """

        # report configuration
        start: datetime = kwargs.get("start")
        end: datetime = kwargs.get("end")
        input: dict = kwargs.get("input")

        resolution: timedelta | None = kwargs.get("resolution", None)
        belief_time: datetime | None = kwargs.get("belief_time", None)
        belief_horizon: timedelta | None = kwargs.get("belief_horizon", None)
        output: list[dict[str, Any]] = kwargs.get("output")
        use_latest_version_only: bool = kwargs.get("use_latest_version_only", None)

        # by default, use the minimum resolution among the input sensors
        if resolution is None:
            resolution = min([i["sensor"].event_resolution for i in input])

        # fetch sensor data
        self.fetch_data(
            start, end, input, resolution, belief_time, use_latest_version_only
        )

        if belief_time is None:
            belief_time = server_now()
        # apply pandas transformations to the dataframes in `self.data`
        self._apply_transformations()

        results = []

        for output_description in output:
            result = copy(output_description)

            name = output_description["name"]

            output_data = self.data[name]

            if isinstance(output_data, tb.BeliefsDataFrame):
                # if column is missing, use the first column
                column = output_description.get("column", output_data.columns[0])
                output_data = output_data.rename(columns={column: "event_value"})[
                    ["event_value"]
                ]
                output_data = self._clean_belief_dataframe(
                    output_data, belief_time, belief_horizon
                )

            elif isinstance(output_data, tb.BeliefsSeries):
                output_data = self._clean_belief_series(
                    output_data, belief_time, belief_horizon
                )
            output_unit = self._get_output_target_unit(name)
            if output_unit is not None:
                output_data *= convert_units(
                    1,
                    from_unit=output_unit,
                    to_unit=output_description["sensor"].unit,
                    event_resolution=output_description["sensor"].event_resolution,
                )

            result["data"] = output_data

            results.append(result)

        return results

    def _clean_belief_series(
        self,
        belief_series: tb.BeliefsSeries,
        belief_time: datetime | None = None,
        belief_horizon: timedelta | None = None,
    ) -> tb.BeliefsDataFrame:
        """Create a BeliefDataFrame from a BeliefsSeries creating the necessary indexes."""

        belief_series = belief_series.to_frame("event_value")
        if belief_horizon is not None:
            belief_time = (
                belief_series["event_start"]
                + belief_series.event_resolution
                - belief_horizon
            )
        belief_series["belief_time"] = belief_time
        belief_series["cumulative_probability"] = 0.5
        belief_series["source"] = self.data_source
        belief_series = belief_series.set_index(
            ["belief_time", "source", "cumulative_probability"], append=True
        )

        return belief_series

    def _clean_belief_dataframe(
        self,
        bdf: tb.BeliefsDataFrame,
        belief_time: datetime | None = None,
        belief_horizon: timedelta | None = None,
    ) -> tb.BeliefsDataFrame:
        """Add missing indexes to build a proper BeliefDataFrame."""

        # filing the missing indexes with default values:
        if "belief_time" not in bdf.index.names:
            if belief_horizon is not None:
                # In case that all the index but `event_start` are dropped
                if (
                    isinstance(bdf.index, pd.DatetimeIndex)
                    and bdf.index.name == "event_start"
                ):
                    event_start = bdf.index
                else:
                    event_start = bdf.index.get_event_values("event_start")

                belief_time = event_start + bdf.event_resolution - belief_horizon
            else:
                belief_time = [belief_time] * len(bdf)
            bdf["belief_time"] = belief_time

            bdf = bdf.set_index("belief_time", append=True)

        if "cumulative_probability" not in bdf.index.names:
            bdf["cumulative_probability"] = [0.5] * len(bdf)
            bdf = bdf.set_index("cumulative_probability", append=True)

        if "source" not in bdf.index.names:
            bdf["source"] = [self.data_source] * len(bdf)
            bdf = bdf.set_index("source", append=True)

        return bdf

    def get_object_or_literal(self, value: Any, method: str) -> Any:
        """This method allows using the dataframes as inputs of the Pandas methods that
        are run in the transformations. Make sure that they have been created before accessed.

        This works by putting the symbol `@` in front of the name of the dataframe that we want to reference.
        For instance, to reference the dataframe test_df, which lives in self.data, we would do `@test_df`.

        This functionality is disabled for methods `eval`and `query` to avoid interfering their internal behaviour
        given that they also use `@` to allow using local variables.

        Example:
        >>> self.get_object_or_literal(["@df_wind", "@df_solar"], "sum")
        [<BeliefsDataFrame for Wind Turbine sensor>, <BeliefsDataFrame for Solar Panel sensor>]
        """

        if method in ["eval", "query"]:
            if isinstance(value, str) and value.startswith("@"):
                current_app.logger.debug(
                    "Cannot reference objects in self.data using the method eval or query. That is because these methods use the symbol `@` to make reference to local variables."
                )
            return value

        if isinstance(value, str) and value.startswith("@"):
            value = value.replace("@", "")
            return self.data[value]

        if isinstance(value, list):
            return [self.get_object_or_literal(v, method) for v in value]

        return value

    def _process_pandas_args(self, args: list, method: str) -> list:
        """This method applies the function get_object_or_literal to all the arguments
        to detect where to replace a string "@<object-name>" with the actual object stored in `self.data["<object-name>"]`.
        """
        for i in range(len(args)):
            args[i] = self.get_object_or_literal(args[i], method)
        return args

    def _process_pandas_kwargs(self, kwargs: dict, method: str) -> dict:
        """This method applies the function get_object_or_literal to all the keyword arguments
        to detect where to replace a string "@<object-name>" with the actual object stored in `self.data["<object-name>"]`.
        """
        for k, v in kwargs.items():
            kwargs[k] = self.get_object_or_literal(v, method)
        return kwargs

    def _apply_transformations(self):
        """Convert the series using the given list of transformation specs, which is called in the order given.

        Each transformation specs should include a 'method' key specifying a method name of a Pandas DataFrame.

        Optionally, 'args' and 'kwargs' keys can be specified to pass on arguments or keyword arguments to the given method.

        All data exchange is made through the dictionary `self.data`. The superclass Reporter already fetches BeliefsDataFrames of
        the sensors and saves them in the self.data dictionary fields  `sensor_<sensor_id>`. In case you need to perform complex operations on dataframes, you can
        split the operations in several steps and saving the intermediate results using the parameters `df_input` and `df_output` for the
        input and output dataframes, respectively.

        Example:

        The example below converts from hourly meter readings in kWh to electricity demand in kW.
            transformations = [
                {"method": "diff"},
                {"method": "shift", "kwargs": {"periods": -1}},
                {"method": "head", "args": [-1]},
            ],
        """

        def _any_empty(objs):
            for o in objs:
                if isinstance(o, (pd.Series, pd.DataFrame)) and o.empty:
                    return True
            return False

        previous_df = None

        for _transformation in self._config.get("transformations"):
            transformation = deepcopy(_transformation)

            df_input = transformation.get(
                "df_input", previous_df
            )  # default is using the previous transformation output
            df_output = transformation.get(
                "df_output", df_input
            )  # default is OUTPUT = INPUT.method()

            method = transformation.get("method")
            args = self._process_pandas_args(transformation.get("args", []), method)
            kwargs = self._process_pandas_kwargs(
                transformation.get("kwargs", {}), method
            )
<<<<<<< HEAD
            try:
                self.data[df_output] = getattr(self.data[df_input], method)(
                    *args, **kwargs
                )
            except TypeError:
                self.data[df_output] = getattr(self.data[df_input], method)
=======

            # Possibly skip transformation if dealing with an empty Series/DataFrame
            skip_if_empty = transformation.get("skip_if_empty", False)

            if (_any_empty(args) or _any_empty(kwargs.values())) and skip_if_empty:
                self.data[df_output] = self.data[df_input]
            else:
                self.data[df_output] = getattr(self.data[df_input], method)(
                    *args, **kwargs
                )
>>>>>>> 09b31cc2

            previous_df = df_output<|MERGE_RESOLUTION|>--- conflicted
+++ resolved
@@ -342,14 +342,6 @@
             kwargs = self._process_pandas_kwargs(
                 transformation.get("kwargs", {}), method
             )
-<<<<<<< HEAD
-            try:
-                self.data[df_output] = getattr(self.data[df_input], method)(
-                    *args, **kwargs
-                )
-            except TypeError:
-                self.data[df_output] = getattr(self.data[df_input], method)
-=======
 
             # Possibly skip transformation if dealing with an empty Series/DataFrame
             skip_if_empty = transformation.get("skip_if_empty", False)
@@ -357,9 +349,11 @@
             if (_any_empty(args) or _any_empty(kwargs.values())) and skip_if_empty:
                 self.data[df_output] = self.data[df_input]
             else:
-                self.data[df_output] = getattr(self.data[df_input], method)(
-                    *args, **kwargs
-                )
->>>>>>> 09b31cc2
+                try:
+                    self.data[df_output] = getattr(self.data[df_input], method)(
+                        *args, **kwargs
+                    )
+                except TypeError:
+                    self.data[df_output] = getattr(self.data[df_input], method)
 
             previous_df = df_output