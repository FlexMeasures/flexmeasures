--- conflicted
+++ resolved
@@ -147,16 +147,12 @@
                 format=["d", 4],
                 formatType="timedeltaFormat",
             ),
-<<<<<<< HEAD
-            FIELD_DEFINITIONS["source_name"],
+            {
+                **event_value_field_definition,
+                **dict(title=f"{capitalize(sensor_type)}"),
+            },
+            FIELD_DEFINITIONS["source_name_and_id"],
             FIELD_DEFINITIONS["source_type"],
-=======
-            {
-                **event_value_field_definition,
-                **dict(title=f"{capitalize(sensor.sensor_type)}"),
-            },
-            FIELD_DEFINITIONS["source_name_and_id"],
->>>>>>> 9a05e9b7
             FIELD_DEFINITIONS["source_model"],
         ]
 
