--- conflicted
+++ resolved
@@ -2,8 +2,7 @@
 
 from datetime import datetime, timedelta
 
-<<<<<<< HEAD
-from flexmeasures.data.models.charts.defaults import FIELD_DEFINITIONS
+from flexmeasures.data.models.charts.defaults import FIELD_DEFINITIONS, REPLAY_RULER
 from flexmeasures.utils.flexmeasures_inflection import (
     capitalize,
     join_words_into_a_list,
@@ -14,10 +13,6 @@
     is_energy_unit,
     is_energy_price_unit,
 )
-=======
-from flexmeasures.data.models.charts.defaults import FIELD_DEFINITIONS, REPLAY_RULER
-from flexmeasures.utils.flexmeasures_inflection import capitalize
->>>>>>> 4dcec477
 
 
 def bar_chart(
@@ -49,32 +44,6 @@
     chart_specs = {
         "description": "A simple bar chart showing sensor data.",
         "title": capitalize(sensor.name) if sensor.name != sensor.sensor_type else None,
-<<<<<<< HEAD
-        "mark": {
-            "type": "bar",
-            "clip": True,
-        },
-        "encoding": {
-            "x": event_start_field_definition,
-            "y": event_value_field_definition,
-            "color": FIELD_DEFINITIONS["source_name"],
-            "detail": FIELD_DEFINITIONS["source"],
-            "opacity": {"value": 0.7},
-            "tooltip": [
-                FIELD_DEFINITIONS["full_date"],
-                {
-                    **event_value_field_definition,
-                    **dict(title=f"{capitalize(sensor.sensor_type)}"),
-                },
-                FIELD_DEFINITIONS["source_name_and_id"],
-                FIELD_DEFINITIONS["source_model"],
-            ],
-        },
-        "transform": [
-            {
-                "calculate": "datum.source.name + ' (ID: ' + datum.source.id + ')'",
-                "as": "source_name_and_id",
-=======
         "layer": [
             {
                 "mark": {
@@ -83,7 +52,6 @@
                 },
                 "encoding": {
                     "x": event_start_field_definition,
-                    "x2": FIELD_DEFINITIONS["event_end"],
                     "y": event_value_field_definition,
                     "color": FIELD_DEFINITIONS["source_name"],
                     "detail": FIELD_DEFINITIONS["source"],
@@ -100,15 +68,10 @@
                 },
                 "transform": [
                     {
-                        "calculate": f"datum.event_start + {resolution_in_ms}",
-                        "as": "event_end",
-                    },
-                    {
                         "calculate": "datum.source.name + ' (ID: ' + datum.source.id + ')'",
                         "as": "source_name_and_id",
                     },
                 ],
->>>>>>> 4dcec477
             },
             REPLAY_RULER,
         ],
@@ -228,6 +191,7 @@
                 shared_tooltip,
             )
         )
+        layers.append(REPLAY_RULER)
 
         # Layer the lines, rectangles and circles within one row, and filter by which sensors are represented in the row
         sensor_specs = {
@@ -240,46 +204,11 @@
             ),
             "transform": [
                 {
-<<<<<<< HEAD
                     "filter": {
                         "field": "sensor.id",
                         "oneOf": [sensor.id for sensor in row_sensors],
                     }
                 }
-=======
-                    "mark": {
-                        "type": "circle",
-                        "opacity": 1,
-                        "clip": True,
-                    },
-                    "encoding": {
-                        "x": event_start_field_definition,
-                        "y": event_value_field_definition,
-                        "color": FIELD_DEFINITIONS["source_name"],
-                        "detail": FIELD_DEFINITIONS["source"],
-                        "size": {
-                            "condition": {
-                                "value": "200",
-                                "test": {"param": "paintbrush", "empty": False},
-                            },
-                            "value": "0",
-                        },
-                        "tooltip": shared_tooltip,
-                    },
-                    "params": [
-                        {
-                            "name": "paintbrush",
-                            "select": {
-                                "type": "point",
-                                "encodings": ["x"],
-                                "on": "mouseover",
-                                "nearest": False,
-                            },
-                        },
-                    ],
-                },
-                REPLAY_RULER,
->>>>>>> 4dcec477
             ],
             "layer": layers,
             "width": "container",
