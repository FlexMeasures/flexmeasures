from __future__ import annotations

from datetime import datetime, timedelta

from flexmeasures.data.models.charts.defaults import FIELD_DEFINITIONS, REPLAY_RULER
from flexmeasures.utils.flexmeasures_inflection import (
    capitalize,
    join_words_into_a_list,
)
from flexmeasures.utils.coding_utils import flatten_unique
from flexmeasures.utils.unit_utils import (
    is_power_unit,
    is_energy_unit,
    is_energy_price_unit,
)


def bar_chart(
    sensor: "Sensor",  # noqa F821
    event_starts_after: datetime | None = None,
    event_ends_before: datetime | None = None,
    **override_chart_specs: dict,
):
    unit = sensor.unit if sensor.unit else "a.u."
    event_value_field_definition = dict(
        title=f"{capitalize(sensor.sensor_type)} ({unit})",
        format=[".3~r", unit],
        formatType="quantityWithUnitFormat",
        stack=None,
        **FIELD_DEFINITIONS["event_value"],
    )
    if unit == "%":
        event_value_field_definition["scale"] = dict(
            domain={"unionWith": [0, 105]}, nice=False
        )
    event_start_field_definition = FIELD_DEFINITIONS["event_start"].copy()
    event_start_field_definition["timeUnit"] = {
        "unit": "yearmonthdatehoursminutesseconds",
        "step": sensor.event_resolution.total_seconds(),
    }
    if event_starts_after and event_ends_before:
        event_start_field_definition["scale"] = {
            "domain": [
                event_starts_after.timestamp() * 10**3,
                event_ends_before.timestamp() * 10**3,
            ]
        }
    chart_specs = {
        "description": "A simple bar chart showing sensor data.",
        # the sensor type is already shown as the y-axis title (avoid redundant info)
        "title": capitalize(sensor.name) if sensor.name != sensor.sensor_type else None,
        "layer": [
            {
                "mark": {
                    "type": "bar",
                    "clip": True,
                    "width": {"band": 0.999},
                },
                "encoding": {
                    "x": event_start_field_definition,
                    "y": event_value_field_definition,
                    "color": FIELD_DEFINITIONS["source_name"],
                    "detail": FIELD_DEFINITIONS["source"],
                    "opacity": {"value": 0.7},
                    "tooltip": [
                        FIELD_DEFINITIONS["full_date"],
                        {
                            **event_value_field_definition,
                            **dict(title=f"{capitalize(sensor.sensor_type)}"),
                        },
                        FIELD_DEFINITIONS["source_name_and_id"],
                        FIELD_DEFINITIONS["source_model"],
                    ],
                },
                "transform": [
                    {
                        "calculate": "datum.source.name + ' (ID: ' + datum.source.id + ')'",
                        "as": "source_name_and_id",
                    },
                ],
            },
            REPLAY_RULER,
        ],
    }
    for k, v in override_chart_specs.items():
        chart_specs[k] = v
    return chart_specs


<<<<<<< HEAD
def matrix_chart(
=======
def daily_heatmap(
>>>>>>> 7d13ee3a
    sensor: "Sensor",  # noqa F821
    event_starts_after: datetime | None = None,
    event_ends_before: datetime | None = None,
    **override_chart_specs: dict,
):
    unit = sensor.unit if sensor.unit else "a.u."
    event_value_field_definition = dict(
        title=f"{capitalize(sensor.sensor_type)} ({unit})",
        format=[".3~r", unit],
        formatType="quantityWithUnitFormat",
        stack=None,
        **FIELD_DEFINITIONS["event_value"],
        scale={"scheme": "blueorange", "domainMid": 0},
    )
    event_start_field_definition = dict(
        field="event_start",
        type="temporal",
        title=None,
        timeUnit={
            "unit": "hoursminutesseconds",
            "step": sensor.event_resolution.total_seconds(),
        },
        axis={
            "labelExpr": "timeFormat(datum.value, '%H:%M')",
            "labelFlush": False,
            "labelOverlap": True,
            "labelSeparation": 1,
        },
        scale={
            "domain": [
                {"hours": 0},
                {"hours": 24},
            ]
        },
    )
    event_start_date_field_definition = dict(
        field="event_start",
        type="temporal",
        title=None,
        timeUnit={
            "unit": "yearmonthdate",
        },
        axis={
            "tickCount": "day",
            # Center align the date labels
            "labelOffset": {
                "expr": "(scale('y', 24 * 60 * 60 * 1000) - scale('y', 0)) / 2"
            },
            "labelFlush": False,
            "labelBound": True,
        },
    )
    if event_starts_after and event_ends_before:
        event_start_date_field_definition["scale"] = {
            "domain": [
                event_starts_after.timestamp() * 10**3,
                event_ends_before.timestamp() * 10**3,
            ],
        }
<<<<<<< HEAD
    mark = {"type": "rect", "clip": True, "opacity": 0.7}
    tooltip = [
        FIELD_DEFINITIONS["full_date"],
        {
            **event_value_field_definition,
            **dict(title=f"{capitalize(sensor.sensor_type)}"),
        },
        FIELD_DEFINITIONS["source_name_and_id"],
        FIELD_DEFINITIONS["source_model"],
    ]
    chart_specs = {
        "description": "A simple heatmap chart showing sensor data.",
=======
    chart_specs = {
        "description": "A daily heatmap showing sensor data.",
>>>>>>> 7d13ee3a
        # the sensor type is already shown as the y-axis title (avoid redundant info)
        "title": capitalize(sensor.name) if sensor.name != sensor.sensor_type else None,
        "layer": [
            {
<<<<<<< HEAD
                "mark": mark,
=======
                "mark": {
                    "type": "rect",
                    "clip": True,
                },
>>>>>>> 7d13ee3a
                "encoding": {
                    "x": event_start_field_definition,
                    "y": event_start_date_field_definition,
                    "color": event_value_field_definition,
                    "detail": FIELD_DEFINITIONS["source"],
<<<<<<< HEAD
                    "tooltip": tooltip,
                },
                "transform": [
                    {
                        # Mask overlapping data during the fall DST transition, which we show later with a special layer
                        "filter": "timezoneoffset(datum.event_start) >= timezoneoffset(datum.event_start + 60 * 60 * 1000) && timezoneoffset(datum.event_start) <= timezoneoffset(datum.event_start - 60 * 60 * 1000)"
                    },
                    {
                        "calculate": "datum.source.name + ' (ID: ' + datum.source.id + ')'",
                        "as": "source_name_and_id",
                    },
=======
                    "opacity": {"value": 0.7},
                    "tooltip": [
                        FIELD_DEFINITIONS["full_date"],
                        {
                            **event_value_field_definition,
                            **dict(title=f"{capitalize(sensor.sensor_type)}"),
                        },
                        FIELD_DEFINITIONS["source_name_and_id"],
                        FIELD_DEFINITIONS["source_model"],
                    ],
                },
                "transform": [
                    {
                        "calculate": "datum.source.name + ' (ID: ' + datum.source.id + ')'",
                        "as": "source_name_and_id",
                    },
                    # In case of multiple sources, show the one with the most visible data
                    {
                        "joinaggregate": [{"op": "count", "as": "source_count"}],
                        "groupby": ["source.id"],
                    },
                    {
                        "window": [
                            {"op": "rank", "field": "source_count", "as": "source_rank"}
                        ],
                        "sort": [{"field": "source_count", "order": "descending"}],
                        "frame": [None, None],
                    },
                    {"filter": "datum.source_rank == 1"},
>>>>>>> 7d13ee3a
                ],
            },
            {
                "data": {"name": "replay"},
                "mark": {
                    "type": "rule",
                },
                "encoding": {
                    "x": {
                        "field": "belief_time",
                        "type": "temporal",
                        "timeUnit": "hoursminutesseconds",
                    },
<<<<<<< HEAD
                },
            },
            create_fall_dst_transition_layer(
                sensor.timezone,
                mark,
                event_value_field_definition,
                event_start_field_definition,
                tooltip,
            ),
=======
                    "y": {
                        "field": "belief_time",
                        "type": "temporal",
                        "timeUnit": "yearmonthdate",
                    },
                    "yOffset": {
                        "value": {
                            "expr": "(scale('y', 24 * 60 * 60 * 1000) - scale('y', 0))"
                        }
                    },
                },
            },
>>>>>>> 7d13ee3a
        ],
    }
    for k, v in override_chart_specs.items():
        chart_specs[k] = v
    chart_specs["config"] = {
        "legend": {"orient": "right"},
        # "legend": {"direction": "horizontal"},
    }
    return chart_specs


<<<<<<< HEAD
def create_fall_dst_transition_layer(
    timezone, mark, event_value_field_definition, event_start_field_definition, tooltip
) -> dict:
    """Special layer for showing data during the daylight savings time transition in fall."""
    return {
        "mark": mark,
        "encoding": {
            "x": event_start_field_definition,
            "y": {
                "field": "dst_transition_event_start",
                "type": "temporal",
                "title": None,
                "timeUnit": {"unit": "yearmonthdatehours", "step": 12},
            },
            "y2": {
                "field": "dst_transition_event_start_next",
                "timeUnit": {"unit": "yearmonthdatehours", "step": 12},
            },
            "color": event_value_field_definition,
            "detail": FIELD_DEFINITIONS["source"],
            "tooltip": [
                {
                    "field": "event_start",
                    "type": "temporal",
                    "title": "Timezone",
                    "timeUnit": "utc",
                    "format": [timezone],
                    "formatType": "timezoneFormat",
                },
                *tooltip,
            ],
        },
        "transform": [
            {
                "filter": "timezoneoffset(datum.event_start) < timezoneoffset(datum.event_start + 60 * 60 * 1000) || timezoneoffset(datum.event_start) > timezoneoffset(datum.event_start - 60 * 60 * 1000)"
            },
            {
                # Push the more recent hour into the second 12-hour bin
                "calculate": "timezoneoffset(datum.event_start + 60 * 60 * 1000) > timezoneoffset(datum.event_start) ? datum.event_start : datum.event_start + 12 * 60 * 60 * 1000",
                "as": "dst_transition_event_start",
            },
            {
                # Calculate a time point in the next 12-hour bin
                "calculate": "datum.dst_transition_event_start + 12 * 60 * 60 * 1000 - 60 * 60 * 1000",
                "as": "dst_transition_event_start_next",
            },
            {
                "calculate": "datum.source.name + ' (ID: ' + datum.source.id + ')'",
                "as": "source_name_and_id",
            },
        ],
    }


=======
>>>>>>> 7d13ee3a
def chart_for_multiple_sensors(
    sensors_to_show: list["Sensor", list["Sensor"]],  # noqa F821
    event_starts_after: datetime | None = None,
    event_ends_before: datetime | None = None,
    **override_chart_specs: dict,
):
    # Determine the shared data resolution
    all_shown_sensors = flatten_unique(sensors_to_show)
    condition = list(
        sensor.event_resolution
        for sensor in all_shown_sensors
        if sensor.event_resolution > timedelta(0)
    )
    minimum_non_zero_resolution = min(condition) if any(condition) else timedelta(0)

    # Set up field definition for event starts
    event_start_field_definition = FIELD_DEFINITIONS["event_start"].copy()
    event_start_field_definition["timeUnit"] = {
        "unit": "yearmonthdatehoursminutesseconds",
        "step": minimum_non_zero_resolution.total_seconds(),
    }
    # If a time window was set explicitly, adjust the domain to show the full window regardless of available data
    if event_starts_after and event_ends_before:
        event_start_field_definition["scale"] = {
            "domain": [
                event_starts_after.timestamp() * 10**3,
                event_ends_before.timestamp() * 10**3,
            ]
        }

    # Set up field definition for sensor descriptions
    sensor_field_definition = FIELD_DEFINITIONS["sensor_description"].copy()
    sensor_field_definition["scale"] = dict(
        domain=[sensor.to_dict()["description"] for sensor in all_shown_sensors]
    )

    sensors_specs = []
    for s in sensors_to_show:
        # List the sensors that go into one row
        if isinstance(s, list):
            row_sensors: list["Sensor"] = s  # noqa F821
        else:
            row_sensors: list["Sensor"] = [s]  # noqa F821

        # Derive the unit that should be shown
        unit = determine_shared_unit(row_sensors)
        sensor_type = determine_shared_sensor_type(row_sensors)

        # Set up field definition for event values
        event_value_field_definition = dict(
            title=f"{capitalize(sensor_type)} ({unit})",
            format=[".3~r", unit],
            formatType="quantityWithUnitFormat",
            stack=None,
            **FIELD_DEFINITIONS["event_value"],
        )
        if unit == "%":
            event_value_field_definition["scale"] = dict(
                domain={"unionWith": [0, 105]}, nice=False
            )

        # Set up shared tooltip
        shared_tooltip = [
            dict(
                field="sensor.name",
                type="nominal",
                title="Sensor",
            ),
            {
                **event_value_field_definition,
                **dict(title=f"{capitalize(sensor_type)}"),
            },
            FIELD_DEFINITIONS["full_date"],
            dict(
                field="belief_horizon",
                type="quantitative",
                title="Horizon",
                format=["d", 4],
                formatType="timedeltaFormat",
            ),
            {
                **event_value_field_definition,
                **dict(title=f"{capitalize(sensor_type)}"),
            },
            FIELD_DEFINITIONS["source_name_and_id"],
            FIELD_DEFINITIONS["source_type"],
            FIELD_DEFINITIONS["source_model"],
        ]

        # Draw a line for each sensor (and each source)
        layers = [
            create_line_layer(
                row_sensors,
                event_start_field_definition,
                event_value_field_definition,
                sensor_field_definition,
            )
        ]

        # Optionally, draw transparent full-height rectangles that activate the tooltip anywhere in the graph
        # (to be precise, only at points on the x-axis where there is data)
        if len(row_sensors) == 1:
            # With multiple sensors, we cannot do this, because it is ambiguous which tooltip to activate (instead, we use a different brush in the circle layer)
            layers.append(
                create_rect_layer(
                    event_start_field_definition,
                    event_value_field_definition,
                    shared_tooltip,
                )
            )

        # Draw circle markers that are shown on hover
        layers.append(
            create_circle_layer(
                row_sensors,
                event_start_field_definition,
                event_value_field_definition,
                sensor_field_definition,
                shared_tooltip,
            )
        )
        layers.append(REPLAY_RULER)

        # Layer the lines, rectangles and circles within one row, and filter by which sensors are represented in the row
        sensor_specs = {
            "title": join_words_into_a_list(
                [
                    f"{capitalize(sensor.name)}"
                    for sensor in row_sensors
                    # the sensor type is already shown as the y-axis title (avoid redundant info)
                    if sensor.name != sensor.sensor_type
                ]
            ),
            "transform": [
                {
                    "filter": {
                        "field": "sensor.id",
                        "oneOf": [sensor.id for sensor in row_sensors],
                    }
                }
            ],
            "layer": layers,
            "width": "container",
        }
        sensors_specs.append(sensor_specs)

    # Vertically concatenate the rows
    chart_specs = dict(
        description="A vertically concatenated chart showing sensor data.",
        vconcat=[*sensors_specs],
        transform=[
            {
                "calculate": "datum.source.name + ' (ID: ' + datum.source.id + ')'",
                "as": "source_name_and_id",
            },
        ],
        spacing=100,
        bounds="flush",
    )
    chart_specs["config"] = {
        "view": {"continuousWidth": 800, "continuousHeight": 150},
        "autosize": {"type": "fit-x", "contains": "padding"},
    }
    chart_specs["resolve"] = {"scale": {"x": "shared"}}
    for k, v in override_chart_specs.items():
        chart_specs[k] = v
    return chart_specs


def determine_shared_unit(sensors: list["Sensor"]) -> str:  # noqa F821
    units = list(set([sensor.unit for sensor in sensors if sensor.unit]))

    # Replace with 'a.u.' in case of mixing units
    shared_unit = units[0] if len(units) == 1 else "a.u."

    # Replace with 'dimensionless' in case of empty unit
    return shared_unit if shared_unit else "dimensionless"


def determine_shared_sensor_type(sensors: list["Sensor"]) -> str:  # noqa F821
    sensor_types = list(set([sensor.sensor_type for sensor in sensors]))

    # Return the sole sensor type
    if len(sensor_types) == 1:
        return sensor_types[0]

    # Check the units for common cases
    shared_unit = determine_shared_unit(sensors)
    if is_power_unit(shared_unit):
        return "power"
    elif is_energy_unit(shared_unit):
        return "energy"
    elif is_energy_price_unit(shared_unit):
        return "energy price"
    return "value"


def create_line_layer(
    sensors: list["Sensor"],  # noqa F821
    event_start_field_definition: dict,
    event_value_field_definition: dict,
    sensor_field_definition: dict,
):
    event_resolutions = list(set([sensor.event_resolution for sensor in sensors]))
    assert all(res == timedelta(0) for res in event_resolutions) or all(
        res != timedelta(0) for res in event_resolutions
    ), "Sensors shown within one row must all be instantaneous (zero event resolution) or all be non-instantatneous (non-zero event resolution)."
    event_resolution = event_resolutions[0]
    line_layer = {
        "mark": {
            "type": "line",
            "interpolate": "step-after"
            if event_resolution != timedelta(0)
            else "linear",
            "clip": True,
        },
        "encoding": {
            "x": event_start_field_definition,
            "y": event_value_field_definition,
            "color": sensor_field_definition,
            "strokeDash": {
                "scale": {
                    # Distinguish forecasters and schedulers by line stroke
                    "domain": ["forecaster", "scheduler", "other"],
                    # Schedulers get a dashed line, forecasters get a dotted line, the rest gets a solid line
                    "range": [[2, 2], [4, 4], [1, 0]],
                },
                "field": "source.type",
                "legend": {
                    "title": "Source",
                },
            },
            "detail": [FIELD_DEFINITIONS["source"]],
        },
    }
    return line_layer


def create_circle_layer(
    sensors: list["Sensor"],  # noqa F821
    event_start_field_definition: dict,
    event_value_field_definition: dict,
    sensor_field_definition: dict,
    shared_tooltip: list,
):
    params = [
        {
            "name": "hover_x_brush",
            "select": {
                "type": "point",
                "encodings": ["x"],
                "on": "mouseover",
                "nearest": False,
                "clear": "mouseout",
            },
        }
    ]
    if len(sensors) > 1:
        # extra brush for showing the tooltip of the closest sensor
        params.append(
            {
                "name": "hover_nearest_brush",
                "select": {
                    "type": "point",
                    "on": "mouseover",
                    "nearest": True,
                    "clear": "mouseout",
                },
            }
        )
    or_conditions = [{"param": "hover_x_brush", "empty": False}]
    if len(sensors) > 1:
        or_conditions.append({"param": "hover_nearest_brush", "empty": False})
    circle_layer = {
        "mark": {
            "type": "circle",
            "opacity": 1,
            "clip": True,
        },
        "encoding": {
            "x": event_start_field_definition,
            "y": event_value_field_definition,
            "color": sensor_field_definition,
            "size": {
                "condition": {"value": "200", "test": {"or": or_conditions}},
                "value": "0",
            },
            "tooltip": shared_tooltip,
        },
        "params": params,
    }
    return circle_layer


def create_rect_layer(
    event_start_field_definition: dict,
    event_value_field_definition: dict,
    shared_tooltip: list,
):
    rect_layer = {
        "mark": {
            "type": "rect",
            "y2": "height",
            "opacity": 0,
        },
        "encoding": {
            "x": event_start_field_definition,
            "y": {
                "condition": {
                    "test": "isNaN(datum['event_value'])",
                    **event_value_field_definition,
                },
                "value": 0,
            },
            "tooltip": shared_tooltip,
        },
    }
    return rect_layer<|MERGE_RESOLUTION|>--- conflicted
+++ resolved
@@ -87,11 +87,7 @@
     return chart_specs
 
 
-<<<<<<< HEAD
-def matrix_chart(
-=======
 def daily_heatmap(
->>>>>>> 7d13ee3a
     sensor: "Sensor",  # noqa F821
     event_starts_after: datetime | None = None,
     event_ends_before: datetime | None = None,
@@ -151,7 +147,6 @@
                 event_ends_before.timestamp() * 10**3,
             ],
         }
-<<<<<<< HEAD
     mark = {"type": "rect", "clip": True, "opacity": 0.7}
     tooltip = [
         FIELD_DEFINITIONS["full_date"],
@@ -163,29 +158,17 @@
         FIELD_DEFINITIONS["source_model"],
     ]
     chart_specs = {
-        "description": "A simple heatmap chart showing sensor data.",
-=======
-    chart_specs = {
         "description": "A daily heatmap showing sensor data.",
->>>>>>> 7d13ee3a
         # the sensor type is already shown as the y-axis title (avoid redundant info)
         "title": capitalize(sensor.name) if sensor.name != sensor.sensor_type else None,
         "layer": [
             {
-<<<<<<< HEAD
                 "mark": mark,
-=======
-                "mark": {
-                    "type": "rect",
-                    "clip": True,
-                },
->>>>>>> 7d13ee3a
                 "encoding": {
                     "x": event_start_field_definition,
                     "y": event_start_date_field_definition,
                     "color": event_value_field_definition,
                     "detail": FIELD_DEFINITIONS["source"],
-<<<<<<< HEAD
                     "tooltip": tooltip,
                 },
                 "transform": [
@@ -193,23 +176,6 @@
                         # Mask overlapping data during the fall DST transition, which we show later with a special layer
                         "filter": "timezoneoffset(datum.event_start) >= timezoneoffset(datum.event_start + 60 * 60 * 1000) && timezoneoffset(datum.event_start) <= timezoneoffset(datum.event_start - 60 * 60 * 1000)"
                     },
-                    {
-                        "calculate": "datum.source.name + ' (ID: ' + datum.source.id + ')'",
-                        "as": "source_name_and_id",
-                    },
-=======
-                    "opacity": {"value": 0.7},
-                    "tooltip": [
-                        FIELD_DEFINITIONS["full_date"],
-                        {
-                            **event_value_field_definition,
-                            **dict(title=f"{capitalize(sensor.sensor_type)}"),
-                        },
-                        FIELD_DEFINITIONS["source_name_and_id"],
-                        FIELD_DEFINITIONS["source_model"],
-                    ],
-                },
-                "transform": [
                     {
                         "calculate": "datum.source.name + ' (ID: ' + datum.source.id + ')'",
                         "as": "source_name_and_id",
@@ -227,7 +193,6 @@
                         "frame": [None, None],
                     },
                     {"filter": "datum.source_rank == 1"},
->>>>>>> 7d13ee3a
                 ],
             },
             {
@@ -241,7 +206,16 @@
                         "type": "temporal",
                         "timeUnit": "hoursminutesseconds",
                     },
-<<<<<<< HEAD
+                    "y": {
+                        "field": "belief_time",
+                        "type": "temporal",
+                        "timeUnit": "yearmonthdate",
+                    },
+                    "yOffset": {
+                        "value": {
+                            "expr": "(scale('y', 24 * 60 * 60 * 1000) - scale('y', 0))"
+                        }
+                    },
                 },
             },
             create_fall_dst_transition_layer(
@@ -251,20 +225,6 @@
                 event_start_field_definition,
                 tooltip,
             ),
-=======
-                    "y": {
-                        "field": "belief_time",
-                        "type": "temporal",
-                        "timeUnit": "yearmonthdate",
-                    },
-                    "yOffset": {
-                        "value": {
-                            "expr": "(scale('y', 24 * 60 * 60 * 1000) - scale('y', 0))"
-                        }
-                    },
-                },
-            },
->>>>>>> 7d13ee3a
         ],
     }
     for k, v in override_chart_specs.items():
@@ -276,7 +236,6 @@
     return chart_specs
 
 
-<<<<<<< HEAD
 def create_fall_dst_transition_layer(
     timezone, mark, event_value_field_definition, event_start_field_definition, tooltip
 ) -> dict:
@@ -331,8 +290,6 @@
     }
 
 
-=======
->>>>>>> 7d13ee3a
 def chart_for_multiple_sensors(
     sensors_to_show: list["Sensor", list["Sensor"]],  # noqa F821
     event_starts_after: datetime | None = None,
