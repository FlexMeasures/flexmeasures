from functools import wraps
from typing import Callable, Union

import altair as alt


FONT_SIZE = 16
ANNOTATION_MARGIN = 16
HEIGHT = 300
WIDTH = "container"
REDUCED_HEIGHT = REDUCED_WIDTH = 60
SELECTOR_COLOR = "darkred"
TIME_FORMAT = "%H:%M on %A %b %e, %Y"
# Use default timeFormat for date or second labels, and use 24-hour clock notation for other (hour and minute) labels
FORMAT_24H = "(hours(datum.value) == 0 & minutes(datum.value) == 0) | seconds(datum.value) != 0 ? timeFormat(datum.value) : timeFormat(datum.value, '%H:%M')"
TIME_SELECTION_TOOLTIP = "Click and drag to select a time window"
FIELD_DEFINITIONS = {
    "event_start": dict(
        field="event_start",
        type="temporal",
        title=None,
<<<<<<< HEAD
        axis={"labelExpr": FORMAT_24H},
=======
        axis={"labelOverlap": True, "labelSeparation": 1},
>>>>>>> cc70d036
    ),
    "event_end": dict(
        field="event_end",
        type="temporal",
        title=None,
<<<<<<< HEAD
        axis={"labelExpr": FORMAT_24H},
=======
        axis={"labelOverlap": True, "labelSeparation": 1},
>>>>>>> cc70d036
    ),
    "event_value": dict(
        field="event_value",
        type="quantitative",
    ),
    "source": dict(
        field="source",
        type="nominal",
        title="Source",
    ),
    "full_date": dict(
        field="full_date",
        type="nominal",
        title="Time and date",
    ),
}
SHADE_LAYER = {
    "mark": {
        "type": "bar",
        "color": "#bbbbbb",
        "opacity": 0.3,
        "size": HEIGHT,
    },
    "encoding": {
        "x": dict(
            field="start",
            type="temporal",
            title=None,
        ),
        "x2": dict(
            field="end",
            type="temporal",
            title=None,
        ),
    },
    "params": [
        {
            "name": "highlight",
            "select": {"type": "point", "on": "mouseover"},
        },
        {"name": "select", "select": "point"},
    ],
}
TEXT_LAYER = {
    "mark": {
        "type": "text",
        "y": HEIGHT,
        "dy": FONT_SIZE + ANNOTATION_MARGIN,
        "baseline": "top",
        "align": "left",
        "fontSize": FONT_SIZE,
        "fontStyle": "italic",
    },
    "encoding": {
        "x": dict(
            field="start",
            type="temporal",
            title=None,
        ),
        "text": {"type": "nominal", "field": "content"},
        "opacity": {
            "condition": [
                {
                    "param": "select",
                    "empty": False,
                    "value": 1,
                },
                {
                    "param": "highlight",
                    "empty": False,
                    "value": 1,
                },
            ],
            "value": 0,
        },
    },
}
LEGIBILITY_DEFAULTS = dict(
    config=dict(
        axis=dict(
            titleFontSize=FONT_SIZE,
            labelFontSize=FONT_SIZE,
        ),
        axisY={"titleAngle": 0, "titleAlign": "left", "titleY": -15, "titleX": -40},
        title=dict(
            fontSize=FONT_SIZE,
        ),
    ),
    encoding=dict(
        color=dict(
            dict(
                legend=dict(
                    titleFontSize=FONT_SIZE,
                    labelFontSize=FONT_SIZE,
                )
            )
        )
    ),
)
vega_lite_field_mapping = {
    "title": "text",
    "mark": "type",
}


def apply_chart_defaults(fn):
    @wraps(fn)
    def decorated_chart_specs(*args, **kwargs) -> dict:
        """:returns: dict with vega-lite specs, even when applied to an Altair chart."""
        dataset_name = kwargs.pop("dataset_name", None)
        include_annotations = kwargs.pop("include_annotations", None)
        if isinstance(fn, Callable):
            # function that returns a chart specification
            chart_specs: Union[dict, alt.TopLevelMixin] = fn(*args, **kwargs)
        else:
            # not a function, but a direct chart specification
            chart_specs: Union[dict, alt.TopLevelMixin] = fn
        if isinstance(chart_specs, alt.TopLevelMixin):
            chart_specs = chart_specs.to_dict()
            chart_specs.pop("$schema")

        # Add transform function to calculate full date
        if "transform" not in chart_specs:
            chart_specs["transform"] = []
        chart_specs["transform"].append(
            {
                "as": "full_date",
                "calculate": f"timeFormat(datum.event_start, '{TIME_FORMAT}')",
            }
        )

        if dataset_name:
            chart_specs["data"] = {"name": dataset_name}
            if include_annotations:
                annotation_shades_layer = SHADE_LAYER
                annotation_text_layer = TEXT_LAYER
                annotation_shades_layer["data"] = {
                    "name": dataset_name + "_annotations"
                }
                annotation_text_layer["data"] = {"name": dataset_name + "_annotations"}
                chart_specs = {
                    "layer": [
                        annotation_shades_layer,
                        chart_specs,
                        annotation_text_layer,
                    ]
                }

        # Fall back to default height and width, if needed
        if "height" not in chart_specs:
            chart_specs["height"] = HEIGHT
        if "width" not in chart_specs:
            chart_specs["width"] = WIDTH

        # Improve default legibility
        chart_specs = merge_vega_lite_specs(
            LEGIBILITY_DEFAULTS,
            chart_specs,
        )

        return chart_specs

    return decorated_chart_specs


def merge_vega_lite_specs(child: dict, parent: dict) -> dict:
    """Merge nested dictionaries, with child inheriting values from parent.

    Child values are updated with parent values if they exist.
    In case a field is a string and that field is updated with some dict,
    the string is moved inside the dict under a field defined in vega_lite_field_mapping.
    For example, 'title' becomes 'text' and 'mark' becomes 'type'.
    """
    d = {}
    for k in set().union(child, parent):
        if k in parent and k in child:
            if isinstance(child[k], str):
                child[k] = {vega_lite_field_mapping.get(k, "type"): child[k]}
            if isinstance(parent[k], str):
                parent[k] = {vega_lite_field_mapping.get(k, "type"): parent[k]}
        if (
            k in parent
            and isinstance(parent[k], dict)
            and k in child
            and isinstance(child[k], dict)
        ):
            v = merge_vega_lite_specs(child[k], parent[k])
        elif k in parent:
            v = parent[k]
        else:
            v = child[k]
        d[k] = v
    return d<|MERGE_RESOLUTION|>--- conflicted
+++ resolved
@@ -19,21 +19,13 @@
         field="event_start",
         type="temporal",
         title=None,
-<<<<<<< HEAD
-        axis={"labelExpr": FORMAT_24H},
-=======
-        axis={"labelOverlap": True, "labelSeparation": 1},
->>>>>>> cc70d036
+        axis={"labelExpr": FORMAT_24H, "labelOverlap": True, "labelSeparation": 1},
     ),
     "event_end": dict(
         field="event_end",
         type="temporal",
         title=None,
-<<<<<<< HEAD
-        axis={"labelExpr": FORMAT_24H},
-=======
-        axis={"labelOverlap": True, "labelSeparation": 1},
->>>>>>> cc70d036
+        axis={"labelExpr": FORMAT_24H, "labelOverlap": True, "labelSeparation": 1},
     ),
     "event_value": dict(
         field="event_value",
