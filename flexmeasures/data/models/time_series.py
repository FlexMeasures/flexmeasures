--- conflicted
+++ resolved
@@ -182,11 +182,7 @@
         ] = None,
         most_recent_beliefs_only: bool = False,
         most_recent_events_only: bool = False,
-<<<<<<< HEAD
-        most_recent_only: bool = False,  # deprecated
-=======
         most_recent_only: bool = None,  # deprecated
->>>>>>> f651eea6
         one_deterministic_belief_per_event: bool = False,
         as_json: bool = False,
     ) -> Union[tb.BeliefsDataFrame, str]:
@@ -375,11 +371,7 @@
         exclude_source_types: Optional[List[str]] = None,
         most_recent_beliefs_only: bool = False,
         most_recent_events_only: bool = False,
-<<<<<<< HEAD
-        most_recent_only: bool = False,  # deprecated
-=======
         most_recent_only: bool = None,  # deprecated
->>>>>>> f651eea6
         one_deterministic_belief_per_event: bool = False,
         resolution: Union[str, timedelta] = None,
         sum_multiple: bool = True,
