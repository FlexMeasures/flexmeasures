from typing import List, Dict, Optional, Union, Tuple
from datetime import datetime as datetime_type, timedelta

from sqlalchemy.ext.declarative import declared_attr
from sqlalchemy.orm import Query, Session
import timely_beliefs as tb
import timely_beliefs.utils as tb_utils
from marshmallow import Schema, fields

from flexmeasures.data.config import db
from flexmeasures.data import ma
from flexmeasures.data.queries.utils import (
    add_belief_timing_filter,
    add_user_source_filter,
    add_source_type_filter,
    create_beliefs_query,
    exclude_source_type_filter,
)
from flexmeasures.data.services.time_series import collect_time_series_data
from flexmeasures.utils.entity_address_utils import build_entity_address


class Sensor(db.Model, tb.SensorDBMixin):
    """A sensor measures events. """

<<<<<<< HEAD
    @property
    def entity_address(self) -> str:
        return build_entity_address(dict(sensor_id=self.id), "sensor")

=======
    def __init__(self, name: str, **kwargs):
        tb.SensorDBMixin.__init__(self, name, **kwargs)
        tb_utils.remove_class_init_kwargs(tb.SensorDBMixin, kwargs)
        db.Model.__init__(self, **kwargs)
>>>>>>> a60ed291

    def search_beliefs(
        self,
        event_time_window: Tuple[Optional[datetime_type], Optional[datetime_type]] = (
            None,
            None,
        ),
        belief_time_window: Tuple[Optional[datetime_type], Optional[datetime_type]] = (
            None,
            None,
        ),
        source: Optional[Union[int, List[int], str, List[str]]] = None,
    ):
        """Search all beliefs about events for this sensor.

        :param event_time_window: search only events within this time window
        :param belief_time_window: search only beliefs within this time window
        :param source: search only beliefs by this source (pass its name or id) or list of sources"""
        return TimedBelief.search(
            sensor=self,
            event_time_window=event_time_window,
            belief_time_window=belief_time_window,
            source=source,
        )

    def __repr__(self) -> str:
        return f"<Sensor {self.id}: {self.name}>"


class TimedBelief(db.Model, tb.TimedBeliefDBMixin):
    """A timed belief holds a precisely timed record of a belief about an event.

    It also records the source of the belief, and the sensor that the event pertains to.
    """

    @declared_attr
    def source_id(cls):
        return db.Column(db.Integer, db.ForeignKey("data_source.id"), primary_key=True)

    sensor = db.relationship("Sensor", backref=db.backref("beliefs", lazy=True))
    source = db.relationship("DataSource", backref=db.backref("beliefs", lazy=True))

    def __init__(
        self,
        sensor: tb.DBSensor,
        source: tb.DBBeliefSource,
        **kwargs,
    ):
        tb.TimedBeliefDBMixin.__init__(self, sensor, source, **kwargs)
        tb_utils.remove_class_init_kwargs(tb.TimedBeliefDBMixin, kwargs)
        db.Model.__init__(self, **kwargs)

    @classmethod
    def search(
        cls,
        sensor: Sensor,
        event_time_window: Tuple[Optional[datetime_type], Optional[datetime_type]] = (
            None,
            None,
        ),
        belief_time_window: Tuple[Optional[datetime_type], Optional[datetime_type]] = (
            None,
            None,
        ),
        source: Optional[Union[int, List[int], str, List[str]]] = None,
    ) -> tb.BeliefsDataFrame:
        """Search all beliefs about events for a given sensor.

        :param sensor: search only this sensor
        :param event_time_window: search only events within this time window
        :param belief_time_window: search only beliefs within this time window
        :param source: search only beliefs by this source (pass its name or id) or list of sources
        """
        return cls.search_session(
            session=db.session,
            sensor=sensor,
            event_before=event_time_window[1],
            event_not_before=event_time_window[0],
            belief_before=belief_time_window[1],
            belief_not_before=belief_time_window[0],
            source=source,
        )

    @classmethod
    def add(cls, bdf: tb.BeliefsDataFrame, commit_transaction: bool = True):
        """Add a BeliefsDataFrame as timed beliefs in the database.

        :param bdf: the BeliefsDataFrame to be persisted
        :param commit_transaction: if True, the session is committed
                                   if False, you can still add other data to the session
                                   and commit it all within an atomic transaction
        """
        return cls.add_to_session(
            session=db.session,
            beliefs_data_frame=bdf,
            commit_transaction=commit_transaction,
        )

    def __repr__(self) -> str:
        """timely-beliefs representation of timed beliefs."""
        return tb.TimedBelief.__repr__(self)


class SensorSchemaMixin(Schema):
    """
    Base sensor schema.

    Here we include all fields which are implemented by timely_beliefs.SensorDBMixin
    All classes inheriting from timely beliefs sensor don't need to repeat these.
    In a while, this schema can represent our unified Sensor class.

    When subclassing, also subclass from `ma.SQLAlchemySchema` and add your own DB model class, e.g.:

        class Meta:
            model = Asset
    """

    name = ma.auto_field(required=True)
    unit = ma.auto_field(required=True)
    timezone = ma.auto_field()
    event_resolution = fields.TimeDelta(required=True, precision="minutes")


class SensorSchema(SensorSchemaMixin, ma.SQLAlchemySchema):
    """
    Sensor schema, with validations.
    """

    class Meta:
        model = Sensor


class TimedValue(object):
    """
    A mixin of all tables that store time series data, either forecasts or measurements.
    Represents one row.
    """

    @declared_attr
    def __tablename__(cls):  # noqa: B902
        return cls.__name__.lower()

    """The time at which the value is supposed to (have) happen(ed)."""

    @declared_attr
    def datetime(cls):  # noqa: B902
        return db.Column(db.DateTime(timezone=True), primary_key=True, index=True)

    """The time delta of measuring or forecasting.
    This should be a duration in ISO8601, e.g. "PT10M", which you can turn into a timedelta with
    isodate.parse_duration, optionally with a minus sign, e.g. "-PT10M".
    Positive durations indicate a forecast into the future, negative ones a backward forecast into the past or simply
    a measurement after the fact.
    """

    @declared_attr
    def horizon(cls):  # noqa: B902
        return db.Column(
            db.Interval(), nullable=False, primary_key=True
        )  # todo: default=timedelta(hours=0)

    """The value."""

    @declared_attr
    def value(cls):  # noqa: B902
        return db.Column(db.Float, nullable=False)

    """The data source."""

    @declared_attr
    def data_source_id(cls):  # noqa: B902
        return db.Column(db.Integer, db.ForeignKey("data_source.id"), primary_key=True)

    @classmethod
    def make_query(
        cls,
        asset_class: db.Model,
        asset_names: Tuple[str],
        query_window: Tuple[Optional[datetime_type], Optional[datetime_type]],
        belief_horizon_window: Tuple[Optional[timedelta], Optional[timedelta]] = (
            None,
            None,
        ),
        belief_time_window: Tuple[Optional[datetime_type], Optional[datetime_type]] = (
            None,
            None,
        ),
        belief_time: Optional[datetime_type] = None,
        user_source_ids: Optional[Union[int, List[int]]] = None,
        source_types: Optional[List[str]] = None,
        exclude_source_types: Optional[List[str]] = None,
        session: Session = None,
    ) -> Query:
        """
        Can be extended with the make_query function in subclasses.
        We identify the assets by their name, which assumes a unique string field can be used.
        The query window consists of two optional datetimes (start and end).
        The horizon window expects first the shorter horizon (e.g. 6H) and then the longer horizon (e.g. 24H).
        The session can be supplied, but if None, the implementation should find a session itself.

        :param user_source_ids: Optional list of user source ids to query only specific user sources
        :param source_types: Optional list of source type names to query only specific source types *
        :param exclude_source_types: Optional list of source type names to exclude specific source types *

        * If user_source_ids is specified, the "user" source type is automatically included (and not excluded).
          Somewhat redundant, but still allowed is to set both source_types and exclude_source_types.


        # todo: add examples
        # todo: switch to using timely_beliefs queries, which are more powerful
        """
        if session is None:
            session = db.session
        start, end = query_window
        query = create_beliefs_query(cls, session, asset_class, asset_names, start, end)
        query = add_belief_timing_filter(
            cls, query, asset_class, belief_horizon_window, belief_time_window
        )
        if user_source_ids:
            query = add_user_source_filter(cls, query, user_source_ids)
        if source_types:
            if user_source_ids and "user" not in source_types:
                source_types.append("user")
            query = add_source_type_filter(cls, query, source_types)
        if exclude_source_types:
            if user_source_ids and "user" in exclude_source_types:
                exclude_source_types.remove("user")
            query = exclude_source_type_filter(cls, query, exclude_source_types)
        return query

    @classmethod
    def collect(
        cls,
        generic_asset_names: Union[str, List[str]],
        query_window: Tuple[Optional[datetime_type], Optional[datetime_type]] = (
            None,
            None,
        ),
        belief_horizon_window: Tuple[Optional[timedelta], Optional[timedelta]] = (
            None,
            None,
        ),
        belief_time_window: Tuple[Optional[datetime_type], Optional[datetime_type]] = (
            None,
            None,
        ),
        user_source_ids: Union[
            int, List[int]
        ] = None,  # None is interpreted as all sources
        source_types: Optional[List[str]] = None,
        exclude_source_types: Optional[List[str]] = None,
        resolution: Union[str, timedelta] = None,
        sum_multiple: bool = True,
    ) -> Union[tb.BeliefsDataFrame, Dict[str, tb.BeliefsDataFrame]]:
        """Basically a convenience wrapper for services.collect_time_series_data,
        where time series data collection is implemented.
        """
        return collect_time_series_data(
            generic_asset_names=generic_asset_names,
            make_query=cls.make_query,
            query_window=query_window,
            belief_horizon_window=belief_horizon_window,
            belief_time_window=belief_time_window,
            user_source_ids=user_source_ids,
            source_types=source_types,
            exclude_source_types=exclude_source_types,
            resolution=resolution,
            sum_multiple=sum_multiple,
        )<|MERGE_RESOLUTION|>--- conflicted
+++ resolved
@@ -23,17 +23,14 @@
 class Sensor(db.Model, tb.SensorDBMixin):
     """A sensor measures events. """
 
-<<<<<<< HEAD
-    @property
-    def entity_address(self) -> str:
-        return build_entity_address(dict(sensor_id=self.id), "sensor")
-
-=======
     def __init__(self, name: str, **kwargs):
         tb.SensorDBMixin.__init__(self, name, **kwargs)
         tb_utils.remove_class_init_kwargs(tb.SensorDBMixin, kwargs)
         db.Model.__init__(self, **kwargs)
->>>>>>> a60ed291
+
+    @property
+    def entity_address(self) -> str:
+        return build_entity_address(dict(sensor_id=self.id), "sensor")
 
     def search_beliefs(
         self,
