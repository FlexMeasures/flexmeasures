from typing import Any, List, Dict, Optional, Union, Type, Tuple
from datetime import datetime as datetime_type, timedelta
import json

from flask import current_app
from sqlalchemy.ext.declarative import declared_attr
from sqlalchemy.ext.mutable import MutableDict
from sqlalchemy.orm import Query, Session
import timely_beliefs as tb
from timely_beliefs.beliefs.probabilistic_utils import get_median_belief
import timely_beliefs.utils as tb_utils

from flexmeasures.auth.policy import AuthModelMixin
from flexmeasures.data.config import db
from flexmeasures.data.queries.utils import (
    create_beliefs_query,
    get_belief_timing_criteria,
    get_source_criteria,
)
from flexmeasures.data.services.time_series import (
    collect_time_series_data,
    aggregate_values,
)
from flexmeasures.utils.entity_address_utils import build_entity_address
from flexmeasures.utils.unit_utils import is_energy_unit, is_power_unit
from flexmeasures.data.models.charts import chart_type_to_chart_specs
from flexmeasures.data.models.data_sources import DataSource
from flexmeasures.data.models.generic_assets import GenericAsset
from flexmeasures.data.models.validation_utils import check_required_attributes
from flexmeasures.utils.time_utils import server_now
from flexmeasures.utils.flexmeasures_inflection import capitalize


class Sensor(db.Model, tb.SensorDBMixin, AuthModelMixin):
    """A sensor measures events."""

    attributes = db.Column(MutableDict.as_mutable(db.JSON), nullable=False, default={})

    generic_asset_id = db.Column(
        db.Integer,
        db.ForeignKey("generic_asset.id", ondelete="CASCADE"),
        nullable=False,
    )
    generic_asset = db.relationship(
        "GenericAsset",
        foreign_keys=[generic_asset_id],
        backref=db.backref(
            "sensors", lazy=True, cascade="all, delete-orphan", passive_deletes=True
        ),
    )

    def __init__(
        self,
        name: str,
        generic_asset: Optional[GenericAsset] = None,
        generic_asset_id: Optional[int] = None,
        attributes: Optional[dict] = None,
        **kwargs,
    ):
        assert (generic_asset is None) ^ (
            generic_asset_id is None
        ), "Either generic_asset_id or generic_asset must be set."
        tb.SensorDBMixin.__init__(self, name, **kwargs)
        tb_utils.remove_class_init_kwargs(tb.SensorDBMixin, kwargs)
        if generic_asset is not None:
            kwargs["generic_asset"] = generic_asset
        else:
            kwargs["generic_asset_id"] = generic_asset_id
        if attributes is not None:
            kwargs["attributes"] = attributes
        db.Model.__init__(self, **kwargs)

    def __acl__(self):
        """
        Within same account, everyone can read and update.
        Creation and deletion are left to site admins in CLI.

        TODO: needs an iteration
        """
        return {
            "read": f"account:{self.generic_asset.account_id}",
            "update": f"account:{self.generic_asset.account_id}",
        }

    @property
    def entity_address(self) -> str:
        return build_entity_address(dict(sensor_id=self.id), "sensor")

    @property
    def location(self) -> Optional[Tuple[float, float]]:
        location = (self.get_attribute("latitude"), self.get_attribute("longitude"))
        if None not in location:
            return location

    @property
    def measures_power(self) -> bool:
        """True if this sensor's unit is measuring power"""
        return is_power_unit(self.unit)

    @property
    def measures_energy(self) -> bool:
        """True if this sensor's unit is measuring energy"""
        return is_energy_unit(self.unit)

    @property
    def is_strictly_non_positive(self) -> bool:
        """Return True if this sensor strictly records non-positive values."""
        return self.get_attribute("is_consumer", False) and not self.get_attribute(
            "is_producer", True
        )

    @property
    def is_strictly_non_negative(self) -> bool:
        """Return True if this sensor strictly records non-negative values."""
        return self.get_attribute("is_producer", False) and not self.get_attribute(
            "is_consumer", True
        )

    def get_attribute(self, attribute: str, default: Any = None) -> Any:
        """Looks for the attribute on the Sensor.
        If not found, looks for the attribute on the Sensor's GenericAsset.
        If not found, returns the default.
        """
        if hasattr(self, attribute):
            return getattr(self, attribute)
        if attribute in self.attributes:
            return self.attributes[attribute]
        if hasattr(self.generic_asset, attribute):
            return getattr(self.generic_asset, attribute)
        if attribute in self.generic_asset.attributes:
            return self.generic_asset.attributes[attribute]
        return default

    def has_attribute(self, attribute: str) -> bool:
        return (
            attribute in self.attributes or attribute in self.generic_asset.attributes
        )

    def set_attribute(self, attribute: str, value):
        if self.has_attribute(attribute):
            self.attributes[attribute] = value

    def check_required_attributes(
        self,
        attributes: List[Union[str, Tuple[str, Union[Type, Tuple[Type, ...]]]]],
    ):
        """Raises if any attribute in the list of attributes is missing, or has the wrong type.

        :param attributes: List of either an attribute name or a tuple of an attribute name and its allowed type
                           (the allowed type may also be a tuple of several allowed types)
        """
        check_required_attributes(self, attributes)

    def latest_state(
        self,
        source: Optional[
            Union[DataSource, List[DataSource], int, List[int], str, List[str]]
        ] = None,
    ) -> tb.BeliefsDataFrame:
        """Search the most recent event for this sensor, and return the most recent ex-post belief.

        :param source: search only beliefs by this source (pass the DataSource, or its name or id) or list of sources
        """
        return self.search_beliefs(
            horizons_at_most=timedelta(0),
            source=source,
            most_recent_beliefs_only=True,
            most_recent_events_only=True,
            one_deterministic_belief_per_event=True,
        )

    def search_beliefs(
        self,
        event_starts_after: Optional[datetime_type] = None,
        event_ends_before: Optional[datetime_type] = None,
        beliefs_after: Optional[datetime_type] = None,
        beliefs_before: Optional[datetime_type] = None,
        horizons_at_least: Optional[timedelta] = None,
        horizons_at_most: Optional[timedelta] = None,
        source: Optional[
            Union[DataSource, List[DataSource], int, List[int], str, List[str]]
        ] = None,
        most_recent_beliefs_only: bool = False,
        most_recent_events_only: bool = False,
<<<<<<< HEAD
        most_recent_only: bool = False,  # deprecated
=======
        most_recent_only: bool = None,  # deprecated
>>>>>>> 4fb564be
        one_deterministic_belief_per_event: bool = False,
        as_json: bool = False,
    ) -> Union[tb.BeliefsDataFrame, str]:
        """Search all beliefs about events for this sensor.

        :param event_starts_after: only return beliefs about events that start after this datetime (inclusive)
        :param event_ends_before: only return beliefs about events that end before this datetime (inclusive)
        :param beliefs_after: only return beliefs formed after this datetime (inclusive)
        :param beliefs_before: only return beliefs formed before this datetime (inclusive)
        :param horizons_at_least: only return beliefs with a belief horizon equal or greater than this timedelta (for example, use timedelta(0) to get ante knowledge time beliefs)
        :param horizons_at_most: only return beliefs with a belief horizon equal or less than this timedelta (for example, use timedelta(0) to get post knowledge time beliefs)
        :param source: search only beliefs by this source (pass the DataSource, or its name or id) or list of sources
        :param most_recent_beliefs_only: only return the most recent beliefs for each event from each source (minimum belief horizon)
        :param most_recent_events_only: only return (post knowledge time) beliefs for the most recent event (maximum event start)
        :param one_deterministic_belief_per_event: only return a single value per event (no probabilistic distribution)
        :param as_json: return beliefs in JSON format (e.g. for use in charts) rather than as BeliefsDataFrame
        :returns: BeliefsDataFrame or JSON string (if as_json is True)
        """
        # todo: deprecate the 'most_recent_only' argument in favor of 'most_recent_beliefs_only' (announced v0.8.0)
        most_recent_beliefs_only = tb_utils.replace_deprecated_argument(
            "most_recent_only",
            most_recent_only,
            "most_recent_beliefs_only",
            most_recent_beliefs_only,
            required_argument=False,
        )
        bdf = TimedBelief.search(
            sensors=self,
            event_starts_after=event_starts_after,
            event_ends_before=event_ends_before,
            beliefs_after=beliefs_after,
            beliefs_before=beliefs_before,
            horizons_at_least=horizons_at_least,
            horizons_at_most=horizons_at_most,
            source=source,
            most_recent_beliefs_only=most_recent_beliefs_only,
            most_recent_events_only=most_recent_events_only,
            one_deterministic_belief_per_event=one_deterministic_belief_per_event,
        )
        if as_json:
            df = bdf.reset_index()
            df["source"] = df["source"].astype(str)
            return df.to_json(orient="records")
        return bdf

    def chart(
        self,
        chart_type: str = "bar_chart",
        event_starts_after: Optional[datetime_type] = None,
        event_ends_before: Optional[datetime_type] = None,
        beliefs_after: Optional[datetime_type] = None,
        beliefs_before: Optional[datetime_type] = None,
        source: Optional[
            Union[DataSource, List[DataSource], int, List[int], str, List[str]]
        ] = None,
        include_data: bool = False,
        dataset_name: Optional[str] = None,
        **kwargs,
    ) -> dict:
        """Create a chart showing sensor data.

        :param chart_type: currently only "bar_chart" # todo: where can we properly list the available chart types?
        :param event_starts_after: only return beliefs about events that start after this datetime (inclusive)
        :param event_ends_before: only return beliefs about events that end before this datetime (inclusive)
        :param beliefs_after: only return beliefs formed after this datetime (inclusive)
        :param beliefs_before: only return beliefs formed before this datetime (inclusive)
        :param source: search only beliefs by this source (pass the DataSource, or its name or id) or list of sources
        :param include_data: if True, include data in the chart, or if False, exclude data
        :param dataset_name: optionally name the dataset used in the chart (the default name is sensor_<id>)
        """

        # Set up chart specification
        if dataset_name is None:
            dataset_name = "sensor_" + str(self.id)
        self.sensor_type = (
            self.name
        )  # todo remove this placeholder when sensor types are modelled
        chart_specs = chart_type_to_chart_specs(
            chart_type,
            title=capitalize(self.name),
            quantity=capitalize(self.sensor_type),
            unit=self.unit,
            dataset_name=dataset_name,
            **kwargs,
        )

        if include_data:
            # Set up data
            data = self.search_beliefs(
                as_json=True,
                event_starts_after=event_starts_after,
                event_ends_before=event_ends_before,
                beliefs_after=beliefs_after,
                beliefs_before=beliefs_before,
                source=source,
            )
            # Combine chart specs and data
            chart_specs["datasets"] = {dataset_name: json.loads(data)}
        return chart_specs

    @property
    def timerange(self) -> Dict[str, datetime_type]:
        """Time range for which sensor data exists.

        :returns: dictionary with start and end, for example:
                  {
                      'start': datetime.datetime(2020, 12, 3, 14, 0, tzinfo=pytz.utc),
                      'end': datetime.datetime(2020, 12, 3, 14, 30, tzinfo=pytz.utc)
                  }
        """
        least_recent_query = (
            TimedBelief.query.filter(TimedBelief.sensor == self)
            .order_by(TimedBelief.event_start.asc())
            .limit(1)
        )
        most_recent_query = (
            TimedBelief.query.filter(TimedBelief.sensor == self)
            .order_by(TimedBelief.event_start.desc())
            .limit(1)
        )
        results = least_recent_query.union_all(most_recent_query).all()
        if not results:
            # return now in case there is no data for the sensor
            now = server_now()
            return dict(start=now, end=now)
        least_recent, most_recent = results
        return dict(start=least_recent.event_start, end=most_recent.event_end)

    def __repr__(self) -> str:
        return f"<Sensor {self.id}: {self.name}, unit: {self.unit} res.: {self.event_resolution}>"


class TimedBelief(db.Model, tb.TimedBeliefDBMixin):
    """A timed belief holds a precisely timed record of a belief about an event.

    It also records the source of the belief, and the sensor that the event pertains to.
    """

    @declared_attr
    def source_id(cls):
        return db.Column(db.Integer, db.ForeignKey("data_source.id"), primary_key=True)

    sensor = db.relationship(
        "Sensor",
        backref=db.backref(
            "beliefs",
            lazy=True,
<<<<<<< HEAD
            cascade="merge",  # i.e. no save-update
=======
            cascade="merge",  # no save-update (i.e. don't auto-save time series data to session upon updating sensor)
>>>>>>> 4fb564be
        ),
    )
    source = db.relationship(
        "DataSource",
        backref=db.backref(
            "beliefs",
            lazy=True,
<<<<<<< HEAD
            cascade="merge",  # i.e. no save-update
=======
            cascade="merge",  # no save-update (i.e. don't auto-save time series data to session upon updating source)
>>>>>>> 4fb564be
        ),
    )

    def __init__(
        self,
        sensor: tb.DBSensor,
        source: tb.DBBeliefSource,
        **kwargs,
    ):
        tb.TimedBeliefDBMixin.__init__(self, sensor, source, **kwargs)
        tb_utils.remove_class_init_kwargs(tb.TimedBeliefDBMixin, kwargs)
        db.Model.__init__(self, **kwargs)

    @classmethod
    def search(
        cls,
        sensors: Union[Sensor, int, str, List[Union[Sensor, int, str]]],
        sensor: Sensor = None,  # deprecated
        event_starts_after: Optional[datetime_type] = None,
        event_ends_before: Optional[datetime_type] = None,
        beliefs_after: Optional[datetime_type] = None,
        beliefs_before: Optional[datetime_type] = None,
        horizons_at_least: Optional[timedelta] = None,
        horizons_at_most: Optional[timedelta] = None,
        source: Optional[
            Union[DataSource, List[DataSource], int, List[int], str, List[str]]
        ] = None,
        user_source_ids: Optional[Union[int, List[int]]] = None,
        source_types: Optional[List[str]] = None,
        exclude_source_types: Optional[List[str]] = None,
        most_recent_beliefs_only: bool = False,
        most_recent_events_only: bool = False,
<<<<<<< HEAD
        most_recent_only: bool = False,  # deprecated
=======
        most_recent_only: bool = None,  # deprecated
>>>>>>> 4fb564be
        one_deterministic_belief_per_event: bool = False,
        resolution: Union[str, timedelta] = None,
        sum_multiple: bool = True,
    ) -> Union[tb.BeliefsDataFrame, Dict[str, tb.BeliefsDataFrame]]:
        """Search all beliefs about events for the given sensors.

        :param sensors: search only these sensors, identified by their instance or id (both unique) or name (non-unique)
        :param event_starts_after: only return beliefs about events that start after this datetime (inclusive)
        :param event_ends_before: only return beliefs about events that end before this datetime (inclusive)
        :param beliefs_after: only return beliefs formed after this datetime (inclusive)
        :param beliefs_before: only return beliefs formed before this datetime (inclusive)
        :param horizons_at_least: only return beliefs with a belief horizon equal or greater than this timedelta (for example, use timedelta(0) to get ante knowledge time beliefs)
        :param horizons_at_most: only return beliefs with a belief horizon equal or less than this timedelta (for example, use timedelta(0) to get post knowledge time beliefs)
        :param source: search only beliefs by this source (pass the DataSource, or its name or id) or list of sources
        :param user_source_ids: Optional list of user source ids to query only specific user sources
        :param source_types: Optional list of source type names to query only specific source types *
        :param exclude_source_types: Optional list of source type names to exclude specific source types *
        :param most_recent_beliefs_only: only return the most recent beliefs for each event from each source (minimum belief horizon)
        :param most_recent_events_only: only return (post knowledge time) beliefs for the most recent event (maximum event start)
        :param one_deterministic_belief_per_event: only return a single value per event (no probabilistic distribution)
        :param resolution: Optional timedelta or pandas freqstr used to resample the results **
        :param sum_multiple: if True, sum over multiple sensors; otherwise, return a dictionary with sensor names as key, each holding a BeliefsDataFrame as its value

        *  If user_source_ids is specified, the "user" source type is automatically included (and not excluded).
           Somewhat redundant, though still allowed, is to set both source_types and exclude_source_types.
        ** Note that timely-beliefs converts string resolutions to datetime.timedelta objects (see https://github.com/SeitaBV/timely-beliefs/issues/13).
        """
        # todo: deprecate the 'sensor' argument in favor of 'sensors' (announced v0.8.0)
        sensors = tb_utils.replace_deprecated_argument(
            "sensor",
            sensor,
            "sensors",
            sensors,
        )
        # todo: deprecate the 'most_recent_only' argument in favor of 'most_recent_beliefs_only' (announced v0.8.0)
        most_recent_beliefs_only = tb_utils.replace_deprecated_argument(
            "most_recent_only",
            most_recent_only,
            "most_recent_beliefs_only",
            most_recent_beliefs_only,
            required_argument=False,
        )

        # convert to list
        sensors = [sensors] if not isinstance(sensors, list) else sensors

        # convert from sensor names to sensors
        sensor_names = [s for s in sensors if isinstance(s, str)]
        if sensor_names:
            sensors = [s for s in sensors if not isinstance(s, str)]
            sensors_from_names = Sensor.query.filter(
                Sensor.name.in_(sensor_names)
            ).all()
            sensors.extend(sensors_from_names)

        parsed_sources = parse_source_arg(source)
        source_criteria = get_source_criteria(
            cls, user_source_ids, source_types, exclude_source_types
        )
        custom_join_targets = [] if parsed_sources else [DataSource]

        bdf_dict = {}
        for sensor in sensors:
            bdf = cls.search_session(
                session=db.session,
                sensor=sensor,
                event_starts_after=event_starts_after,
                event_ends_before=event_ends_before,
                beliefs_after=beliefs_after,
                beliefs_before=beliefs_before,
                horizons_at_least=horizons_at_least,
                horizons_at_most=horizons_at_most,
                source=parsed_sources,
                most_recent_beliefs_only=most_recent_beliefs_only,
                most_recent_events_only=most_recent_events_only,
                custom_filter_criteria=source_criteria,
                custom_join_targets=custom_join_targets,
            )
            if one_deterministic_belief_per_event:
                # todo: compute median of collective belief instead of median of first belief (update expected test results accordingly)
                # todo: move to timely-beliefs: select mean/median belief
                bdf = (
                    bdf.for_each_belief(get_median_belief)
                    .groupby(level=["event_start", "belief_time"])
                    .apply(lambda x: x.head(1))
                )
            if resolution is not None:
                bdf = bdf.resample_events(
                    resolution, keep_only_most_recent_belief=most_recent_beliefs_only
                )
            bdf_dict[bdf.sensor.name] = bdf

        if sum_multiple:
            return aggregate_values(bdf_dict)
        else:
            return bdf_dict

    @classmethod
    def add(
        cls,
        bdf: tb.BeliefsDataFrame,
        expunge_session: bool = False,
        allow_overwrite: bool = False,
        bulk_save_objects: bool = False,
        commit_transaction: bool = False,
    ):
        """Add a BeliefsDataFrame as timed beliefs in the database.

        :param bdf: the BeliefsDataFrame to be persisted
        :param expunge_session:     if True, all non-flushed instances are removed from the session before adding beliefs.
                                    Expunging can resolve problems you might encounter with states of objects in your session.
                                    When using this option, you might want to flush newly-created objects which are not beliefs
                                    (e.g. a sensor or data source object).
        :param allow_overwrite:     if True, new objects are merged
                                    if False, objects are added to the session or bulk saved
        :param bulk_save_objects:   if True, objects are bulk saved with session.bulk_save_objects(),
                                    which is quite fast but has several caveats, see:
                                    https://docs.sqlalchemy.org/orm/persistence_techniques.html#bulk-operations-caveats
                                    if False, objects are added to the session with session.add_all()
        :param commit_transaction:  if True, the session is committed
                                    if False, you can still add other data to the session
                                    and commit it all within an atomic transaction
        """
        return cls.add_to_session(
            session=db.session,
            beliefs_data_frame=bdf,
            expunge_session=expunge_session,
            allow_overwrite=allow_overwrite,
            bulk_save_objects=bulk_save_objects,
            commit_transaction=commit_transaction,
        )

    def __repr__(self) -> str:
        """timely-beliefs representation of timed beliefs."""
        return tb.TimedBelief.__repr__(self)


class TimedValue(object):
    """
    A mixin of all tables that store time series data, either forecasts or measurements.
    Represents one row.

    Note: This will be deprecated in favour of Timely-Beliefs - based code (see Sensor/TimedBelief)
    """

    @declared_attr
    def __tablename__(cls):  # noqa: B902
        return cls.__name__.lower()

    """The time at which the value is supposed to (have) happen(ed)."""

    @declared_attr
    def datetime(cls):  # noqa: B902
        return db.Column(db.DateTime(timezone=True), primary_key=True, index=True)

    """The time delta of measuring or forecasting.
    This should be a duration in ISO8601, e.g. "PT10M", which you can turn into a timedelta with
    isodate.parse_duration, optionally with a minus sign, e.g. "-PT10M".
    Positive durations indicate a forecast into the future, negative ones a backward forecast into the past or simply
    a measurement after the fact.
    """

    @declared_attr
    def horizon(cls):  # noqa: B902
        return db.Column(
            db.Interval(), nullable=False, primary_key=True
        )  # todo: default=timedelta(hours=0)

    """The value."""

    @declared_attr
    def value(cls):  # noqa: B902
        return db.Column(db.Float, nullable=False)

    """The data source."""

    @declared_attr
    def data_source_id(cls):  # noqa: B902
        return db.Column(db.Integer, db.ForeignKey("data_source.id"), primary_key=True)

    @classmethod
    def make_query(
        cls,
        old_sensor_names: Tuple[str],
        query_window: Tuple[Optional[datetime_type], Optional[datetime_type]],
        belief_horizon_window: Tuple[Optional[timedelta], Optional[timedelta]] = (
            None,
            None,
        ),
        belief_time_window: Tuple[Optional[datetime_type], Optional[datetime_type]] = (
            None,
            None,
        ),
        belief_time: Optional[datetime_type] = None,
        user_source_ids: Optional[Union[int, List[int]]] = None,
        source_types: Optional[List[str]] = None,
        exclude_source_types: Optional[List[str]] = None,
        session: Session = None,
    ) -> Query:
        """
        Can be extended with the make_query function in subclasses.
        We identify the assets by their name, which assumes a unique string field can be used.
        The query window consists of two optional datetimes (start and end).
        The horizon window expects first the shorter horizon (e.g. 6H) and then the longer horizon (e.g. 24H).
        The session can be supplied, but if None, the implementation should find a session itself.

        :param user_source_ids: Optional list of user source ids to query only specific user sources
        :param source_types: Optional list of source type names to query only specific source types *
        :param exclude_source_types: Optional list of source type names to exclude specific source types *

        * If user_source_ids is specified, the "user" source type is automatically included (and not excluded).
          Somewhat redundant, though still allowed, is to set both source_types and exclude_source_types.


        # todo: add examples
        # todo: switch to using timely_beliefs queries, which are more powerful
        """
        if session is None:
            session = db.session
        start, end = query_window
        query = create_beliefs_query(cls, session, Sensor, old_sensor_names, start, end)
        belief_timing_criteria = get_belief_timing_criteria(
            cls, Sensor, belief_horizon_window, belief_time_window
        )
        source_criteria = get_source_criteria(
            cls, user_source_ids, source_types, exclude_source_types
        )
        return query.filter(*belief_timing_criteria, *source_criteria)

    @classmethod
    def search(
        cls,
        old_sensor_names: Union[str, List[str]],
        event_starts_after: Optional[datetime_type] = None,
        event_ends_before: Optional[datetime_type] = None,
        horizons_at_least: Optional[timedelta] = None,
        horizons_at_most: Optional[timedelta] = None,
        beliefs_after: Optional[datetime_type] = None,
        beliefs_before: Optional[datetime_type] = None,
        user_source_ids: Union[
            int, List[int]
        ] = None,  # None is interpreted as all sources
        source_types: Optional[List[str]] = None,
        exclude_source_types: Optional[List[str]] = None,
        resolution: Union[str, timedelta] = None,
        sum_multiple: bool = True,
    ) -> Union[tb.BeliefsDataFrame, Dict[str, tb.BeliefsDataFrame]]:
        """Basically a convenience wrapper for services.collect_time_series_data,
        where time series data collection is implemented.
        """
        return collect_time_series_data(
            old_sensor_names=old_sensor_names,
            make_query=cls.make_query,
            query_window=(event_starts_after, event_ends_before),
            belief_horizon_window=(horizons_at_least, horizons_at_most),
            belief_time_window=(beliefs_after, beliefs_before),
            user_source_ids=user_source_ids,
            source_types=source_types,
            exclude_source_types=exclude_source_types,
            resolution=resolution,
            sum_multiple=sum_multiple,
        )


def parse_source_arg(
    source: Optional[
        Union[DataSource, List[DataSource], int, List[int], str, List[str]]
    ]
) -> Optional[List[DataSource]]:
    """Parse the "source" argument by looking up DataSources corresponding to any given ids or names."""
    if source is None:
        return source
    if not isinstance(source, list):
        sources = [source]
    else:
        sources = source
    parsed_sources: List[DataSource] = []
    for source in sources:
        if isinstance(source, int):
            parsed_source = DataSource.query.filter_by(id=source).one_or_none()
            if parsed_source is None:
                current_app.logger.warning(
                    f"Beliefs searched for unknown source {source}"
                )
            else:
                parsed_sources.append(parsed_source)
        elif isinstance(source, str):
            _parsed_sources = DataSource.query.filter_by(name=source).all()
            if _parsed_sources is []:
                current_app.logger.warning(
                    f"Beliefs searched for unknown source {source}"
                )
            else:
                parsed_sources.extend(_parsed_sources)
        else:
            parsed_sources.append(source)
    return parsed_sources<|MERGE_RESOLUTION|>--- conflicted
+++ resolved
@@ -182,11 +182,7 @@
         ] = None,
         most_recent_beliefs_only: bool = False,
         most_recent_events_only: bool = False,
-<<<<<<< HEAD
-        most_recent_only: bool = False,  # deprecated
-=======
         most_recent_only: bool = None,  # deprecated
->>>>>>> 4fb564be
         one_deterministic_belief_per_event: bool = False,
         as_json: bool = False,
     ) -> Union[tb.BeliefsDataFrame, str]:
@@ -334,11 +330,7 @@
         backref=db.backref(
             "beliefs",
             lazy=True,
-<<<<<<< HEAD
-            cascade="merge",  # i.e. no save-update
-=======
             cascade="merge",  # no save-update (i.e. don't auto-save time series data to session upon updating sensor)
->>>>>>> 4fb564be
         ),
     )
     source = db.relationship(
@@ -346,11 +338,7 @@
         backref=db.backref(
             "beliefs",
             lazy=True,
-<<<<<<< HEAD
-            cascade="merge",  # i.e. no save-update
-=======
             cascade="merge",  # no save-update (i.e. don't auto-save time series data to session upon updating source)
->>>>>>> 4fb564be
         ),
     )
 
@@ -383,11 +371,7 @@
         exclude_source_types: Optional[List[str]] = None,
         most_recent_beliefs_only: bool = False,
         most_recent_events_only: bool = False,
-<<<<<<< HEAD
-        most_recent_only: bool = False,  # deprecated
-=======
         most_recent_only: bool = None,  # deprecated
->>>>>>> 4fb564be
         one_deterministic_belief_per_event: bool = False,
         resolution: Union[str, timedelta] = None,
         sum_multiple: bool = True,
