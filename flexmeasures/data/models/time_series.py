from __future__ import annotations

from typing import Any, Type
from datetime import datetime as datetime_type, timedelta
import json
from flask import current_app

import pandas as pd
from sqlalchemy.ext.declarative import declared_attr
from sqlalchemy.ext.mutable import MutableDict
from sqlalchemy.orm import Query, Session
from sqlalchemy.schema import UniqueConstraint
from sqlalchemy import inspect
import timely_beliefs as tb
from timely_beliefs.beliefs.probabilistic_utils import get_median_belief
import timely_beliefs.utils as tb_utils

from flexmeasures.auth.policy import AuthModelMixin, EVERY_LOGGED_IN_USER
from flexmeasures.data import db
from flexmeasures.data.models.parsing_utils import parse_source_arg
from flexmeasures.data.services.annotations import prepare_annotations_for_chart
from flexmeasures.data.queries.utils import (
    create_beliefs_query,
    get_belief_timing_criteria,
    get_source_criteria,
)
from flexmeasures.data.services.time_series import (
    collect_time_series_data,
    aggregate_values,
)
from flexmeasures.utils.entity_address_utils import (
    EntityAddressException,
    build_entity_address,
)
from flexmeasures.utils.unit_utils import is_energy_unit, is_power_unit
from flexmeasures.data.models.annotations import (
    Annotation,
    SensorAnnotationRelationship,
    to_annotation_frame,
)
from flexmeasures.data.models.charts import chart_type_to_chart_specs
from flexmeasures.data.models.data_sources import DataSource
from flexmeasures.data.models.generic_assets import GenericAsset
from flexmeasures.data.models.validation_utils import check_required_attributes
from flexmeasures.data.queries.sensors import query_sensors_by_proximity
from flexmeasures.utils.time_utils import server_now
from flexmeasures.utils.geo_utils import parse_lat_lng


class Sensor(db.Model, tb.SensorDBMixin, AuthModelMixin):
    """A sensor measures events."""

    attributes = db.Column(MutableDict.as_mutable(db.JSON), nullable=False, default={})

    generic_asset_id = db.Column(
        db.Integer,
        db.ForeignKey("generic_asset.id", ondelete="CASCADE"),
        nullable=False,
    )
    generic_asset = db.relationship(
        "GenericAsset",
        foreign_keys=[generic_asset_id],
        backref=db.backref(
            "sensors", lazy=True, cascade="all, delete-orphan", passive_deletes=True
        ),
    )
    annotations = db.relationship(
        "Annotation",
        secondary="annotations_sensors",
        backref=db.backref("sensors", lazy="dynamic"),
    )

    def __init__(
        self,
        name: str,
        generic_asset: GenericAsset | None = None,
        generic_asset_id: int | None = None,
        attributes: dict | None = None,
        **kwargs,
    ):
        assert (generic_asset is None) ^ (
            generic_asset_id is None
        ), "Either generic_asset_id or generic_asset must be set."
        tb.SensorDBMixin.__init__(self, name, **kwargs)
        tb_utils.remove_class_init_kwargs(tb.SensorDBMixin, kwargs)
        if generic_asset is not None:
            kwargs["generic_asset"] = generic_asset
        else:
            kwargs["generic_asset_id"] = generic_asset_id
        if attributes is not None:
            kwargs["attributes"] = attributes
        db.Model.__init__(self, **kwargs)

    __table_args__ = (
        UniqueConstraint(
            "name",
            "generic_asset_id",
            name="sensor_name_generic_asset_id_key",
        ),
    )

    def __acl__(self):
        """
        All logged-in users can read if the sensor belongs to a public asset.
        Within same account, everyone can create, read and update.
        Deletion is left to account admins.
        """
        return {
            "create-children": f"account:{self.generic_asset.account_id}",
            "read": f"account:{self.generic_asset.account_id}"
            if self.generic_asset.account_id is not None
            else EVERY_LOGGED_IN_USER,
            "update": f"account:{self.generic_asset.account_id}",
            "delete": (
                f"account:{self.generic_asset.account_id}",
                "role:account-admin",
            ),
        }

    @property
    def entity_address(self) -> str:
        try:
            return build_entity_address(dict(sensor_id=self.id), "sensor")
        except EntityAddressException as eae:
            current_app.logger.warn(
                f"Problems generating entity address for sensor {self}: {eae}"
            )
            return "no entity address available"

    @property
    def location(self) -> tuple[float, float] | None:
        location = (self.get_attribute("latitude"), self.get_attribute("longitude"))
        if None not in location:
            return location

    @property
    def measures_power(self) -> bool:
        """True if this sensor's unit is measuring power"""
        return is_power_unit(self.unit)

    @property
    def measures_energy(self) -> bool:
        """True if this sensor's unit is measuring energy"""
        return is_energy_unit(self.unit)

    @property
    def is_strictly_non_positive(self) -> bool:
        """Return True if this sensor strictly records non-positive values."""
        return self.get_attribute("is_consumer", False) and not self.get_attribute(
            "is_producer", True
        )

    @property
    def is_strictly_non_negative(self) -> bool:
        """Return True if this sensor strictly records non-negative values."""
        return self.get_attribute("is_producer", False) and not self.get_attribute(
            "is_consumer", True
        )

    def get_attribute(self, attribute: str, default: Any = None) -> Any:
        """Looks for the attribute on the Sensor.
        If not found, looks for the attribute on the Sensor's GenericAsset.
        If not found, returns the default.
        """
        if hasattr(self, attribute):
            return getattr(self, attribute)
        if attribute in self.attributes:
            return self.attributes[attribute]
        if hasattr(self.generic_asset, attribute):
            return getattr(self.generic_asset, attribute)
        if attribute in self.generic_asset.attributes:
            return self.generic_asset.attributes[attribute]
        return default

    def has_attribute(self, attribute: str) -> bool:
        return (
            attribute in self.attributes or attribute in self.generic_asset.attributes
        )

    def set_attribute(self, attribute: str, value):
        if self.has_attribute(attribute):
            self.attributes[attribute] = value

    def check_required_attributes(
        self,
        attributes: list[str | tuple[str, Type | tuple[Type, ...]]],
    ):
        """Raises if any attribute in the list of attributes is missing, or has the wrong type.

        :param attributes: List of either an attribute name or a tuple of an attribute name and its allowed type
                           (the allowed type may also be a tuple of several allowed types)
        """
        check_required_attributes(self, attributes)

    def latest_state(
        self,
        source: DataSource
        | list[DataSource]
        | int
        | list[int]
        | str
        | list[str]
        | None = None,
    ) -> tb.BeliefsDataFrame:
        """Search the most recent event for this sensor, and return the most recent ex-post belief.

        :param source: search only beliefs by this source (pass the DataSource, or its name or id) or list of sources
        """
        return self.search_beliefs(
            horizons_at_most=timedelta(0),
            source=source,
            most_recent_beliefs_only=True,
            most_recent_events_only=True,
            one_deterministic_belief_per_event=True,
        )

    def search_annotations(
        self,
        annotation_starts_after: datetime_type | None = None,  # deprecated
        annotations_after: datetime_type | None = None,
        annotation_ends_before: datetime_type | None = None,  # deprecated
        annotations_before: datetime_type | None = None,
        source: DataSource
        | list[DataSource]
        | int
        | list[int]
        | str
        | list[str]
        | None = None,
        include_asset_annotations: bool = False,
        include_account_annotations: bool = False,
        as_frame: bool = False,
    ) -> list[Annotation] | pd.DataFrame:
        """Return annotations assigned to this sensor, and optionally, also those assigned to the sensor's asset and the asset's account.

        :param annotations_after: only return annotations that end after this datetime (exclusive)
        :param annotations_before: only return annotations that start before this datetime (exclusive)
        """

        # todo: deprecate the 'annotation_starts_after' argument in favor of 'annotations_after' (announced v0.11.0)
        annotations_after = tb_utils.replace_deprecated_argument(
            "annotation_starts_after",
            annotation_starts_after,
            "annotations_after",
            annotations_after,
            required_argument=False,
        )

        # todo: deprecate the 'annotation_ends_before' argument in favor of 'annotations_before' (announced v0.11.0)
        annotations_before = tb_utils.replace_deprecated_argument(
            "annotation_ends_before",
            annotation_ends_before,
            "annotations_before",
            annotations_before,
            required_argument=False,
        )

        parsed_sources = parse_source_arg(source)
        query = Annotation.query.join(SensorAnnotationRelationship).filter(
            SensorAnnotationRelationship.sensor_id == self.id,
            SensorAnnotationRelationship.annotation_id == Annotation.id,
        )
        if annotations_after is not None:
            query = query.filter(
                Annotation.end > annotations_after,
            )
        if annotations_before is not None:
            query = query.filter(
                Annotation.start < annotations_before,
            )
        if parsed_sources:
            query = query.filter(
                Annotation.source.in_(parsed_sources),
            )
        annotations = query.all()
        if include_asset_annotations:
            annotations += self.generic_asset.search_annotations(
                annotations_after=annotations_after,
                annotations_before=annotations_before,
                source=source,
            )
        if include_account_annotations:
            annotations += self.generic_asset.owner.search_annotations(
                annotations_after=annotations_after,
                annotations_before=annotations_before,
                source=source,
            )

        return to_annotation_frame(annotations) if as_frame else annotations

    def search_beliefs(
        self,
        event_starts_after: datetime_type | None = None,
        event_ends_before: datetime_type | None = None,
        beliefs_after: datetime_type | None = None,
        beliefs_before: datetime_type | None = None,
        horizons_at_least: timedelta | None = None,
        horizons_at_most: timedelta | None = None,
        source: DataSource
        | list[DataSource]
        | int
        | list[int]
        | str
        | list[str]
        | None = None,
        most_recent_beliefs_only: bool = True,
        most_recent_events_only: bool = False,
        most_recent_only: bool = None,  # deprecated
        one_deterministic_belief_per_event: bool = False,
        one_deterministic_belief_per_event_per_source: bool = False,
        resolution: str | timedelta = None,
        as_json: bool = False,
    ) -> tb.BeliefsDataFrame | str:
        """Search all beliefs about events for this sensor.

        If you don't set any filters, you get the most recent beliefs about all events.

        :param event_starts_after: only return beliefs about events that start after this datetime (inclusive)
        :param event_ends_before: only return beliefs about events that end before this datetime (inclusive)
        :param beliefs_after: only return beliefs formed after this datetime (inclusive)
        :param beliefs_before: only return beliefs formed before this datetime (inclusive)
        :param horizons_at_least: only return beliefs with a belief horizon equal or greater than this timedelta (for example, use timedelta(0) to get ante knowledge time beliefs)
        :param horizons_at_most: only return beliefs with a belief horizon equal or less than this timedelta (for example, use timedelta(0) to get post knowledge time beliefs)
        :param source: search only beliefs by this source (pass the DataSource, or its name or id) or list of sources
        :param most_recent_beliefs_only: only return the most recent beliefs for each event from each source (minimum belief horizon)
        :param most_recent_events_only: only return (post knowledge time) beliefs for the most recent event (maximum event start)
        :param one_deterministic_belief_per_event: only return a single value per event (no probabilistic distribution and only 1 source)
        :param one_deterministic_belief_per_event_per_source: only return a single value per event per source (no probabilistic distribution)
        :param as_json: return beliefs in JSON format (e.g. for use in charts) rather than as BeliefsDataFrame
        :returns: BeliefsDataFrame or JSON string (if as_json is True)
        """
        # todo: deprecate the 'most_recent_only' argument in favor of 'most_recent_beliefs_only' (announced v0.8.0)
        most_recent_beliefs_only = tb_utils.replace_deprecated_argument(
            "most_recent_only",
            most_recent_only,
            "most_recent_beliefs_only",
            most_recent_beliefs_only,
            required_argument=False,
        )
        bdf = TimedBelief.search(
            sensors=self,
            event_starts_after=event_starts_after,
            event_ends_before=event_ends_before,
            beliefs_after=beliefs_after,
            beliefs_before=beliefs_before,
            horizons_at_least=horizons_at_least,
            horizons_at_most=horizons_at_most,
            source=source,
            most_recent_beliefs_only=most_recent_beliefs_only,
            most_recent_events_only=most_recent_events_only,
            one_deterministic_belief_per_event=one_deterministic_belief_per_event,
            one_deterministic_belief_per_event_per_source=one_deterministic_belief_per_event_per_source,
            resolution=resolution,
        )
        if as_json:
            df = bdf.reset_index()
            df["sensor"] = self
            df["sensor"] = df["sensor"].apply(lambda x: x.to_dict())
            df["source"] = df["source"].apply(lambda x: x.to_dict())
            return df.to_json(orient="records")
        return bdf

    def chart(
        self,
        chart_type: str = "bar_chart",
        event_starts_after: datetime_type | None = None,
        event_ends_before: datetime_type | None = None,
        beliefs_after: datetime_type | None = None,
        beliefs_before: datetime_type | None = None,
        source: DataSource
        | list[DataSource]
        | int
        | list[int]
        | str
        | list[str]
        | None = None,
        most_recent_beliefs_only: bool = True,
        include_data: bool = False,
        include_sensor_annotations: bool = False,
        include_asset_annotations: bool = False,
        include_account_annotations: bool = False,
        dataset_name: str | None = None,
        **kwargs,
    ) -> dict:
        """Create a vega-lite chart showing sensor data.

        :param chart_type: currently only "bar_chart" # todo: where can we properly list the available chart types?
        :param event_starts_after: only return beliefs about events that start after this datetime (inclusive)
        :param event_ends_before: only return beliefs about events that end before this datetime (inclusive)
        :param beliefs_after: only return beliefs formed after this datetime (inclusive)
        :param beliefs_before: only return beliefs formed before this datetime (inclusive)
        :param source: search only beliefs by this source (pass the DataSource, or its name or id) or list of sources
        :param most_recent_beliefs_only: only return the most recent beliefs for each event from each source (minimum belief horizon)
        :param include_data: if True, include data in the chart, or if False, exclude data
        :param include_sensor_annotations: if True and include_data is True, include sensor annotations in the chart, or if False, exclude these
        :param include_asset_annotations: if True and include_data is True, include asset annotations in the chart, or if False, exclude them
        :param include_account_annotations: if True and include_data is True, include account annotations in the chart, or if False, exclude them
        :param dataset_name: optionally name the dataset used in the chart (the default name is sensor_<id>)
        :returns: JSON string defining vega-lite chart specs
        """

        # Set up chart specification
        if dataset_name is None:
            dataset_name = "sensor_" + str(self.id)
        self.sensor_type = self.get_attribute("sensor_type", self.name)
        if event_starts_after:
            kwargs["event_starts_after"] = event_starts_after
        if event_ends_before:
            kwargs["event_ends_before"] = event_ends_before
        chart_specs = chart_type_to_chart_specs(
            chart_type,
            sensor=self,
            dataset_name=dataset_name,
            include_annotations=include_sensor_annotations
            or include_asset_annotations
            or include_account_annotations,
            **kwargs,
        )

        if include_data:
            # Get data
            data = self.search_beliefs(
                as_json=True,
                event_starts_after=event_starts_after,
                event_ends_before=event_ends_before,
                beliefs_after=beliefs_after,
                beliefs_before=beliefs_before,
                most_recent_beliefs_only=most_recent_beliefs_only,
                source=source,
            )

            # Get annotations
            if include_sensor_annotations:
                annotations_df = self.search_annotations(
                    annotations_after=event_starts_after,
                    annotations_before=event_ends_before,
                    include_asset_annotations=include_asset_annotations,
                    include_account_annotations=include_account_annotations,
                    as_frame=True,
                )
            elif include_asset_annotations:
                annotations_df = self.generic_asset.search_annotations(
                    annotations_after=event_starts_after,
                    annotations_before=event_ends_before,
                    include_account_annotations=include_account_annotations,
                    as_frame=True,
                )
            elif include_account_annotations:
                annotations_df = self.generic_asset.owner.search_annotations(
                    annotations_after=event_starts_after,
                    annotations_before=event_ends_before,
                    as_frame=True,
                )
            else:
                annotations_df = to_annotation_frame([])

            # Wrap and stack annotations
            annotations_df = prepare_annotations_for_chart(annotations_df)

            # Annotations to JSON records
            annotations_df = annotations_df.reset_index()
            annotations_df["source"] = annotations_df["source"].astype(str)
            annotations_data = annotations_df.to_json(orient="records")

            # Combine chart specs, data and annotations
            chart_specs["datasets"] = {
                dataset_name: json.loads(data),
                dataset_name + "_annotations": json.loads(annotations_data),
            }

        return chart_specs

    @property
    def timerange(self) -> dict[str, datetime_type]:
        """Time range for which sensor data exists.

        :returns: dictionary with start and end, for example:
                  {
                      'start': datetime.datetime(2020, 12, 3, 14, 0, tzinfo=pytz.utc),
                      'end': datetime.datetime(2020, 12, 3, 14, 30, tzinfo=pytz.utc)
                  }
        """
        least_recent_query = (
            TimedBelief.query.filter(TimedBelief.sensor == self)
            .order_by(TimedBelief.event_start.asc())
            .limit(1)
        )
        most_recent_query = (
            TimedBelief.query.filter(TimedBelief.sensor == self)
            .order_by(TimedBelief.event_start.desc())
            .limit(1)
        )
        results = least_recent_query.union_all(most_recent_query).all()
        if not results:
            # return now in case there is no data for the sensor
            now = server_now()
            return dict(start=now, end=now)
        least_recent, most_recent = results
        return dict(start=least_recent.event_start, end=most_recent.event_end)

    def __repr__(self) -> str:
        return f"<Sensor {self.id}: {self.name}, unit: {self.unit} res.: {self.event_resolution}>"

    def __str__(self) -> str:
        return self.name

    def to_dict(self) -> dict:
        return dict(
            id=self.id,
            name=self.name,
            description=f"{self.name} ({self.generic_asset.name})",
        )

    @classmethod
    def find_closest(
        cls, generic_asset_type_name: str, sensor_name: str, n: int = 1, **kwargs
    ) -> "Sensor" | list["Sensor"] | None:
        """Returns the closest n sensors within a given asset type (as a list if n > 1).
        Parses latitude and longitude values stated in kwargs.

        Can be called with an object that has latitude and longitude properties, for example:

            sensor = Sensor.find_closest("weather_station", "wind speed", object=generic_asset)

        Can also be called with latitude and longitude parameters, for example:

            sensor = Sensor.find_closest("weather_station", "temperature", latitude=32, longitude=54)
            sensor = Sensor.find_closest("weather_station", "temperature", lat=32, lng=54)

        Finally, pass in an account_id parameter if you want to query an account other than your own. This only works for admins. Public assets are always queried.
        """

        latitude, longitude = parse_lat_lng(kwargs)
        account_id_filter = kwargs["account_id"] if "account_id" in kwargs else None
        query = query_sensors_by_proximity(
            latitude=latitude,
            longitude=longitude,
            generic_asset_type_name=generic_asset_type_name,
            sensor_name=sensor_name,
            account_id=account_id_filter,
        )
        if n == 1:
            return query.first()
        else:
            return query.limit(n).all()

    def make_hashable(self) -> tuple:
        """Returns a tuple with the properties subject to change
        In principle all properties (except ID) of a given sensor could be changed, but not all changes are relevant to warrant reanalysis (e.g. scheduling or forecasting).
        """

        return (self.id, self.attributes, self.generic_asset.attributes)


class TimedBelief(db.Model, tb.TimedBeliefDBMixin):
    """A timed belief holds a precisely timed record of a belief about an event.

    It also records the source of the belief, and the sensor that the event pertains to.
    """

    @declared_attr
    def source_id(cls):
        return db.Column(db.Integer, db.ForeignKey("data_source.id"), primary_key=True)

    sensor = db.relationship(
        "Sensor",
        backref=db.backref(
            "beliefs",
            lazy=True,
            cascade="merge",  # no save-update (i.e. don't auto-save time series data to session upon updating sensor)
        ),
    )
    source = db.relationship(
        "DataSource",
        backref=db.backref(
            "beliefs",
            lazy=True,
            cascade="merge",  # no save-update (i.e. don't auto-save time series data to session upon updating source)
        ),
    )

    def __init__(
        self,
        sensor: tb.DBSensor,
        source: tb.DBBeliefSource,
        **kwargs,
    ):
        # get a Sensor instance attached to the database session (input sensor is detached)
        # check out Issue #683 for more details
<<<<<<< HEAD
        _sensor = Sensor.query.get(sensor.id)
        if _sensor:
            sensor = _sensor
=======
        inspection_obj = inspect(sensor, raiseerr=False)
        if (
            inspection_obj and inspection_obj.detached
        ):  # fetch Sensor only when it is detached
            sensor = Sensor.query.get(sensor.id)
>>>>>>> 773e8f02

        tb.TimedBeliefDBMixin.__init__(self, sensor, source, **kwargs)
        tb_utils.remove_class_init_kwargs(tb.TimedBeliefDBMixin, kwargs)
        db.Model.__init__(self, **kwargs)

    @classmethod
    def search(
        cls,
        sensors: Sensor | int | str | list[Sensor | int | str],
        sensor: Sensor = None,  # deprecated
        event_starts_after: datetime_type | None = None,
        event_ends_before: datetime_type | None = None,
        beliefs_after: datetime_type | None = None,
        beliefs_before: datetime_type | None = None,
        horizons_at_least: timedelta | None = None,
        horizons_at_most: timedelta | None = None,
        source: DataSource
        | list[DataSource]
        | int
        | list[int]
        | str
        | list[str]
        | None = None,
        user_source_ids: int | list[int] | None = None,
        source_types: list[str] | None = None,
        exclude_source_types: list[str] | None = None,
        most_recent_beliefs_only: bool = True,
        most_recent_events_only: bool = False,
        most_recent_only: bool = None,  # deprecated
        one_deterministic_belief_per_event: bool = False,
        one_deterministic_belief_per_event_per_source: bool = False,
        resolution: str | timedelta = None,
        sum_multiple: bool = True,
    ) -> tb.BeliefsDataFrame | dict[str, tb.BeliefsDataFrame]:
        """Search all beliefs about events for the given sensors.

        If you don't set any filters, you get the most recent beliefs about all events.

        :param sensors: search only these sensors, identified by their instance or id (both unique) or name (non-unique)
        :param event_starts_after: only return beliefs about events that start after this datetime (inclusive)
        :param event_ends_before: only return beliefs about events that end before this datetime (inclusive)
        :param beliefs_after: only return beliefs formed after this datetime (inclusive)
        :param beliefs_before: only return beliefs formed before this datetime (inclusive)
        :param horizons_at_least: only return beliefs with a belief horizon equal or greater than this timedelta (for example, use timedelta(0) to get ante knowledge time beliefs)
        :param horizons_at_most: only return beliefs with a belief horizon equal or less than this timedelta (for example, use timedelta(0) to get post knowledge time beliefs)
        :param source: search only beliefs by this source (pass the DataSource, or its name or id) or list of sources
        :param user_source_ids: Optional list of user source ids to query only specific user sources
        :param source_types: Optional list of source type names to query only specific source types *
        :param exclude_source_types: Optional list of source type names to exclude specific source types *
        :param most_recent_beliefs_only: only return the most recent beliefs for each event from each source (minimum belief horizon)
        :param most_recent_events_only: only return (post knowledge time) beliefs for the most recent event (maximum event start)
        :param one_deterministic_belief_per_event: only return a single value per event (no probabilistic distribution and only 1 source)
        :param one_deterministic_belief_per_event_per_source: only return a single value per event per source (no probabilistic distribution)
        :param resolution: Optional timedelta or pandas freqstr used to resample the results **
        :param sum_multiple: if True, sum over multiple sensors; otherwise, return a dictionary with sensor names as key, each holding a BeliefsDataFrame as its value

        *  If user_source_ids is specified, the "user" source type is automatically included (and not excluded).
           Somewhat redundant, though still allowed, is to set both source_types and exclude_source_types.
        ** Note that:
           - timely-beliefs converts string resolutions to datetime.timedelta objects (see https://github.com/SeitaBV/timely-beliefs/issues/13).
           - for sensors recording non-instantaneous data: updates both the event frequency and the event resolution
           - for sensors recording instantaneous data: updates only the event frequency (and event resolution remains 0)
        """
        # todo: deprecate the 'sensor' argument in favor of 'sensors' (announced v0.8.0)
        sensors = tb_utils.replace_deprecated_argument(
            "sensor",
            sensor,
            "sensors",
            sensors,
        )
        # todo: deprecate the 'most_recent_only' argument in favor of 'most_recent_beliefs_only' (announced v0.8.0)
        most_recent_beliefs_only = tb_utils.replace_deprecated_argument(
            "most_recent_only",
            most_recent_only,
            "most_recent_beliefs_only",
            most_recent_beliefs_only,
            required_argument=False,
        )

        # convert to list
        sensors = [sensors] if not isinstance(sensors, list) else sensors

        # convert from sensor names to sensors
        sensor_names = [s for s in sensors if isinstance(s, str)]
        if sensor_names:
            sensors = [s for s in sensors if not isinstance(s, str)]
            sensors_from_names = Sensor.query.filter(
                Sensor.name.in_(sensor_names)
            ).all()
            sensors.extend(sensors_from_names)

        parsed_sources = parse_source_arg(source)
        source_criteria = get_source_criteria(
            cls, user_source_ids, source_types, exclude_source_types
        )
        custom_join_targets = [] if parsed_sources else [DataSource]

        bdf_dict = {}
        for sensor in sensors:
            bdf = cls.search_session(
                session=db.session,
                sensor=sensor,
                # Workaround (1st half) for https://github.com/FlexMeasures/flexmeasures/issues/484
                event_ends_after=event_starts_after,
                event_starts_before=event_ends_before,
                beliefs_after=beliefs_after,
                beliefs_before=beliefs_before,
                horizons_at_least=horizons_at_least,
                horizons_at_most=horizons_at_most,
                source=parsed_sources,
                most_recent_beliefs_only=most_recent_beliefs_only,
                most_recent_events_only=most_recent_events_only,
                custom_filter_criteria=source_criteria,
                custom_join_targets=custom_join_targets,
            )
            if one_deterministic_belief_per_event:
                # todo: compute median of collective belief instead of median of first belief (update expected test results accordingly)
                # todo: move to timely-beliefs: select mean/median belief
                if (
                    bdf.lineage.number_of_sources == 1
                    and bdf.lineage.probabilistic_depth == 1
                ):
                    # Fast track, no need to loop over beliefs
                    pass
                else:
                    bdf = (
                        bdf.for_each_belief(get_median_belief)
                        .groupby(level=["event_start"], group_keys=False)
                        .apply(lambda x: x.head(1))
                    )
            elif one_deterministic_belief_per_event_per_source:
                if len(bdf) == 0 or bdf.lineage.probabilistic_depth == 1:
                    # Fast track, no need to loop over beliefs
                    pass
                else:
                    bdf = bdf.for_each_belief(get_median_belief)

            if resolution is not None:
                bdf = bdf.resample_events(
                    resolution, keep_only_most_recent_belief=most_recent_beliefs_only
                )
                # Workaround (2nd half) for https://github.com/FlexMeasures/flexmeasures/issues/484
                bdf = bdf[bdf.event_starts >= event_starts_after]
                bdf = bdf[bdf.event_ends <= event_ends_before]
            bdf_dict[bdf.sensor.name] = bdf

        if sum_multiple:
            return aggregate_values(bdf_dict)
        else:
            return bdf_dict

    @classmethod
    def add(
        cls,
        bdf: tb.BeliefsDataFrame,
        expunge_session: bool = False,
        allow_overwrite: bool = False,
        bulk_save_objects: bool = False,
        commit_transaction: bool = False,
    ):
        """Add a BeliefsDataFrame as timed beliefs in the database.

        :param bdf: the BeliefsDataFrame to be persisted
        :param expunge_session:     if True, all non-flushed instances are removed from the session before adding beliefs.
                                    Expunging can resolve problems you might encounter with states of objects in your session.
                                    When using this option, you might want to flush newly-created objects which are not beliefs
                                    (e.g. a sensor or data source object).
        :param allow_overwrite:     if True, new objects are merged
                                    if False, objects are added to the session or bulk saved
        :param bulk_save_objects:   if True, objects are bulk saved with session.bulk_save_objects(),
                                    which is quite fast but has several caveats, see:
                                    https://docs.sqlalchemy.org/orm/persistence_techniques.html#bulk-operations-caveats
                                    if False, objects are added to the session with session.add_all()
        :param commit_transaction:  if True, the session is committed
                                    if False, you can still add other data to the session
                                    and commit it all within an atomic transaction
        """
        return cls.add_to_session(
            session=db.session,
            beliefs_data_frame=bdf,
            expunge_session=expunge_session,
            allow_overwrite=allow_overwrite,
            bulk_save_objects=bulk_save_objects,
            commit_transaction=commit_transaction,
        )

    def __repr__(self) -> str:
        """timely-beliefs representation of timed beliefs."""
        return tb.TimedBelief.__repr__(self)


class TimedValue(object):
    """
    A mixin of all tables that store time series data, either forecasts or measurements.
    Represents one row.

    Note: This will be deprecated in favour of Timely-Beliefs - based code (see Sensor/TimedBelief)
    """

    @declared_attr
    def __tablename__(cls):  # noqa: B902
        return cls.__name__.lower()

    """The time at which the value is supposed to (have) happen(ed)."""

    @declared_attr
    def datetime(cls):  # noqa: B902
        return db.Column(db.DateTime(timezone=True), primary_key=True, index=True)

    """The time delta of measuring or forecasting.
    This should be a duration in ISO8601, e.g. "PT10M", which you can turn into a timedelta with
    isodate.parse_duration, optionally with a minus sign, e.g. "-PT10M".
    Positive durations indicate a forecast into the future, negative ones a backward forecast into the past or simply
    a measurement after the fact.
    """

    @declared_attr
    def horizon(cls):  # noqa: B902
        return db.Column(
            db.Interval(), nullable=False, primary_key=True
        )  # todo: default=timedelta(hours=0)

    """The value."""

    @declared_attr
    def value(cls):  # noqa: B902
        return db.Column(db.Float, nullable=False)

    """The data source."""

    @declared_attr
    def data_source_id(cls):  # noqa: B902
        return db.Column(db.Integer, db.ForeignKey("data_source.id"), primary_key=True)

    @classmethod
    def make_query(
        cls,
        old_sensor_names: tuple[str],
        query_window: tuple[datetime_type | None, datetime_type | None],
        belief_horizon_window: tuple[timedelta | None, timedelta | None] = (
            None,
            None,
        ),
        belief_time_window: tuple[datetime_type | None, datetime_type | None] = (
            None,
            None,
        ),
        belief_time: datetime_type | None = None,
        user_source_ids: int | list[int] | None = None,
        source_types: list[str] | None = None,
        exclude_source_types: list[str] | None = None,
        session: Session = None,
    ) -> Query:
        """
        Can be extended with the make_query function in subclasses.
        We identify the assets by their name, which assumes a unique string field can be used.
        The query window consists of two optional datetimes (start and end).
        The horizon window expects first the shorter horizon (e.g. 6H) and then the longer horizon (e.g. 24H).
        The session can be supplied, but if None, the implementation should find a session itself.

        :param user_source_ids: Optional list of user source ids to query only specific user sources
        :param source_types: Optional list of source type names to query only specific source types *
        :param exclude_source_types: Optional list of source type names to exclude specific source types *

        * If user_source_ids is specified, the "user" source type is automatically included (and not excluded).
          Somewhat redundant, though still allowed, is to set both source_types and exclude_source_types.


        # todo: add examples
        # todo: switch to using timely_beliefs queries, which are more powerful
        """
        if session is None:
            session = db.session
        start, end = query_window
        query = create_beliefs_query(cls, session, Sensor, old_sensor_names, start, end)
        belief_timing_criteria = get_belief_timing_criteria(
            cls, Sensor, belief_horizon_window, belief_time_window
        )
        source_criteria = get_source_criteria(
            cls, user_source_ids, source_types, exclude_source_types
        )
        return query.filter(*belief_timing_criteria, *source_criteria)

    @classmethod
    def search(
        cls,
        old_sensor_names: str | list[str],
        event_starts_after: datetime_type | None = None,
        event_ends_before: datetime_type | None = None,
        horizons_at_least: timedelta | None = None,
        horizons_at_most: timedelta | None = None,
        beliefs_after: datetime_type | None = None,
        beliefs_before: datetime_type | None = None,
        user_source_ids: int
        | list[int]
        | None = None,  # None is interpreted as all sources
        source_types: list[str] | None = None,
        exclude_source_types: list[str] | None = None,
        resolution: str | timedelta = None,
        sum_multiple: bool = True,
    ) -> tb.BeliefsDataFrame | dict[str, tb.BeliefsDataFrame]:
        """Basically a convenience wrapper for services.collect_time_series_data,
        where time series data collection is implemented.
        """
        return collect_time_series_data(
            old_sensor_names=old_sensor_names,
            make_query=cls.make_query,
            query_window=(event_starts_after, event_ends_before),
            belief_horizon_window=(horizons_at_least, horizons_at_most),
            belief_time_window=(beliefs_after, beliefs_before),
            user_source_ids=user_source_ids,
            source_types=source_types,
            exclude_source_types=exclude_source_types,
            resolution=resolution,
            sum_multiple=sum_multiple,
        )<|MERGE_RESOLUTION|>--- conflicted
+++ resolved
@@ -587,17 +587,11 @@
     ):
         # get a Sensor instance attached to the database session (input sensor is detached)
         # check out Issue #683 for more details
-<<<<<<< HEAD
-        _sensor = Sensor.query.get(sensor.id)
-        if _sensor:
-            sensor = _sensor
-=======
         inspection_obj = inspect(sensor, raiseerr=False)
         if (
             inspection_obj and inspection_obj.detached
         ):  # fetch Sensor only when it is detached
             sensor = Sensor.query.get(sensor.id)
->>>>>>> 773e8f02
 
         tb.TimedBeliefDBMixin.__init__(self, sensor, source, **kwargs)
         tb_utils.remove_class_init_kwargs(tb.TimedBeliefDBMixin, kwargs)
