from typing import Any, List, Dict, Optional, Union, Type, Tuple
from datetime import datetime as datetime_type, timedelta
import json
from flask import current_app

import pandas as pd
from sqlalchemy.ext.declarative import declared_attr
from sqlalchemy.ext.mutable import MutableDict
from sqlalchemy.orm import Query, Session
from sqlalchemy.schema import UniqueConstraint
import timely_beliefs as tb
from timely_beliefs.beliefs.probabilistic_utils import get_median_belief
import timely_beliefs.utils as tb_utils

from flexmeasures.auth.policy import AuthModelMixin, EVERY_LOGGED_IN_USER
from flexmeasures.data import db
from flexmeasures.data.models.parsing_utils import parse_source_arg
from flexmeasures.data.services.annotations import prepare_annotations_for_chart
from flexmeasures.data.queries.utils import (
    create_beliefs_query,
    get_belief_timing_criteria,
    get_source_criteria,
)
from flexmeasures.data.services.time_series import (
    collect_time_series_data,
    aggregate_values,
)
from flexmeasures.utils.entity_address_utils import (
    EntityAddressException,
    build_entity_address,
)
from flexmeasures.utils.unit_utils import is_energy_unit, is_power_unit
from flexmeasures.data.models.annotations import (
    Annotation,
    SensorAnnotationRelationship,
    to_annotation_frame,
)
from flexmeasures.data.models.charts import chart_type_to_chart_specs
from flexmeasures.data.models.data_sources import DataSource
from flexmeasures.data.models.generic_assets import GenericAsset
from flexmeasures.data.models.validation_utils import check_required_attributes
from flexmeasures.data.queries.sensors import query_sensors_by_proximity
from flexmeasures.utils.time_utils import server_now
from flexmeasures.utils.geo_utils import parse_lat_lng


class Sensor(db.Model, tb.SensorDBMixin, AuthModelMixin):
    """A sensor measures events."""

    attributes = db.Column(MutableDict.as_mutable(db.JSON), nullable=False, default={})

    generic_asset_id = db.Column(
        db.Integer,
        db.ForeignKey("generic_asset.id", ondelete="CASCADE"),
        nullable=False,
    )
    generic_asset = db.relationship(
        "GenericAsset",
        foreign_keys=[generic_asset_id],
        backref=db.backref(
            "sensors", lazy=True, cascade="all, delete-orphan", passive_deletes=True
        ),
    )
    annotations = db.relationship(
        "Annotation",
        secondary="annotations_sensors",
        backref=db.backref("sensors", lazy="dynamic"),
    )

    def __init__(
        self,
        name: str,
        generic_asset: Optional[GenericAsset] = None,
        generic_asset_id: Optional[int] = None,
        attributes: Optional[dict] = None,
        **kwargs,
    ):
        assert (generic_asset is None) ^ (
            generic_asset_id is None
        ), "Either generic_asset_id or generic_asset must be set."
        tb.SensorDBMixin.__init__(self, name, **kwargs)
        tb_utils.remove_class_init_kwargs(tb.SensorDBMixin, kwargs)
        if generic_asset is not None:
            kwargs["generic_asset"] = generic_asset
        else:
            kwargs["generic_asset_id"] = generic_asset_id
        if attributes is not None:
            kwargs["attributes"] = attributes
        db.Model.__init__(self, **kwargs)

    __table_args__ = (
        UniqueConstraint(
            "name",
            "generic_asset_id",
            name="sensor_name_generic_asset_id_key",
        ),
    )

    def __acl__(self):
        """
        All logged-in users can read if the sensor belongs to a public asset.
        Within same account, everyone can create, read and update.
        Deletion is left to account admins.
        """
        return {
            "create-children": f"account:{self.generic_asset.account_id}",
            "read": f"account:{self.generic_asset.account_id}"
            if self.generic_asset.account_id is not None
            else EVERY_LOGGED_IN_USER,
            "update": f"account:{self.generic_asset.account_id}",
            "delete": (
                f"account:{self.generic_asset.account_id}",
                "role:account-admin",
            ),
        }

    @property
    def entity_address(self) -> str:
        try:
            return build_entity_address(dict(sensor_id=self.id), "sensor")
        except EntityAddressException as eae:
            current_app.logger.warn(
                f"Problems generating entity address for sensor {self}: {eae}"
            )
            return "no entity address available"

    @property
    def location(self) -> Optional[Tuple[float, float]]:
        location = (self.get_attribute("latitude"), self.get_attribute("longitude"))
        if None not in location:
            return location

    @property
    def measures_power(self) -> bool:
        """True if this sensor's unit is measuring power"""
        return is_power_unit(self.unit)

    @property
    def measures_energy(self) -> bool:
        """True if this sensor's unit is measuring energy"""
        return is_energy_unit(self.unit)

    @property
    def is_strictly_non_positive(self) -> bool:
        """Return True if this sensor strictly records non-positive values."""
        return self.get_attribute("is_consumer", False) and not self.get_attribute(
            "is_producer", True
        )

    @property
    def is_strictly_non_negative(self) -> bool:
        """Return True if this sensor strictly records non-negative values."""
        return self.get_attribute("is_producer", False) and not self.get_attribute(
            "is_consumer", True
        )

    def get_attribute(self, attribute: str, default: Any = None) -> Any:
        """Looks for the attribute on the Sensor.
        If not found, looks for the attribute on the Sensor's GenericAsset.
        If not found, returns the default.
        """
        if hasattr(self, attribute):
            return getattr(self, attribute)
        if attribute in self.attributes:
            return self.attributes[attribute]
        if hasattr(self.generic_asset, attribute):
            return getattr(self.generic_asset, attribute)
        if attribute in self.generic_asset.attributes:
            return self.generic_asset.attributes[attribute]
        return default

    def has_attribute(self, attribute: str) -> bool:
        return (
            attribute in self.attributes or attribute in self.generic_asset.attributes
        )

    def set_attribute(self, attribute: str, value):
        if self.has_attribute(attribute):
            self.attributes[attribute] = value

    def check_required_attributes(
        self,
        attributes: List[Union[str, Tuple[str, Union[Type, Tuple[Type, ...]]]]],
    ):
        """Raises if any attribute in the list of attributes is missing, or has the wrong type.

        :param attributes: List of either an attribute name or a tuple of an attribute name and its allowed type
                           (the allowed type may also be a tuple of several allowed types)
        """
        check_required_attributes(self, attributes)

    def latest_state(
        self,
        source: Optional[
            Union[DataSource, List[DataSource], int, List[int], str, List[str]]
        ] = None,
    ) -> tb.BeliefsDataFrame:
        """Search the most recent event for this sensor, and return the most recent ex-post belief.

        :param source: search only beliefs by this source (pass the DataSource, or its name or id) or list of sources
        """
        return self.search_beliefs(
            horizons_at_most=timedelta(0),
            source=source,
            most_recent_beliefs_only=True,
            most_recent_events_only=True,
            one_deterministic_belief_per_event=True,
        )

    def search_annotations(
        self,
        annotation_starts_after: Optional[datetime_type] = None,  # deprecated
        annotations_after: Optional[datetime_type] = None,
        annotation_ends_before: Optional[datetime_type] = None,  # deprecated
        annotations_before: Optional[datetime_type] = None,
        source: Optional[
            Union[DataSource, List[DataSource], int, List[int], str, List[str]]
        ] = None,
        include_asset_annotations: bool = False,
        include_account_annotations: bool = False,
        as_frame: bool = False,
    ) -> Union[List[Annotation], pd.DataFrame]:
        """Return annotations assigned to this sensor, and optionally, also those assigned to the sensor's asset and the asset's account.

        :param annotations_after: only return annotations that end after this datetime (exclusive)
        :param annotations_before: only return annotations that start before this datetime (exclusive)
        """

        # todo: deprecate the 'annotation_starts_after' argument in favor of 'annotations_after' (announced v0.11.0)
        annotations_after = tb_utils.replace_deprecated_argument(
            "annotation_starts_after",
            annotation_starts_after,
            "annotations_after",
            annotations_after,
            required_argument=False,
        )

        # todo: deprecate the 'annotation_ends_before' argument in favor of 'annotations_before' (announced v0.11.0)
        annotations_before = tb_utils.replace_deprecated_argument(
            "annotation_ends_before",
            annotation_ends_before,
            "annotations_before",
            annotations_before,
            required_argument=False,
        )

        parsed_sources = parse_source_arg(source)
        query = Annotation.query.join(SensorAnnotationRelationship).filter(
            SensorAnnotationRelationship.sensor_id == self.id,
            SensorAnnotationRelationship.annotation_id == Annotation.id,
        )
        if annotations_after is not None:
            query = query.filter(
                Annotation.end > annotations_after,
            )
        if annotations_before is not None:
            query = query.filter(
                Annotation.start < annotations_before,
            )
        if parsed_sources:
            query = query.filter(
                Annotation.source.in_(parsed_sources),
            )
        annotations = query.all()
        if include_asset_annotations:
            annotations += self.generic_asset.search_annotations(
                annotations_after=annotations_after,
                annotations_before=annotations_before,
                source=source,
            )
        if include_account_annotations:
            annotations += self.generic_asset.owner.search_annotations(
                annotations_after=annotations_after,
                annotations_before=annotations_before,
                source=source,
            )

        return to_annotation_frame(annotations) if as_frame else annotations

    def search_beliefs(
        self,
        event_starts_after: Optional[datetime_type] = None,
        event_ends_before: Optional[datetime_type] = None,
        beliefs_after: Optional[datetime_type] = None,
        beliefs_before: Optional[datetime_type] = None,
        horizons_at_least: Optional[timedelta] = None,
        horizons_at_most: Optional[timedelta] = None,
        source: Optional[
            Union[DataSource, List[DataSource], int, List[int], str, List[str]]
        ] = None,
        most_recent_beliefs_only: bool = True,
        most_recent_events_only: bool = False,
        most_recent_only: bool = None,  # deprecated
        one_deterministic_belief_per_event: bool = False,
<<<<<<< HEAD
        one_deterministic_belief_per_event_per_source: bool = False,
=======
        resolution: Union[str, timedelta] = None,
>>>>>>> 6e134bd4
        as_json: bool = False,
    ) -> Union[tb.BeliefsDataFrame, str]:
        """Search all beliefs about events for this sensor.

        If you don't set any filters, you get the most recent beliefs about all events.

        :param event_starts_after: only return beliefs about events that start after this datetime (inclusive)
        :param event_ends_before: only return beliefs about events that end before this datetime (inclusive)
        :param beliefs_after: only return beliefs formed after this datetime (inclusive)
        :param beliefs_before: only return beliefs formed before this datetime (inclusive)
        :param horizons_at_least: only return beliefs with a belief horizon equal or greater than this timedelta (for example, use timedelta(0) to get ante knowledge time beliefs)
        :param horizons_at_most: only return beliefs with a belief horizon equal or less than this timedelta (for example, use timedelta(0) to get post knowledge time beliefs)
        :param source: search only beliefs by this source (pass the DataSource, or its name or id) or list of sources
        :param most_recent_beliefs_only: only return the most recent beliefs for each event from each source (minimum belief horizon)
        :param most_recent_events_only: only return (post knowledge time) beliefs for the most recent event (maximum event start)
        :param one_deterministic_belief_per_event: only return a single value per event (no probabilistic distribution and only 1 source)
        :param one_deterministic_belief_per_event_per_source: only return a single value per event per source (no probabilistic distribution)
        :param as_json: return beliefs in JSON format (e.g. for use in charts) rather than as BeliefsDataFrame
        :returns: BeliefsDataFrame or JSON string (if as_json is True)
        """
        # todo: deprecate the 'most_recent_only' argument in favor of 'most_recent_beliefs_only' (announced v0.8.0)
        most_recent_beliefs_only = tb_utils.replace_deprecated_argument(
            "most_recent_only",
            most_recent_only,
            "most_recent_beliefs_only",
            most_recent_beliefs_only,
            required_argument=False,
        )
        bdf = TimedBelief.search(
            sensors=self,
            event_starts_after=event_starts_after,
            event_ends_before=event_ends_before,
            beliefs_after=beliefs_after,
            beliefs_before=beliefs_before,
            horizons_at_least=horizons_at_least,
            horizons_at_most=horizons_at_most,
            source=source,
            most_recent_beliefs_only=most_recent_beliefs_only,
            most_recent_events_only=most_recent_events_only,
            one_deterministic_belief_per_event=one_deterministic_belief_per_event,
<<<<<<< HEAD
            one_deterministic_belief_per_event_per_source=one_deterministic_belief_per_event_per_source,
=======
            resolution=resolution,
>>>>>>> 6e134bd4
        )
        if as_json:
            df = bdf.reset_index()
            df["source"] = df["source"].apply(lambda x: x.to_dict())
            return df.to_json(orient="records")
        return bdf

    def chart(
        self,
        chart_type: str = "bar_chart",
        event_starts_after: Optional[datetime_type] = None,
        event_ends_before: Optional[datetime_type] = None,
        beliefs_after: Optional[datetime_type] = None,
        beliefs_before: Optional[datetime_type] = None,
        source: Optional[
            Union[DataSource, List[DataSource], int, List[int], str, List[str]]
        ] = None,
        most_recent_beliefs_only: bool = True,
        include_data: bool = False,
        include_sensor_annotations: bool = False,
        include_asset_annotations: bool = False,
        include_account_annotations: bool = False,
        dataset_name: Optional[str] = None,
        **kwargs,
    ) -> dict:
        """Create a vega-lite chart showing sensor data.

        :param chart_type: currently only "bar_chart" # todo: where can we properly list the available chart types?
        :param event_starts_after: only return beliefs about events that start after this datetime (inclusive)
        :param event_ends_before: only return beliefs about events that end before this datetime (inclusive)
        :param beliefs_after: only return beliefs formed after this datetime (inclusive)
        :param beliefs_before: only return beliefs formed before this datetime (inclusive)
        :param source: search only beliefs by this source (pass the DataSource, or its name or id) or list of sources
        :param most_recent_beliefs_only: only return the most recent beliefs for each event from each source (minimum belief horizon)
        :param include_data: if True, include data in the chart, or if False, exclude data
        :param include_sensor_annotations: if True and include_data is True, include sensor annotations in the chart, or if False, exclude these
        :param include_asset_annotations: if True and include_data is True, include asset annotations in the chart, or if False, exclude them
        :param include_account_annotations: if True and include_data is True, include account annotations in the chart, or if False, exclude them
        :param dataset_name: optionally name the dataset used in the chart (the default name is sensor_<id>)
        :returns: JSON string defining vega-lite chart specs
        """

        # Set up chart specification
        if dataset_name is None:
            dataset_name = "sensor_" + str(self.id)
        self.sensor_type = self.get_attribute("sensor_type", self.name)
        if event_starts_after:
            kwargs["event_starts_after"] = event_starts_after
        if event_ends_before:
            kwargs["event_ends_before"] = event_ends_before
        chart_specs = chart_type_to_chart_specs(
            chart_type,
            sensor=self,
            dataset_name=dataset_name,
            include_annotations=include_sensor_annotations
            or include_asset_annotations
            or include_account_annotations,
            **kwargs,
        )

        if include_data:
            # Get data
            data = self.search_beliefs(
                as_json=True,
                event_starts_after=event_starts_after,
                event_ends_before=event_ends_before,
                beliefs_after=beliefs_after,
                beliefs_before=beliefs_before,
                most_recent_beliefs_only=most_recent_beliefs_only,
                source=source,
            )

            # Get annotations
            if include_sensor_annotations:
                annotations_df = self.search_annotations(
                    annotations_after=event_starts_after,
                    annotations_before=event_ends_before,
                    include_asset_annotations=include_asset_annotations,
                    include_account_annotations=include_account_annotations,
                    as_frame=True,
                )
            elif include_asset_annotations:
                annotations_df = self.generic_asset.search_annotations(
                    annotations_after=event_starts_after,
                    annotations_before=event_ends_before,
                    include_account_annotations=include_account_annotations,
                    as_frame=True,
                )
            elif include_account_annotations:
                annotations_df = self.generic_asset.owner.search_annotations(
                    annotations_after=event_starts_after,
                    annotations_before=event_ends_before,
                    as_frame=True,
                )
            else:
                annotations_df = to_annotation_frame([])

            # Wrap and stack annotations
            annotations_df = prepare_annotations_for_chart(annotations_df)

            # Annotations to JSON records
            annotations_df = annotations_df.reset_index()
            annotations_df["source"] = annotations_df["source"].astype(str)
            annotations_data = annotations_df.to_json(orient="records")

            # Combine chart specs, data and annotations
            chart_specs["datasets"] = {
                dataset_name: json.loads(data),
                dataset_name + "_annotations": json.loads(annotations_data),
            }

        return chart_specs

    @property
    def timerange(self) -> Dict[str, datetime_type]:
        """Time range for which sensor data exists.

        :returns: dictionary with start and end, for example:
                  {
                      'start': datetime.datetime(2020, 12, 3, 14, 0, tzinfo=pytz.utc),
                      'end': datetime.datetime(2020, 12, 3, 14, 30, tzinfo=pytz.utc)
                  }
        """
        least_recent_query = (
            TimedBelief.query.filter(TimedBelief.sensor == self)
            .order_by(TimedBelief.event_start.asc())
            .limit(1)
        )
        most_recent_query = (
            TimedBelief.query.filter(TimedBelief.sensor == self)
            .order_by(TimedBelief.event_start.desc())
            .limit(1)
        )
        results = least_recent_query.union_all(most_recent_query).all()
        if not results:
            # return now in case there is no data for the sensor
            now = server_now()
            return dict(start=now, end=now)
        least_recent, most_recent = results
        return dict(start=least_recent.event_start, end=most_recent.event_end)

    def __repr__(self) -> str:
        return f"<Sensor {self.id}: {self.name}, unit: {self.unit} res.: {self.event_resolution}>"

    @classmethod
    def find_closest(
        cls, generic_asset_type_name: str, sensor_name: str, n: int = 1, **kwargs
    ) -> Union["Sensor", List["Sensor"], None]:
        """Returns the closest n sensors within a given asset type (as a list if n > 1).
        Parses latitude and longitude values stated in kwargs.

        Can be called with an object that has latitude and longitude properties, for example:

            sensor = Sensor.find_closest("weather_station", "wind speed", object=generic_asset)

        Can also be called with latitude and longitude parameters, for example:

            sensor = Sensor.find_closest("weather_station", "temperature", latitude=32, longitude=54)
            sensor = Sensor.find_closest("weather_station", "temperature", lat=32, lng=54)

        Finally, pass in an account_id parameter if you want to query an account other than your own. This only works for admins. Public assets are always queried.
        """

        latitude, longitude = parse_lat_lng(kwargs)
        account_id_filter = kwargs["account_id"] if "account_id" in kwargs else None
        query = query_sensors_by_proximity(
            latitude=latitude,
            longitude=longitude,
            generic_asset_type_name=generic_asset_type_name,
            sensor_name=sensor_name,
            account_id=account_id_filter,
        )
        if n == 1:
            return query.first()
        else:
            return query.limit(n).all()


class TimedBelief(db.Model, tb.TimedBeliefDBMixin):
    """A timed belief holds a precisely timed record of a belief about an event.

    It also records the source of the belief, and the sensor that the event pertains to.
    """

    @declared_attr
    def source_id(cls):
        return db.Column(db.Integer, db.ForeignKey("data_source.id"), primary_key=True)

    sensor = db.relationship(
        "Sensor",
        backref=db.backref(
            "beliefs",
            lazy=True,
            cascade="merge",  # no save-update (i.e. don't auto-save time series data to session upon updating sensor)
        ),
    )
    source = db.relationship(
        "DataSource",
        backref=db.backref(
            "beliefs",
            lazy=True,
            cascade="merge",  # no save-update (i.e. don't auto-save time series data to session upon updating source)
        ),
    )

    def __init__(
        self,
        sensor: tb.DBSensor,
        source: tb.DBBeliefSource,
        **kwargs,
    ):
        tb.TimedBeliefDBMixin.__init__(self, sensor, source, **kwargs)
        tb_utils.remove_class_init_kwargs(tb.TimedBeliefDBMixin, kwargs)
        db.Model.__init__(self, **kwargs)

    @classmethod
    def search(
        cls,
        sensors: Union[Sensor, int, str, List[Union[Sensor, int, str]]],
        sensor: Sensor = None,  # deprecated
        event_starts_after: Optional[datetime_type] = None,
        event_ends_before: Optional[datetime_type] = None,
        beliefs_after: Optional[datetime_type] = None,
        beliefs_before: Optional[datetime_type] = None,
        horizons_at_least: Optional[timedelta] = None,
        horizons_at_most: Optional[timedelta] = None,
        source: Optional[
            Union[DataSource, List[DataSource], int, List[int], str, List[str]]
        ] = None,
        user_source_ids: Optional[Union[int, List[int]]] = None,
        source_types: Optional[List[str]] = None,
        exclude_source_types: Optional[List[str]] = None,
        most_recent_beliefs_only: bool = True,
        most_recent_events_only: bool = False,
        most_recent_only: bool = None,  # deprecated
        one_deterministic_belief_per_event: bool = False,
        one_deterministic_belief_per_event_per_source: bool = False,
        resolution: Union[str, timedelta] = None,
        sum_multiple: bool = True,
    ) -> Union[tb.BeliefsDataFrame, Dict[str, tb.BeliefsDataFrame]]:
        """Search all beliefs about events for the given sensors.

        If you don't set any filters, you get the most recent beliefs about all events.

        :param sensors: search only these sensors, identified by their instance or id (both unique) or name (non-unique)
        :param event_starts_after: only return beliefs about events that start after this datetime (inclusive)
        :param event_ends_before: only return beliefs about events that end before this datetime (inclusive)
        :param beliefs_after: only return beliefs formed after this datetime (inclusive)
        :param beliefs_before: only return beliefs formed before this datetime (inclusive)
        :param horizons_at_least: only return beliefs with a belief horizon equal or greater than this timedelta (for example, use timedelta(0) to get ante knowledge time beliefs)
        :param horizons_at_most: only return beliefs with a belief horizon equal or less than this timedelta (for example, use timedelta(0) to get post knowledge time beliefs)
        :param source: search only beliefs by this source (pass the DataSource, or its name or id) or list of sources
        :param user_source_ids: Optional list of user source ids to query only specific user sources
        :param source_types: Optional list of source type names to query only specific source types *
        :param exclude_source_types: Optional list of source type names to exclude specific source types *
        :param most_recent_beliefs_only: only return the most recent beliefs for each event from each source (minimum belief horizon)
        :param most_recent_events_only: only return (post knowledge time) beliefs for the most recent event (maximum event start)
        :param one_deterministic_belief_per_event: only return a single value per event (no probabilistic distribution and only 1 source)
        :param one_deterministic_belief_per_event_per_source: only return a single value per event per source (no probabilistic distribution)
        :param resolution: Optional timedelta or pandas freqstr used to resample the results **
        :param sum_multiple: if True, sum over multiple sensors; otherwise, return a dictionary with sensor names as key, each holding a BeliefsDataFrame as its value

        *  If user_source_ids is specified, the "user" source type is automatically included (and not excluded).
           Somewhat redundant, though still allowed, is to set both source_types and exclude_source_types.
        ** Note that timely-beliefs converts string resolutions to datetime.timedelta objects (see https://github.com/SeitaBV/timely-beliefs/issues/13).
        """
        # todo: deprecate the 'sensor' argument in favor of 'sensors' (announced v0.8.0)
        sensors = tb_utils.replace_deprecated_argument(
            "sensor",
            sensor,
            "sensors",
            sensors,
        )
        # todo: deprecate the 'most_recent_only' argument in favor of 'most_recent_beliefs_only' (announced v0.8.0)
        most_recent_beliefs_only = tb_utils.replace_deprecated_argument(
            "most_recent_only",
            most_recent_only,
            "most_recent_beliefs_only",
            most_recent_beliefs_only,
            required_argument=False,
        )

        # convert to list
        sensors = [sensors] if not isinstance(sensors, list) else sensors

        # convert from sensor names to sensors
        sensor_names = [s for s in sensors if isinstance(s, str)]
        if sensor_names:
            sensors = [s for s in sensors if not isinstance(s, str)]
            sensors_from_names = Sensor.query.filter(
                Sensor.name.in_(sensor_names)
            ).all()
            sensors.extend(sensors_from_names)

        parsed_sources = parse_source_arg(source)
        source_criteria = get_source_criteria(
            cls, user_source_ids, source_types, exclude_source_types
        )
        custom_join_targets = [] if parsed_sources else [DataSource]

        bdf_dict = {}
        for sensor in sensors:
            bdf = cls.search_session(
                session=db.session,
                sensor=sensor,
                event_starts_after=event_starts_after,
                event_ends_before=event_ends_before,
                beliefs_after=beliefs_after,
                beliefs_before=beliefs_before,
                horizons_at_least=horizons_at_least,
                horizons_at_most=horizons_at_most,
                source=parsed_sources,
                most_recent_beliefs_only=most_recent_beliefs_only,
                most_recent_events_only=most_recent_events_only,
                custom_filter_criteria=source_criteria,
                custom_join_targets=custom_join_targets,
            )
            if one_deterministic_belief_per_event:
                # todo: compute median of collective belief instead of median of first belief (update expected test results accordingly)
                # todo: move to timely-beliefs: select mean/median belief
                if (
                    bdf.lineage.number_of_sources == 1
                    and bdf.lineage.probabilistic_depth == 1
                ):
                    # Fast track, no need to loop over beliefs
                    pass
                else:
                    bdf = (
                        bdf.for_each_belief(get_median_belief)
                        .groupby(level=["event_start"], group_keys=False)
                        .apply(lambda x: x.head(1))
                    )
            elif one_deterministic_belief_per_event_per_source:
                if len(bdf) == 0 or bdf.lineage.probabilistic_depth == 1:
                    # Fast track, no need to loop over beliefs
                    pass
                else:
                    bdf = bdf.for_each_belief(get_median_belief)

            if resolution is not None:
                bdf = bdf.resample_events(
                    resolution, keep_only_most_recent_belief=most_recent_beliefs_only
                )
            bdf_dict[bdf.sensor.name] = bdf

        if sum_multiple:
            return aggregate_values(bdf_dict)
        else:
            return bdf_dict

    @classmethod
    def add(
        cls,
        bdf: tb.BeliefsDataFrame,
        expunge_session: bool = False,
        allow_overwrite: bool = False,
        bulk_save_objects: bool = False,
        commit_transaction: bool = False,
    ):
        """Add a BeliefsDataFrame as timed beliefs in the database.

        :param bdf: the BeliefsDataFrame to be persisted
        :param expunge_session:     if True, all non-flushed instances are removed from the session before adding beliefs.
                                    Expunging can resolve problems you might encounter with states of objects in your session.
                                    When using this option, you might want to flush newly-created objects which are not beliefs
                                    (e.g. a sensor or data source object).
        :param allow_overwrite:     if True, new objects are merged
                                    if False, objects are added to the session or bulk saved
        :param bulk_save_objects:   if True, objects are bulk saved with session.bulk_save_objects(),
                                    which is quite fast but has several caveats, see:
                                    https://docs.sqlalchemy.org/orm/persistence_techniques.html#bulk-operations-caveats
                                    if False, objects are added to the session with session.add_all()
        :param commit_transaction:  if True, the session is committed
                                    if False, you can still add other data to the session
                                    and commit it all within an atomic transaction
        """
        return cls.add_to_session(
            session=db.session,
            beliefs_data_frame=bdf,
            expunge_session=expunge_session,
            allow_overwrite=allow_overwrite,
            bulk_save_objects=bulk_save_objects,
            commit_transaction=commit_transaction,
        )

    def __repr__(self) -> str:
        """timely-beliefs representation of timed beliefs."""
        return tb.TimedBelief.__repr__(self)


class TimedValue(object):
    """
    A mixin of all tables that store time series data, either forecasts or measurements.
    Represents one row.

    Note: This will be deprecated in favour of Timely-Beliefs - based code (see Sensor/TimedBelief)
    """

    @declared_attr
    def __tablename__(cls):  # noqa: B902
        return cls.__name__.lower()

    """The time at which the value is supposed to (have) happen(ed)."""

    @declared_attr
    def datetime(cls):  # noqa: B902
        return db.Column(db.DateTime(timezone=True), primary_key=True, index=True)

    """The time delta of measuring or forecasting.
    This should be a duration in ISO8601, e.g. "PT10M", which you can turn into a timedelta with
    isodate.parse_duration, optionally with a minus sign, e.g. "-PT10M".
    Positive durations indicate a forecast into the future, negative ones a backward forecast into the past or simply
    a measurement after the fact.
    """

    @declared_attr
    def horizon(cls):  # noqa: B902
        return db.Column(
            db.Interval(), nullable=False, primary_key=True
        )  # todo: default=timedelta(hours=0)

    """The value."""

    @declared_attr
    def value(cls):  # noqa: B902
        return db.Column(db.Float, nullable=False)

    """The data source."""

    @declared_attr
    def data_source_id(cls):  # noqa: B902
        return db.Column(db.Integer, db.ForeignKey("data_source.id"), primary_key=True)

    @classmethod
    def make_query(
        cls,
        old_sensor_names: Tuple[str],
        query_window: Tuple[Optional[datetime_type], Optional[datetime_type]],
        belief_horizon_window: Tuple[Optional[timedelta], Optional[timedelta]] = (
            None,
            None,
        ),
        belief_time_window: Tuple[Optional[datetime_type], Optional[datetime_type]] = (
            None,
            None,
        ),
        belief_time: Optional[datetime_type] = None,
        user_source_ids: Optional[Union[int, List[int]]] = None,
        source_types: Optional[List[str]] = None,
        exclude_source_types: Optional[List[str]] = None,
        session: Session = None,
    ) -> Query:
        """
        Can be extended with the make_query function in subclasses.
        We identify the assets by their name, which assumes a unique string field can be used.
        The query window consists of two optional datetimes (start and end).
        The horizon window expects first the shorter horizon (e.g. 6H) and then the longer horizon (e.g. 24H).
        The session can be supplied, but if None, the implementation should find a session itself.

        :param user_source_ids: Optional list of user source ids to query only specific user sources
        :param source_types: Optional list of source type names to query only specific source types *
        :param exclude_source_types: Optional list of source type names to exclude specific source types *

        * If user_source_ids is specified, the "user" source type is automatically included (and not excluded).
          Somewhat redundant, though still allowed, is to set both source_types and exclude_source_types.


        # todo: add examples
        # todo: switch to using timely_beliefs queries, which are more powerful
        """
        if session is None:
            session = db.session
        start, end = query_window
        query = create_beliefs_query(cls, session, Sensor, old_sensor_names, start, end)
        belief_timing_criteria = get_belief_timing_criteria(
            cls, Sensor, belief_horizon_window, belief_time_window
        )
        source_criteria = get_source_criteria(
            cls, user_source_ids, source_types, exclude_source_types
        )
        return query.filter(*belief_timing_criteria, *source_criteria)

    @classmethod
    def search(
        cls,
        old_sensor_names: Union[str, List[str]],
        event_starts_after: Optional[datetime_type] = None,
        event_ends_before: Optional[datetime_type] = None,
        horizons_at_least: Optional[timedelta] = None,
        horizons_at_most: Optional[timedelta] = None,
        beliefs_after: Optional[datetime_type] = None,
        beliefs_before: Optional[datetime_type] = None,
        user_source_ids: Union[
            int, List[int]
        ] = None,  # None is interpreted as all sources
        source_types: Optional[List[str]] = None,
        exclude_source_types: Optional[List[str]] = None,
        resolution: Union[str, timedelta] = None,
        sum_multiple: bool = True,
    ) -> Union[tb.BeliefsDataFrame, Dict[str, tb.BeliefsDataFrame]]:
        """Basically a convenience wrapper for services.collect_time_series_data,
        where time series data collection is implemented.
        """
        return collect_time_series_data(
            old_sensor_names=old_sensor_names,
            make_query=cls.make_query,
            query_window=(event_starts_after, event_ends_before),
            belief_horizon_window=(horizons_at_least, horizons_at_most),
            belief_time_window=(beliefs_after, beliefs_before),
            user_source_ids=user_source_ids,
            source_types=source_types,
            exclude_source_types=exclude_source_types,
            resolution=resolution,
            sum_multiple=sum_multiple,
        )<|MERGE_RESOLUTION|>--- conflicted
+++ resolved
@@ -292,11 +292,8 @@
         most_recent_events_only: bool = False,
         most_recent_only: bool = None,  # deprecated
         one_deterministic_belief_per_event: bool = False,
-<<<<<<< HEAD
         one_deterministic_belief_per_event_per_source: bool = False,
-=======
         resolution: Union[str, timedelta] = None,
->>>>>>> 6e134bd4
         as_json: bool = False,
     ) -> Union[tb.BeliefsDataFrame, str]:
         """Search all beliefs about events for this sensor.
@@ -337,11 +334,8 @@
             most_recent_beliefs_only=most_recent_beliefs_only,
             most_recent_events_only=most_recent_events_only,
             one_deterministic_belief_per_event=one_deterministic_belief_per_event,
-<<<<<<< HEAD
             one_deterministic_belief_per_event_per_source=one_deterministic_belief_per_event_per_source,
-=======
             resolution=resolution,
->>>>>>> 6e134bd4
         )
         if as_json:
             df = bdf.reset_index()
