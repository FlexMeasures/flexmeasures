from __future__ import annotations

from typing import Any, Type
from datetime import datetime as datetime_type, timedelta
import json
from flask import current_app

import pandas as pd
from sqlalchemy import select
from sqlalchemy.ext.declarative import declared_attr
from sqlalchemy.ext.mutable import MutableDict
from sqlalchemy.schema import UniqueConstraint
from sqlalchemy import inspect
import timely_beliefs as tb
from timely_beliefs.beliefs.probabilistic_utils import get_median_belief
import timely_beliefs.utils as tb_utils

from flexmeasures.auth.policy import AuthModelMixin
from flexmeasures.data import db
from flexmeasures.data.models.parsing_utils import parse_source_arg
from flexmeasures.data.services.annotations import prepare_annotations_for_chart
from flexmeasures.data.services.timerange import get_timerange
from flexmeasures.data.queries.utils import get_source_criteria
from flexmeasures.data.services.time_series import aggregate_values
from flexmeasures.utils.entity_address_utils import (
    EntityAddressException,
    build_entity_address,
)
from flexmeasures.utils.unit_utils import (
    is_energy_unit,
    is_power_unit,
    is_energy_price_unit,
)
from flexmeasures.data.models.annotations import (
    Annotation,
    SensorAnnotationRelationship,
    to_annotation_frame,
)
from flexmeasures.data.models.charts import chart_type_to_chart_specs
from flexmeasures.data.models.data_sources import DataSource
from flexmeasures.data.models.generic_assets import GenericAsset
from flexmeasures.data.models.validation_utils import check_required_attributes
from flexmeasures.data.queries.sensors import query_sensors_by_proximity
from flexmeasures.utils.geo_utils import parse_lat_lng


class Sensor(db.Model, tb.SensorDBMixin, AuthModelMixin):
    """A sensor measures events."""

    attributes = db.Column(MutableDict.as_mutable(db.JSON), nullable=False, default={})

    generic_asset_id = db.Column(
        db.Integer,
        db.ForeignKey("generic_asset.id", ondelete="CASCADE"),
        nullable=False,
    )
    generic_asset = db.relationship(
        "GenericAsset",
        foreign_keys=[generic_asset_id],
        backref=db.backref(
            "sensors", lazy=True, cascade="all, delete-orphan", passive_deletes=True
        ),
    )
    annotations = db.relationship(
        "Annotation",
        secondary="annotations_sensors",
        backref=db.backref("sensors", lazy="dynamic"),
    )

    def __init__(
        self,
        name: str,
        generic_asset: GenericAsset | None = None,
        generic_asset_id: int | None = None,
        attributes: dict | None = None,
        **kwargs,
    ):
        assert (generic_asset is None) ^ (
            generic_asset_id is None
        ), "Either generic_asset_id or generic_asset must be set."
        tb.SensorDBMixin.__init__(self, name, **kwargs)
        tb_utils.remove_class_init_kwargs(tb.SensorDBMixin, kwargs)
        if generic_asset is not None:
            kwargs["generic_asset"] = generic_asset
        else:
            kwargs["generic_asset_id"] = generic_asset_id
        if attributes is not None:
            kwargs["attributes"] = attributes
        db.Model.__init__(self, **kwargs)

    __table_args__ = (
        UniqueConstraint(
            "name",
            "generic_asset_id",
            name="sensor_name_generic_asset_id_key",
        ),
    )

    def __acl__(self):
        """
        We allow reading to whoever can read the asset.
        Editing as well as deletion is left to account admins.
        """
        return {
            "create-children": f"account:{self.generic_asset.account_id}",
            "read": self.generic_asset.__acl__()["read"],
            "update": (
                f"account:{self.generic_asset.account_id}",
                "role:account-admin",
            ),
            "delete": (
                f"account:{self.generic_asset.account_id}",
                "role:account-admin",
            ),
        }

    @property
    def entity_address(self) -> str:
        try:
            return build_entity_address(dict(sensor_id=self.id), "sensor")
        except EntityAddressException as eae:
            current_app.logger.warn(
                f"Problems generating entity address for sensor {self}: {eae}"
            )
            return "no entity address available"

    @property
    def location(self) -> tuple[float, float] | None:
        location = (self.get_attribute("latitude"), self.get_attribute("longitude"))
        if None not in location:
            return location

    @property
    def measures_power(self) -> bool:
        """True if this sensor's unit is measuring power"""
        return is_power_unit(self.unit)

    @property
    def measures_energy(self) -> bool:
        """True if this sensor's unit is measuring energy"""
        return is_energy_unit(self.unit)

    @property
    def measures_energy_price(self) -> bool:
        """True if this sensors' unit is measuring energy prices"""
        return is_energy_price_unit(self.unit)

    @property
    def is_strictly_non_positive(self) -> bool:
        """Return True if this sensor strictly records non-positive values."""
        return self.get_attribute("is_consumer", False) and not self.get_attribute(
            "is_producer", True
        )

    @property
    def is_strictly_non_negative(self) -> bool:
        """Return True if this sensor strictly records non-negative values."""
        return self.get_attribute("is_producer", False) and not self.get_attribute(
            "is_consumer", True
        )

    def get_attribute(self, attribute: str, default: Any = None) -> Any:
        """Looks for the attribute on the Sensor.
        If not found, looks for the attribute on the Sensor's GenericAsset.
        If not found, returns the default.
        """
        if hasattr(self, attribute):
            return getattr(self, attribute)
        if attribute in self.attributes:
            return self.attributes[attribute]
        if hasattr(self.generic_asset, attribute):
            return getattr(self.generic_asset, attribute)
        if attribute in self.generic_asset.attributes:
            return self.generic_asset.attributes[attribute]
        return default

    def has_attribute(self, attribute: str) -> bool:
        return (
            attribute in self.attributes or attribute in self.generic_asset.attributes
        )

    def set_attribute(self, attribute: str, value):
        if self.has_attribute(attribute):
            self.attributes[attribute] = value

    def check_required_attributes(
        self,
        attributes: list[str | tuple[str, Type | tuple[Type, ...]]],
    ):
        """Raises if any attribute in the list of attributes is missing, or has the wrong type.

        :param attributes: List of either an attribute name or a tuple of an attribute name and its allowed type
                           (the allowed type may also be a tuple of several allowed types)
        """
        check_required_attributes(self, attributes)

    def latest_state(
        self,
        source: DataSource
        | list[DataSource]
        | int
        | list[int]
        | str
        | list[str]
        | None = None,
    ) -> tb.BeliefsDataFrame:
        """Search the most recent event for this sensor, and return the most recent ex-post belief.

        :param source: search only beliefs by this source (pass the DataSource, or its name or id) or list of sources
        """
        return self.search_beliefs(
            horizons_at_most=timedelta(0),
            source=source,
            most_recent_beliefs_only=True,
            most_recent_events_only=True,
            one_deterministic_belief_per_event=True,
        )

    def search_annotations(
        self,
        annotation_starts_after: datetime_type | None = None,  # deprecated
        annotations_after: datetime_type | None = None,
        annotation_ends_before: datetime_type | None = None,  # deprecated
        annotations_before: datetime_type | None = None,
        source: DataSource
        | list[DataSource]
        | int
        | list[int]
        | str
        | list[str]
        | None = None,
        include_asset_annotations: bool = False,
        include_account_annotations: bool = False,
        as_frame: bool = False,
    ) -> list[Annotation] | pd.DataFrame:
        """Return annotations assigned to this sensor, and optionally, also those assigned to the sensor's asset and the asset's account.

        :param annotations_after: only return annotations that end after this datetime (exclusive)
        :param annotations_before: only return annotations that start before this datetime (exclusive)
        """

        # todo: deprecate the 'annotation_starts_after' argument in favor of 'annotations_after' (announced v0.11.0)
        annotations_after = tb_utils.replace_deprecated_argument(
            "annotation_starts_after",
            annotation_starts_after,
            "annotations_after",
            annotations_after,
            required_argument=False,
        )

        # todo: deprecate the 'annotation_ends_before' argument in favor of 'annotations_before' (announced v0.11.0)
        annotations_before = tb_utils.replace_deprecated_argument(
            "annotation_ends_before",
            annotation_ends_before,
            "annotations_before",
            annotations_before,
            required_argument=False,
        )

        parsed_sources = parse_source_arg(source)
        query = (
            select(Annotation)
            .join(SensorAnnotationRelationship)
            .filter(
                SensorAnnotationRelationship.sensor_id == self.id,
                SensorAnnotationRelationship.annotation_id == Annotation.id,
            )
        )
        if annotations_after is not None:
            query = query.filter(
                Annotation.end > annotations_after,
            )
        if annotations_before is not None:
            query = query.filter(
                Annotation.start < annotations_before,
            )
        if parsed_sources:
            query = query.filter(
                Annotation.source.in_(parsed_sources),
            )
<<<<<<< HEAD
        annotations = db.session.execute(query).scalars().all()
=======
        annotations = db.session.scalars(query).all()
>>>>>>> 071a4de2
        if include_asset_annotations:
            annotations += self.generic_asset.search_annotations(
                annotations_after=annotations_after,
                annotations_before=annotations_before,
                source=source,
            )
        if include_account_annotations:
            annotations += self.generic_asset.owner.search_annotations(
                annotations_after=annotations_after,
                annotations_before=annotations_before,
                source=source,
            )

        return to_annotation_frame(annotations) if as_frame else annotations

    def search_beliefs(
        self,
        event_starts_after: datetime_type | None = None,
        event_ends_before: datetime_type | None = None,
        beliefs_after: datetime_type | None = None,
        beliefs_before: datetime_type | None = None,
        horizons_at_least: timedelta | None = None,
        horizons_at_most: timedelta | None = None,
        source: DataSource
        | list[DataSource]
        | int
        | list[int]
        | str
        | list[str]
        | None = None,
        most_recent_beliefs_only: bool = True,
        most_recent_events_only: bool = False,
        most_recent_only: bool = None,  # deprecated
        one_deterministic_belief_per_event: bool = False,
        one_deterministic_belief_per_event_per_source: bool = False,
        resolution: str | timedelta = None,
        as_json: bool = False,
    ) -> tb.BeliefsDataFrame | str:
        """Search all beliefs about events for this sensor.

        If you don't set any filters, you get the most recent beliefs about all events.

        :param event_starts_after: only return beliefs about events that start after this datetime (inclusive)
        :param event_ends_before: only return beliefs about events that end before this datetime (inclusive)
        :param beliefs_after: only return beliefs formed after this datetime (inclusive)
        :param beliefs_before: only return beliefs formed before this datetime (inclusive)
        :param horizons_at_least: only return beliefs with a belief horizon equal or greater than this timedelta (for example, use timedelta(0) to get ante knowledge time beliefs)
        :param horizons_at_most: only return beliefs with a belief horizon equal or less than this timedelta (for example, use timedelta(0) to get post knowledge time beliefs)
        :param source: search only beliefs by this source (pass the DataSource, or its name or id) or list of sources
        :param most_recent_beliefs_only: only return the most recent beliefs for each event from each source (minimum belief horizon)
        :param most_recent_events_only: only return (post knowledge time) beliefs for the most recent event (maximum event start)
        :param one_deterministic_belief_per_event: only return a single value per event (no probabilistic distribution and only 1 source)
        :param one_deterministic_belief_per_event_per_source: only return a single value per event per source (no probabilistic distribution)
        :param as_json: return beliefs in JSON format (e.g. for use in charts) rather than as BeliefsDataFrame
        :returns: BeliefsDataFrame or JSON string (if as_json is True)
        """
        # todo: deprecate the 'most_recent_only' argument in favor of 'most_recent_beliefs_only' (announced v0.8.0)
        most_recent_beliefs_only = tb_utils.replace_deprecated_argument(
            "most_recent_only",
            most_recent_only,
            "most_recent_beliefs_only",
            most_recent_beliefs_only,
            required_argument=False,
        )
        bdf = TimedBelief.search(
            sensors=self,
            event_starts_after=event_starts_after,
            event_ends_before=event_ends_before,
            beliefs_after=beliefs_after,
            beliefs_before=beliefs_before,
            horizons_at_least=horizons_at_least,
            horizons_at_most=horizons_at_most,
            source=source,
            most_recent_beliefs_only=most_recent_beliefs_only,
            most_recent_events_only=most_recent_events_only,
            one_deterministic_belief_per_event=one_deterministic_belief_per_event,
            one_deterministic_belief_per_event_per_source=one_deterministic_belief_per_event_per_source,
            resolution=resolution,
        )
        if as_json:
            df = bdf.reset_index()
            df["sensor"] = self
            df["sensor"] = df["sensor"].apply(lambda x: x.to_dict())
            df["source"] = df["source"].apply(lambda x: x.to_dict())
            return df.to_json(orient="records")
        return bdf

    def chart(
        self,
        chart_type: str = "bar_chart",
        event_starts_after: datetime_type | None = None,
        event_ends_before: datetime_type | None = None,
        beliefs_after: datetime_type | None = None,
        beliefs_before: datetime_type | None = None,
        source: DataSource
        | list[DataSource]
        | int
        | list[int]
        | str
        | list[str]
        | None = None,
        most_recent_beliefs_only: bool = True,
        include_data: bool = False,
        include_sensor_annotations: bool = False,
        include_asset_annotations: bool = False,
        include_account_annotations: bool = False,
        dataset_name: str | None = None,
        **kwargs,
    ) -> dict:
        """Create a vega-lite chart showing sensor data.

        :param chart_type: currently only "bar_chart" # todo: where can we properly list the available chart types?
        :param event_starts_after: only return beliefs about events that start after this datetime (inclusive)
        :param event_ends_before: only return beliefs about events that end before this datetime (inclusive)
        :param beliefs_after: only return beliefs formed after this datetime (inclusive)
        :param beliefs_before: only return beliefs formed before this datetime (inclusive)
        :param source: search only beliefs by this source (pass the DataSource, or its name or id) or list of sources
        :param most_recent_beliefs_only: only return the most recent beliefs for each event from each source (minimum belief horizon)
        :param include_data: if True, include data in the chart, or if False, exclude data
        :param include_sensor_annotations: if True and include_data is True, include sensor annotations in the chart, or if False, exclude these
        :param include_asset_annotations: if True and include_data is True, include asset annotations in the chart, or if False, exclude them
        :param include_account_annotations: if True and include_data is True, include account annotations in the chart, or if False, exclude them
        :param dataset_name: optionally name the dataset used in the chart (the default name is sensor_<id>)
        :returns: JSON string defining vega-lite chart specs
        """

        # Set up chart specification
        if dataset_name is None:
            dataset_name = "sensor_" + str(self.id)
        self.sensor_type = self.get_attribute("sensor_type", self.name)
        if event_starts_after:
            kwargs["event_starts_after"] = event_starts_after
        if event_ends_before:
            kwargs["event_ends_before"] = event_ends_before
        chart_specs = chart_type_to_chart_specs(
            chart_type,
            sensor=self,
            dataset_name=dataset_name,
            include_annotations=include_sensor_annotations
            or include_asset_annotations
            or include_account_annotations,
            **kwargs,
        )

        if include_data:
            # Get data
            data = self.search_beliefs(
                as_json=True,
                event_starts_after=event_starts_after,
                event_ends_before=event_ends_before,
                beliefs_after=beliefs_after,
                beliefs_before=beliefs_before,
                most_recent_beliefs_only=most_recent_beliefs_only,
                source=source,
            )

            # Get annotations
            if include_sensor_annotations:
                annotations_df = self.search_annotations(
                    annotations_after=event_starts_after,
                    annotations_before=event_ends_before,
                    include_asset_annotations=include_asset_annotations,
                    include_account_annotations=include_account_annotations,
                    as_frame=True,
                )
            elif include_asset_annotations:
                annotations_df = self.generic_asset.search_annotations(
                    annotations_after=event_starts_after,
                    annotations_before=event_ends_before,
                    include_account_annotations=include_account_annotations,
                    as_frame=True,
                )
            elif include_account_annotations:
                annotations_df = self.generic_asset.owner.search_annotations(
                    annotations_after=event_starts_after,
                    annotations_before=event_ends_before,
                    as_frame=True,
                )
            else:
                annotations_df = to_annotation_frame([])

            # Wrap and stack annotations
            annotations_df = prepare_annotations_for_chart(annotations_df)

            # Annotations to JSON records
            annotations_df = annotations_df.reset_index()
            annotations_df["source"] = annotations_df["source"].astype(str)
            annotations_data = annotations_df.to_json(orient="records")

            # Combine chart specs, data and annotations
            chart_specs["datasets"] = {
                dataset_name: json.loads(data),
                dataset_name + "_annotations": json.loads(annotations_data),
            }

        return chart_specs

    @property
    def timerange(self) -> dict[str, datetime_type]:
        """Time range for which sensor data exists.

        :returns: dictionary with start and end, for example:
                  {
                      'start': datetime.datetime(2020, 12, 3, 14, 0, tzinfo=pytz.utc),
                      'end': datetime.datetime(2020, 12, 3, 14, 30, tzinfo=pytz.utc)
                  }
        """
        start, end = get_timerange([self.id])
        return dict(start=start, end=end)

    def __repr__(self) -> str:
        return f"<Sensor {self.id}: {self.name}, unit: {self.unit} res.: {self.event_resolution}>"

    def __str__(self) -> str:
        return self.name

    def to_dict(self) -> dict:
        return dict(
            id=self.id,
            name=self.name,
            description=f"{self.name} ({self.generic_asset.name})",
        )

    @classmethod
    def find_closest(
        cls, generic_asset_type_name: str, sensor_name: str, n: int = 1, **kwargs
    ) -> "Sensor" | list["Sensor"] | None:
        """Returns the closest n sensors within a given asset type (as a list if n > 1).
        Parses latitude and longitude values stated in kwargs.

        Can be called with an object that has latitude and longitude properties, for example:

            sensor = Sensor.find_closest("weather station", "wind speed", object=generic_asset)

        Can also be called with latitude and longitude parameters, for example:

            sensor = Sensor.find_closest("weather station", "temperature", latitude=32, longitude=54)
            sensor = Sensor.find_closest("weather station", "temperature", lat=32, lng=54)

        Finally, pass in an account_id parameter if you want to query an account other than your own. This only works for admins. Public assets are always queried.
        """

        latitude, longitude = parse_lat_lng(kwargs)
        account_id_filter = kwargs["account_id"] if "account_id" in kwargs else None
        query = query_sensors_by_proximity(
            latitude=latitude,
            longitude=longitude,
            generic_asset_type_name=generic_asset_type_name,
            sensor_name=sensor_name,
            account_id=account_id_filter,
        )
        if n == 1:
            return db.session.scalar(query.limit(1)).first()
        else:
            return db.session.scalars(query.limit(n)).all()

    def make_hashable(self) -> tuple:
        """Returns a tuple with the properties subject to change
        In principle all properties (except ID) of a given sensor could be changed, but not all changes are relevant to warrant reanalysis (e.g. scheduling or forecasting).
        """

        return (self.id, self.attributes, self.generic_asset.attributes)


class TimedBelief(db.Model, tb.TimedBeliefDBMixin):
    """A timed belief holds a precisely timed record of a belief about an event.

    It also records the source of the belief, and the sensor that the event pertains to.
    """

    @declared_attr
    def source_id(cls):
        return db.Column(db.Integer, db.ForeignKey("data_source.id"), primary_key=True)

    sensor = db.relationship(
        "Sensor",
        backref=db.backref(
            "beliefs",
            lazy=True,
            cascade="merge",  # no save-update (i.e. don't auto-save time series data to session upon updating sensor)
        ),
    )
    source = db.relationship(
        "DataSource",
        backref=db.backref(
            "beliefs",
            lazy=True,
            cascade="merge",  # no save-update (i.e. don't auto-save time series data to session upon updating source)
        ),
    )

    def __init__(
        self,
        sensor: tb.DBSensor,
        source: tb.DBBeliefSource,
        **kwargs,
    ):
        # get a Sensor instance attached to the database session (input sensor is detached)
        # check out Issue #683 for more details
        inspection_obj = inspect(sensor, raiseerr=False)
        if (
            inspection_obj and inspection_obj.detached
        ):  # fetch Sensor only when it is detached
<<<<<<< HEAD
            sensor = db.sesson.get(Sensor, sensor.id)
=======
            sensor = db.session.get(Sensor, sensor.id)
>>>>>>> 071a4de2

        tb.TimedBeliefDBMixin.__init__(self, sensor, source, **kwargs)
        tb_utils.remove_class_init_kwargs(tb.TimedBeliefDBMixin, kwargs)
        db.Model.__init__(self, **kwargs)

    @classmethod
    def search(
        cls,
        sensors: Sensor | int | str | list[Sensor | int | str],
        sensor: Sensor = None,  # deprecated
        event_starts_after: datetime_type | None = None,
        event_ends_before: datetime_type | None = None,
        beliefs_after: datetime_type | None = None,
        beliefs_before: datetime_type | None = None,
        horizons_at_least: timedelta | None = None,
        horizons_at_most: timedelta | None = None,
        source: DataSource
        | list[DataSource]
        | int
        | list[int]
        | str
        | list[str]
        | None = None,
        user_source_ids: int | list[int] | None = None,
        source_types: list[str] | None = None,
        exclude_source_types: list[str] | None = None,
        most_recent_beliefs_only: bool = True,
        most_recent_events_only: bool = False,
        most_recent_only: bool = None,  # deprecated
        one_deterministic_belief_per_event: bool = False,
        one_deterministic_belief_per_event_per_source: bool = False,
        resolution: str | timedelta = None,
        sum_multiple: bool = True,
    ) -> tb.BeliefsDataFrame | dict[str, tb.BeliefsDataFrame]:
        """Search all beliefs about events for the given sensors.

        If you don't set any filters, you get the most recent beliefs about all events.

        :param sensors: search only these sensors, identified by their instance or id (both unique) or name (non-unique)
        :param event_starts_after: only return beliefs about events that start after this datetime (inclusive)
        :param event_ends_before: only return beliefs about events that end before this datetime (inclusive)
        :param beliefs_after: only return beliefs formed after this datetime (inclusive)
        :param beliefs_before: only return beliefs formed before this datetime (inclusive)
        :param horizons_at_least: only return beliefs with a belief horizon equal or greater than this timedelta (for example, use timedelta(0) to get ante knowledge time beliefs)
        :param horizons_at_most: only return beliefs with a belief horizon equal or less than this timedelta (for example, use timedelta(0) to get post knowledge time beliefs)
        :param source: search only beliefs by this source (pass the DataSource, or its name or id) or list of sources
        :param user_source_ids: Optional list of user source ids to query only specific user sources
        :param source_types: Optional list of source type names to query only specific source types *
        :param exclude_source_types: Optional list of source type names to exclude specific source types *
        :param most_recent_beliefs_only: only return the most recent beliefs for each event from each source (minimum belief horizon)
        :param most_recent_events_only: only return (post knowledge time) beliefs for the most recent event (maximum event start)
        :param one_deterministic_belief_per_event: only return a single value per event (no probabilistic distribution and only 1 source)
        :param one_deterministic_belief_per_event_per_source: only return a single value per event per source (no probabilistic distribution)
        :param resolution: Optional timedelta or pandas freqstr used to resample the results **
        :param sum_multiple: if True, sum over multiple sensors; otherwise, return a dictionary with sensors as key, each holding a BeliefsDataFrame as its value

        *  If user_source_ids is specified, the "user" source type is automatically included (and not excluded).
           Somewhat redundant, though still allowed, is to set both source_types and exclude_source_types.
        ** Note that:
           - timely-beliefs converts string resolutions to datetime.timedelta objects (see https://github.com/SeitaBV/timely-beliefs/issues/13).
           - for sensors recording non-instantaneous data: updates both the event frequency and the event resolution
           - for sensors recording instantaneous data: updates only the event frequency (and event resolution remains 0)
        """
        # todo: deprecate the 'sensor' argument in favor of 'sensors' (announced v0.8.0)
        sensors = tb_utils.replace_deprecated_argument(
            "sensor",
            sensor,
            "sensors",
            sensors,
        )
        # todo: deprecate the 'most_recent_only' argument in favor of 'most_recent_beliefs_only' (announced v0.8.0)
        most_recent_beliefs_only = tb_utils.replace_deprecated_argument(
            "most_recent_only",
            most_recent_only,
            "most_recent_beliefs_only",
            most_recent_beliefs_only,
            required_argument=False,
        )

        # convert to list
        sensors = [sensors] if not isinstance(sensors, list) else sensors

        # convert from sensor names to sensors
        sensor_names = [s for s in sensors if isinstance(s, str)]
        if sensor_names:
            sensors = [s for s in sensors if not isinstance(s, str)]
<<<<<<< HEAD
            sensors_from_names = (
                db.session.execute(select(Sensor).filter(Sensor.name.in_(sensor_names)))
                .scalars()
                .all()
            )
=======
            sensors_from_names = db.session.scalars(
                select(Sensor).filter(Sensor.name.in_(sensor_names))
            ).all()
>>>>>>> 071a4de2
            sensors.extend(sensors_from_names)

        parsed_sources = parse_source_arg(source)
        source_criteria = get_source_criteria(
            cls, user_source_ids, source_types, exclude_source_types
        )
        custom_join_targets = [] if parsed_sources else [DataSource]

        bdf_dict = {}
        for sensor in sensors:
            bdf = cls.search_session(
                session=db.session,
                sensor=sensor,
                # Workaround (1st half) for https://github.com/FlexMeasures/flexmeasures/issues/484
                event_ends_after=event_starts_after,
                event_starts_before=event_ends_before,
                beliefs_after=beliefs_after,
                beliefs_before=beliefs_before,
                horizons_at_least=horizons_at_least,
                horizons_at_most=horizons_at_most,
                source=parsed_sources,
                most_recent_beliefs_only=most_recent_beliefs_only,
                most_recent_events_only=most_recent_events_only,
                custom_filter_criteria=source_criteria,
                custom_join_targets=custom_join_targets,
            )
            if one_deterministic_belief_per_event:
                # todo: compute median of collective belief instead of median of first belief (update expected test results accordingly)
                # todo: move to timely-beliefs: select mean/median belief
                if (
                    bdf.lineage.number_of_sources <= 1
                    and bdf.lineage.probabilistic_depth == 1
                ):
                    # Fast track, no need to loop over beliefs
                    pass
                else:
                    bdf = (
                        bdf.for_each_belief(get_median_belief)
                        .groupby(level=["event_start"], group_keys=False)
                        .apply(lambda x: x.head(1))
                    )
            elif one_deterministic_belief_per_event_per_source:
                if len(bdf) == 0 or bdf.lineage.probabilistic_depth == 1:
                    # Fast track, no need to loop over beliefs
                    pass
                else:
                    bdf = bdf.for_each_belief(get_median_belief)

            if resolution is not None:
                bdf = bdf.resample_events(
                    resolution, keep_only_most_recent_belief=most_recent_beliefs_only
                )
                # Workaround (2nd half) for https://github.com/FlexMeasures/flexmeasures/issues/484
                bdf = bdf[bdf.event_starts >= event_starts_after]
                bdf = bdf[bdf.event_ends <= event_ends_before]
            bdf_dict[bdf.sensor] = bdf

        if sum_multiple:
            return aggregate_values(bdf_dict)
        else:
            return bdf_dict

    @classmethod
    def add(
        cls,
        bdf: tb.BeliefsDataFrame,
        expunge_session: bool = False,
        allow_overwrite: bool = False,
        bulk_save_objects: bool = False,
        commit_transaction: bool = False,
    ):
        """Add a BeliefsDataFrame as timed beliefs in the database.

        :param bdf: the BeliefsDataFrame to be persisted
        :param expunge_session:     if True, all non-flushed instances are removed from the session before adding beliefs.
                                    Expunging can resolve problems you might encounter with states of objects in your session.
                                    When using this option, you might want to flush newly-created objects which are not beliefs
                                    (e.g. a sensor or data source object).
        :param allow_overwrite:     if True, new objects are merged
                                    if False, objects are added to the session or bulk saved
        :param bulk_save_objects:   if True, objects are bulk saved with session.bulk_save_objects(),
                                    which is quite fast but has several caveats, see:
                                    https://docs.sqlalchemy.org/orm/persistence_techniques.html#bulk-operations-caveats
                                    if False, objects are added to the session with session.add_all()
        :param commit_transaction:  if True, the session is committed
                                    if False, you can still add other data to the session
                                    and commit it all within an atomic transaction
        """
        return cls.add_to_session(
            session=db.session,
            beliefs_data_frame=bdf,
            expunge_session=expunge_session,
            allow_overwrite=allow_overwrite,
            bulk_save_objects=bulk_save_objects,
            commit_transaction=commit_transaction,
        )

    def __repr__(self) -> str:
        """timely-beliefs representation of timed beliefs."""
        return tb.TimedBelief.__repr__(self)<|MERGE_RESOLUTION|>--- conflicted
+++ resolved
@@ -278,11 +278,7 @@
             query = query.filter(
                 Annotation.source.in_(parsed_sources),
             )
-<<<<<<< HEAD
-        annotations = db.session.execute(query).scalars().all()
-=======
         annotations = db.session.scalars(query).all()
->>>>>>> 071a4de2
         if include_asset_annotations:
             annotations += self.generic_asset.search_annotations(
                 annotations_after=annotations_after,
@@ -586,11 +582,7 @@
         if (
             inspection_obj and inspection_obj.detached
         ):  # fetch Sensor only when it is detached
-<<<<<<< HEAD
-            sensor = db.sesson.get(Sensor, sensor.id)
-=======
             sensor = db.session.get(Sensor, sensor.id)
->>>>>>> 071a4de2
 
         tb.TimedBeliefDBMixin.__init__(self, sensor, source, **kwargs)
         tb_utils.remove_class_init_kwargs(tb.TimedBeliefDBMixin, kwargs)
@@ -677,17 +669,9 @@
         sensor_names = [s for s in sensors if isinstance(s, str)]
         if sensor_names:
             sensors = [s for s in sensors if not isinstance(s, str)]
-<<<<<<< HEAD
-            sensors_from_names = (
-                db.session.execute(select(Sensor).filter(Sensor.name.in_(sensor_names)))
-                .scalars()
-                .all()
-            )
-=======
             sensors_from_names = db.session.scalars(
                 select(Sensor).filter(Sensor.name.in_(sensor_names))
             ).all()
->>>>>>> 071a4de2
             sensors.extend(sensors_from_names)
 
         parsed_sources = parse_source_arg(source)
