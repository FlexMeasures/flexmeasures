--- conflicted
+++ resolved
@@ -4,11 +4,8 @@
 from sqlalchemy.ext.declarative import declared_attr
 from sqlalchemy.orm import Query, Session
 import timely_beliefs as tb
-<<<<<<< HEAD
 import timely_beliefs.utils as tb_utils
-=======
 from marshmallow import Schema, fields
->>>>>>> 717466b0
 
 from flexmeasures.data.config import db
 from flexmeasures.data import ma
