--- conflicted
+++ resolved
@@ -45,13 +45,10 @@
         :param max_forecast_horizon: Maximum forecast horizon in steps of 1 resolution.
         :param event_starts_after: Only consider events starting after this time.
         :param event_ends_before: Only consider events ending before this time.
-<<<<<<< HEAD
-        :param missing_threshold: Max fraction of missing data allowed before failure. missing data under the threshold will be filled with our interpolation methods.
-=======
         :param forecast_frequency: Frequency of the forecast in hours.
         :param probabilistic: Whether to use a probabilistic model.
         :param ensure_positive: Whether to ensure that predictions are positive.
->>>>>>> 9b60df86
+        :param missing_threshold: Max fraction of missing data allowed before failure. missing data under the threshold will be filled with our interpolation methods.
         """
         self.model_save_dir = model_save_dir
         self.probabilistic = probabilistic
