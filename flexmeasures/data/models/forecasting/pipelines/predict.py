from __future__ import annotations

import os
import pickle
import sys
import logging
from datetime import datetime

import numpy as np
import pandas as pd
from darts import TimeSeries
from isodate import duration_isoformat

from flexmeasures import Sensor, Source
from flexmeasures.data import db
from flexmeasures.data.models.forecasting.utils import data_to_bdf
from flexmeasures.data.models.forecasting.exceptions import CustomException
from flexmeasures.data.models.forecasting.pipelines.base import BasePipeline
from flexmeasures.data.utils import save_to_db


class PredictPipeline(BasePipeline):
    def __init__(
        self,
        future_regressors: list[Sensor],
        past_regressors: list[Sensor],
        target_sensor: Sensor,
        model_path: str,
        output_path: str,
        n_steps_to_predict: int,
        max_forecast_horizon: int,
        sensor_to_save: Sensor,
        forecast_frequency: int = 1,
        probabilistic: bool = False,
        quantiles: list[float] | None = None,
        event_starts_after: datetime | None = None,
        event_ends_before: datetime | None = None,
        predict_start: datetime | None = None,
        predict_end: datetime | None = None,
        data_source: Source = None,
        missing_threshold: float = 1.0,
    ) -> None:
        """
        Initialize the PredictPipeline.

        :param sensors: Dictionary mapping custom regressor names to sensor IDs.
        :param past_regressors: List of sensors serving as past regressors.
        :param future_regressors: List of sensors serving as future regressors.
        :param target: Custom target name.
        :param model_path: Path to the model file.
        :param output_path: Path where predictions will be saved.
        :param n_steps_to_predict: Number of steps of 1 resolution to predict into the future.
        :param max_forecast_horizon: Maximum forecast horizon in steps of 1 resolution.
        :param quantiles: Optional list of quantiles to predict for probabilistic forecasts. If None, predictions are deterministic.
        :param event_starts_after: Only consider events starting after this time.
        :param event_ends_before: Only consider events ending before this time.
        :param predict_start: Only save events starting after this time.
        :param predict_end: Only save events ending before this time.
        :param forecast_frequency: Create a forecast every Nth interval.
        :param data_source: Data source to attribute the forecasts to.
<<<<<<< HEAD
        :param missing_threshold: Max fraction of missing data allowed before failure. missing data under the threshold will be filled with our interpolation methods.
=======
        :param probabilistic: Whether to use a probabilistic model.
        :param sensor_to_save: Sensor to which the predictions will be attributed.
>>>>>>> 9b60df86
        """
        super().__init__(
            future_regressors=future_regressors,
            past_regressors=past_regressors,
            target_sensor=target_sensor,
            n_steps_to_predict=n_steps_to_predict,
            max_forecast_horizon=max_forecast_horizon,
            event_starts_after=event_starts_after,
            event_ends_before=event_ends_before,
            forecast_frequency=forecast_frequency,
            predict_start=predict_start,
            predict_end=predict_end,
            missing_threshold=missing_threshold,
        )
        self.model_path = model_path
        self.output_path = output_path
        self.probabilistic = probabilistic
        self.quantiles = tuple(quantiles) if quantiles else None
        self.forecast_horizon = np.arange(1, max_forecast_horizon + 1)
        self.forecast_frequency = forecast_frequency
        self.sensor_to_save = sensor_to_save
        self.predict_start = predict_start
        self.predict_end = predict_end

        self.sensor_resolution = self.target_sensor.event_resolution
        self.readable_resolution = duration_isoformat(self.sensor_resolution)
        self.total_forecast_hours = (
            self.max_forecast_horizon * self.sensor_resolution.total_seconds() / 3600
        )
        self.data_source = data_source

    def load_model(self):
        """
        Load the model and its metadata from the model_path.
        """
        try:
            logging.debug("Loading model and metadata from %s", self.model_path)
            with open(self.model_path, "rb") as file:
                model = pickle.load(file)
            logging.debug(
                "Model and metadata loaded successfully from %s", self.model_path
            )
            return model
        except Exception as e:
            raise CustomException(f"Error loading model and metadata: {e}", sys) from e

    def _prepare_df_single_horizon_prediction(
        self,
        y_pred: TimeSeries,
        belief_horizon,
        value_at_belief_horizon,
        viewpoint: int,
        belief_timestamp,
    ):
        """
        Prepare the DataFrame for a single prediction.
        Make an additional column for quantiles forecast when probabilistic is True
        """
        try:
            logging.debug(f"Preparing DataFrame for viewpoint {viewpoint}.")

            if self.probabilistic:
                q_kwargs = dict(quantiles=self.quantiles) if self.quantiles else dict()
                y_pred_df = y_pred.quantiles_df(**q_kwargs).T
            else:
                try:
                    y_pred_df = y_pred.pd_dataframe().T
                except AttributeError:
                    y_pred_df = y_pred.to_dataframe().T

            y_pred_df.columns = [
                f"{h}h" for h in range(1, self.max_forecast_horizon + 1)
            ]
            y_pred_df.reset_index(inplace=True)
            # Insert forecasts event_start timestamps
            y_pred_df.insert(0, "event_start", belief_horizon)

            # Insert forecasts belief_time timestamps
            y_pred_df.insert(1, "belief_time", belief_timestamp)

            # Insert the target sensor name and value at belief time forecasts are made
            y_pred_df.insert(2, self.target, value_at_belief_horizon)
            if self.quantiles:
                y_pred_df.set_index(
                    ["event_start", "belief_time", self.target, "component"],
                    inplace=True,
                )
            else:
                y_pred_df.set_index(
                    ["event_start", "belief_time", self.target], inplace=True
                )

            logging.debug(f"DataFrame prepared for viewpoint {viewpoint}.")
            return y_pred_df
        except Exception as e:
            raise CustomException(
                f"Error preparing prediction DataFrame: {e}", sys
            ) from e

    def make_single_fixed_viewpoint_prediction(
        self,
        model,
        future_covariates: TimeSeries,
        past_covariates: TimeSeries,
        current_y: TimeSeries,
        viewpoint: int,
        belief_timestamp: pd.Timestamp,
    ) -> pd.DataFrame:
        """
        Make a single prediction for the given viewpoint (enumeration of the number of viewpoints),
        using inputs already sliced for this belief time.
        Notes
        -----
        The covariate/target windowing and belief semantics are documented in:
        - `BasePipeline` class docstring (“Covariate semantics”)
        - `BasePipeline.split_data_all_beliefs` → `_generate_splits`
        """
        try:
            logging.debug(
                f"Predicting for viewpoint {viewpoint}, forecasting up to {self.total_forecast_hours} hours ahead."
            )
            # Inputs (y, past_covariates, future_covariates) are pre-sliced for this
            # belief time by BasePipeline._generate_splits. See BasePipeline docs and
            # CHECK THIS DIAGRAM : https://cloud.seita.nl/index.php/s/FYRgJwE3ER8kTLk aka 20250210_123637.png

            # Get time series of forecasts at a single viewpoint
            y_pred = model.predict(
                current_y,
                past_covariates=past_covariates,
                future_covariates=future_covariates,
            )

            belief_horizon = current_y.end_time()
            value_at_belief_horizon = current_y.last_value()
            y_pred_df = self._prepare_df_single_horizon_prediction(
                y_pred=y_pred,
                belief_horizon=belief_horizon,
                value_at_belief_horizon=value_at_belief_horizon,
                viewpoint=viewpoint,
                belief_timestamp=belief_timestamp,
            )
            logging.debug(f"Prediction for viewpoint {viewpoint} completed.")
            return y_pred_df
        except Exception as e:
            raise CustomException(
                f"Error predicting for viewpoint {viewpoint}: {e}",
                sys,
            ) from e

    def make_multi_fixed_viewpoint_predictions(
        self,
        model,
        future_covariates_list: list[TimeSeries],
        past_covariates_list: list[TimeSeries],
        y_list: list[TimeSeries],
        belief_timestamps_list: list[pd.Timestamp],
    ) -> pd.DataFrame:
        """
        Make predictions for multiple fixed viewpoints, for the given model, X, and y.
        """
        try:
            logging.debug(
                f"Starting to generate predictions for up to {self.max_forecast_horizon} ({self.readable_resolution}) intervals (i.e. {self.total_forecast_hours} hours)."
            )

            # We make predictions up to the last hour in the predict_period
            y_pred_dfs = list()
            for v, belief_timestamp in enumerate(belief_timestamps_list):
                future_covariates = (
                    future_covariates_list[v] if future_covariates_list else None
                )
                past_covariates = (
                    past_covariates_list[v] if past_covariates_list else None
                )
                y = y_list[v]
                logging.debug(
                    f"Making prediction for {belief_timestamp} (viewpoint {v + 1}/{self.number_of_viewpoints})"
                )
                y_pred_df = self.make_single_fixed_viewpoint_prediction(
                    model=model,
                    future_covariates=future_covariates,
                    past_covariates=past_covariates,
                    current_y=y,
                    viewpoint=v + 1,  # humanized iterator starting from 1
                    belief_timestamp=belief_timestamp,
                )
                y_pred_dfs.append(y_pred_df)
            df_res = pd.concat(y_pred_dfs)
            logging.debug("Finished generating predictions.")
            return df_res
        except Exception as e:
            raise CustomException(f"Error generating predictions: {e}", sys) from e

    def save_results_to_CSV(self, df_pred: pd.DataFrame):
        """
        Save the predictions to a CSV file.
        """
        try:
            logging.debug("Saving predictions to a CSV file.")
            os.makedirs(os.path.dirname(self.output_path), exist_ok=True)
            df_pred.to_csv(self.output_path)
            logging.debug("Successfully saved predictions to %s", self.output_path)

        except Exception as e:
            raise CustomException(f"Error saving predictions: {e}", sys) from e

    def run(self, delete_model: bool = False):
        """
        Execute the prediction pipeline.
        """
        try:
            df = self.load_data_all_beliefs()
            (
                past_covariates_list,
                future_covariates_list,
                y_list,
                belief_timestamps_list,
            ) = self.split_data_all_beliefs(df, is_predict_pipeline=True)
            logging.debug("Done splitting data")

            model = self.load_model()
            logging.debug("Model loaded")
            df_pred = self.make_multi_fixed_viewpoint_predictions(
                model,
                future_covariates_list=future_covariates_list,
                past_covariates_list=past_covariates_list,
                y_list=y_list,
                belief_timestamps_list=belief_timestamps_list,
            )
            logging.debug("Predictions ready to be saved")

            # todo: it looks like data_to_bdf should become a class method
            bdf = data_to_bdf(
                data=df_pred,
                horizon=self.max_forecast_horizon,
                probabilistic=self.probabilistic,
                target_sensor=self.target_sensor,
                sensor_to_save=self.sensor_to_save,
                data_source=self.data_source,
            )
            if self.output_path is not None:
                self.save_results_to_CSV(bdf)

            save_to_db(
                bdf, save_changed_beliefs_only=False
            )  # save all beliefs of forecasted values even if they are the same values as the previous beliefs.
            db.session.commit()
            logging.info(
                f"Saved predictions to DB with source: {bdf.sources[0]}, sensor: {self.sensor_to_save}, sensor_id: {self.sensor_to_save.id}."
            )
            if delete_model:
                os.remove(self.model_path)

            logging.info("Prediction pipeline completed successfully.")
        except Exception as e:
            raise CustomException(f"Error running pipeline: {e}", sys) from e<|MERGE_RESOLUTION|>--- conflicted
+++ resolved
@@ -58,12 +58,9 @@
         :param predict_end: Only save events ending before this time.
         :param forecast_frequency: Create a forecast every Nth interval.
         :param data_source: Data source to attribute the forecasts to.
-<<<<<<< HEAD
-        :param missing_threshold: Max fraction of missing data allowed before failure. missing data under the threshold will be filled with our interpolation methods.
-=======
         :param probabilistic: Whether to use a probabilistic model.
         :param sensor_to_save: Sensor to which the predictions will be attributed.
->>>>>>> 9b60df86
+        :param missing_threshold: Max fraction of missing data allowed before failure. missing data under the threshold will be filled with our interpolation methods.
         """
         super().__init__(
             future_regressors=future_regressors,
