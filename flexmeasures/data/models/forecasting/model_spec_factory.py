--- conflicted
+++ resolved
@@ -260,13 +260,8 @@
     horizon,
     regressor_transformation,  # the regressor transformation can be passed in
     transform_to_normal,  # if not, it a normalization can be applied
-<<<<<<< HEAD
-) -> List[TBSeriesSpecs]:
+) -> list[TBSeriesSpecs]:
     """We use weather data as regressors. Here, we configure them."""
-=======
-) -> list[TBSeriesSpecs]:
-    """For Assets, we use weather data as regressors. Here, we configure them."""
->>>>>>> 5d16da20
     regressor_specs = []
     correlated_sensor_names = sensor.get_attribute("weather_correlations")
     if correlated_sensor_names:
