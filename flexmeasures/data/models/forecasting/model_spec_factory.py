from typing import Any, Dict, List, Optional, Union
from datetime import datetime, timedelta, tzinfo
from pprint import pformat
import logging
import pytz

from flask import current_app
from flexmeasures.data.queries.utils import (
    simplify_index,
)
from timely_beliefs import BeliefsDataFrame
from timetomodel import ModelSpecs
from timetomodel.exceptions import MissingData, NaNData
from timetomodel.speccing import SeriesSpecs
from timetomodel.transforming import (
    BoxCoxTransformation,
    ReversibleTransformation,
    Transformation,
)
import pandas as pd

from flexmeasures.data.models.assets import AssetType, Asset
from flexmeasures.data.models.markets import MarketType, Market
from flexmeasures.data.models.weather import WeatherSensorType, WeatherSensor, Weather
from flexmeasures.data.models.utils import (
    determine_asset_type_by_asset,
    determine_asset_value_class_by_asset,
)
from flexmeasures.data.models.forecasting.utils import (
    create_lags,
    set_training_and_testing_dates,
    get_query_window,
)
from flexmeasures.data.services.resources import find_closest_weather_sensor

"""
Here we generate an initial version of timetomodel specs, given what asset and what timing
is defined.
These specs can be customized.
"""


logger = logging.getLogger(__name__)


class TBSeriesSpecs(SeriesSpecs):
    """Compatibility for using timetomodel.SeriesSpecs with timely_beliefs.BeliefsDataFrames.

    This implements _load_series such that TimedValue.collect is called on the generic asset class,
    with the parameters in collect_params.
    The collect function is expected to return a BeliefsDataFrame.
    """

    generic_asset_value_class: Any  # with collect method
    collect_params: dict

    def __init__(
        self,
        generic_asset_value_class,
        collect_params: dict,
        name: str,
        original_tz: Optional[tzinfo] = pytz.utc,  # postgres stores naive datetimes
        feature_transformation: Optional[ReversibleTransformation] = None,
        post_load_processing: Optional[Transformation] = None,
        resampling_config: Dict[str, Any] = None,
        interpolation_config: Dict[str, Any] = None,
    ):
        super().__init__(
            name,
            original_tz,
            feature_transformation,
            post_load_processing,
            resampling_config,
            interpolation_config,
        )
        self.generic_asset_value_class = generic_asset_value_class
        self.collect_params = collect_params

    def _load_series(self) -> pd.Series:
        logger.info(
            "Reading %s data from database" % self.generic_asset_value_class.__name__
        )

        bdf: BeliefsDataFrame = self.generic_asset_value_class.collect(
            **self.collect_params
        )
        assert isinstance(bdf, BeliefsDataFrame)
        df = simplify_index(bdf)
        self.check_data(df)

        if self.post_load_processing is not None:
            df = self.post_load_processing.transform_dataframe(df)

        return df["event_value"]

    def check_data(self, df: pd.DataFrame):
        """Raise error if data is empty or contains nan values.
        Here, other than in load_series, we can show the query, which is quite helpful."""
        if df.empty:
            raise MissingData(
                "No values found in database for the requested %s data. It's no use to continue I'm afraid."
                " Here's a print-out of what I tried to collect:\n\n%s\n\n"
                % (
                    self.generic_asset_value_class.__name__,
                    pformat(self.collect_params, sort_dicts=False),
                )
            )
        if df.isnull().values.any():
            raise NaNData(
                "Nan values found in database for the requested %s data. It's no use to continue I'm afraid."
                " Here's a print-out of what I tried to collect:\n\n%s\n\n"
                % (
                    self.generic_asset_value_class.__name__,
                    pformat(self.collect_params, sort_dicts=False),
                )
            )


def create_initial_model_specs(  # noqa: C901
    generic_asset: Union[Asset, Market, WeatherSensor],
    forecast_start: datetime,  # Start of forecast period
    forecast_end: datetime,  # End of forecast period
    forecast_horizon: timedelta,  # Duration between time of forecasting and end time of the event that is forecast
    ex_post_horizon: timedelta = None,
    transform_to_normal: bool = True,
    use_regressors: bool = True,  # If false, do not create regressor specs
    use_periodicity: bool = True,  # If false, do not create lags given the asset's periodicity
    custom_model_params: dict = None,  # overwrite forecasting params, most useful for testing or experimentation.
) -> ModelSpecs:
    """
    Generic model specs for all asset types (also for markets and weather sensors) and horizons.
    Fills in training, testing periods, lags. Specifies input and regressor data.
    Does not fill in which model to actually use.
    TODO: check if enough data is available both for lagged variables and regressors
    TODO: refactor assets and markets to store a list of pandas offset or timedelta instead of booleans for
          seasonality, because e.g. although solar and building assets both have daily seasonality, only the former is
          insensitive to daylight savings. Therefore: solar periodicity is 24 hours, while building periodicity is 1
          calendar day.
    """

    generic_asset_type = determine_asset_type_by_asset(generic_asset)
    generic_asset_value_class = determine_asset_value_class_by_asset(generic_asset)

    params = _parameterise_forecasting_by_asset_and_asset_type(
        generic_asset, generic_asset_type, transform_to_normal
    )
    params.update(custom_model_params if custom_model_params is not None else {})

    lags = create_lags(
        params["n_lags"],
        generic_asset_type,
        forecast_horizon,
        params["resolution"],
        use_periodicity,
    )

    training_start, testing_end = set_training_and_testing_dates(
        forecast_start, params["training_and_testing_period"]
    )
    query_window = get_query_window(training_start, forecast_end, lags)

    regressor_specs = []
    regressor_transformation = {}
    if use_regressors:
        if custom_model_params:
            if custom_model_params.get("regressor_transformation", None) is not None:
                regressor_transformation = custom_model_params.get(
                    "regressor_transformation", {}
                )
        regressor_specs = configure_regressors_for_nearest_weather_sensor(
            generic_asset,
            generic_asset_type,
            query_window,
            forecast_horizon,
            regressor_transformation,
            transform_to_normal,
        )

    if ex_post_horizon is None:
        ex_post_horizon = timedelta(hours=0)

    outcome_var_spec = TBSeriesSpecs(
        name=generic_asset_type.name,
<<<<<<< HEAD
        query=generic_asset_value_class.make_query(
            asset_names=[generic_asset.name],
=======
        generic_asset_value_class=generic_asset_value_class,
        collect_params=dict(
            generic_asset_names=[generic_asset.name],
>>>>>>> 7eceabcd
            query_window=query_window,
            belief_horizon_window=(None, ex_post_horizon),
        ),
        feature_transformation=params.get("outcome_var_transformation", None),
        interpolation_config={"method": "time"},
    )
    # Set defaults if needed
    if params.get("event_resolution", None) is None:
        params["event_resolution"] = generic_asset.event_resolution
    if params.get("remodel_frequency", None) is None:
        params["remodel_frequency"] = timedelta(days=7)
    specs = ModelSpecs(
        outcome_var=outcome_var_spec,
        model=None,  # at least this will need to be configured still to make these specs usable!
        frequency=params[
            "event_resolution"
        ],  # todo: timetomodel doesn't distinguish frequency and resolution yet
        horizon=forecast_horizon,
        lags=[int(lag / params["event_resolution"]) for lag in lags],
        regressors=regressor_specs,
        start_of_training=training_start,
        end_of_testing=testing_end,
        ratio_training_testing_data=params["ratio_training_testing_data"],
        remodel_frequency=params["remodel_frequency"],
    )

    return specs


def _parameterise_forecasting_by_asset_and_asset_type(
    generic_asset: Union[Asset, Market, WeatherSensor],
    generic_asset_type: Union[AssetType, MarketType, WeatherSensorType],
    transform_to_normal: bool,
) -> dict:
    """Fill in the best parameters we know (generic or by asset (type))"""
    params = dict()

    params["training_and_testing_period"] = timedelta(days=30)
    params["ratio_training_testing_data"] = 14 / 15
    params["n_lags"] = 7
    params["resolution"] = generic_asset.event_resolution

    if transform_to_normal:
        params[
            "outcome_var_transformation"
        ] = get_normalization_transformation_by_asset_type(generic_asset_type)

    return params


def get_normalization_transformation_by_asset_type(
    generic_asset_type: Union[AssetType, MarketType, WeatherSensorType]
) -> Optional[Transformation]:
    """
    Transform data to be normal, using the BoxCox transformation. Lambda parameter is chosen
    according ot the asset type.
    """
    if isinstance(generic_asset_type, AssetType):
        if (generic_asset_type.is_consumer and not generic_asset_type.is_producer) or (
            generic_asset_type.is_producer and not generic_asset_type.is_consumer
        ):
            return BoxCoxTransformation(lambda2=0.1)
        else:
            return None
    elif isinstance(generic_asset_type, MarketType):
        return None
    elif isinstance(generic_asset_type, WeatherSensorType):
        if generic_asset_type.name in ["wind_speed", "radiation"]:
            # Values cannot be negative and are often zero
            return BoxCoxTransformation(lambda2=0.1)
        elif generic_asset_type.name == "temperature":
            # Values can be positive or negative when given in degrees Celsius, but non-negative only in Kelvin
            return BoxCoxTransformation(lambda2=273.16)
        else:
            return None
    else:
        raise TypeError("Unknown generic asset type.")


def configure_regressors_for_nearest_weather_sensor(
    generic_asset,
    generic_asset_type,
    query_window,
    horizon,
    regressor_transformation,  # the regressor transformation can be passed in
    transform_to_normal,  # if not, it a normalization can be applied
) -> List[TBSeriesSpecs]:
    """For Assets, we use weather data as regressors. Here, we configure them."""
    regressor_specs = []
    if isinstance(generic_asset, Asset):
        sensor_types = generic_asset_type.weather_correlations
        current_app.logger.info(
            "For %s, I need sensors: %s" % (generic_asset, sensor_types)
        )
        for sensor_type in sensor_types:

            # Find nearest weather sensor
            closest_sensor = find_closest_weather_sensor(
                sensor_type, object=generic_asset
            )
            if closest_sensor is None:
                current_app.logger.warning(
                    "No sensor found of sensor type %s to use as regressor for %s."
                    % (sensor_type, generic_asset)
                )
            else:
                current_app.logger.info(
                    "Using sensor %s as regressor for %s."
                    % (sensor_type, generic_asset)
                )
                # Collect the weather data for the requested time window
                regressor_specs_name = "%s_l0" % sensor_type
                if len(regressor_transformation.keys()) == 0 and transform_to_normal:
                    regressor_transformation = (
                        get_normalization_transformation_by_asset_type(
                            WeatherSensorType(name=sensor_type)
                        )
                    )
                regressor_specs.append(
                    TBSeriesSpecs(
                        name=regressor_specs_name,
<<<<<<< HEAD
                        query=Weather.make_query(
                            asset_names=[closest_sensor.name],
=======
                        generic_asset_value_class=Weather,
                        collect_params=dict(
                            generic_asset_names=[closest_sensor.name],
>>>>>>> 7eceabcd
                            query_window=query_window,
                            belief_horizon_window=(horizon, None),
                        ),
                        feature_transformation=regressor_transformation,
                        interpolation_config={"method": "time"},
                    )
                )

    return regressor_specs<|MERGE_RESOLUTION|>--- conflicted
+++ resolved
@@ -181,14 +181,9 @@
 
     outcome_var_spec = TBSeriesSpecs(
         name=generic_asset_type.name,
-<<<<<<< HEAD
-        query=generic_asset_value_class.make_query(
-            asset_names=[generic_asset.name],
-=======
         generic_asset_value_class=generic_asset_value_class,
         collect_params=dict(
             generic_asset_names=[generic_asset.name],
->>>>>>> 7eceabcd
             query_window=query_window,
             belief_horizon_window=(None, ex_post_horizon),
         ),
@@ -310,14 +305,9 @@
                 regressor_specs.append(
                     TBSeriesSpecs(
                         name=regressor_specs_name,
-<<<<<<< HEAD
-                        query=Weather.make_query(
-                            asset_names=[closest_sensor.name],
-=======
                         generic_asset_value_class=Weather,
                         collect_params=dict(
                             generic_asset_names=[closest_sensor.name],
->>>>>>> 7eceabcd
                             query_window=query_window,
                             belief_horizon_window=(horizon, None),
                         ),
