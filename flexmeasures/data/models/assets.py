from datetime import datetime, timedelta
from typing import Dict, List, Optional, Tuple, Union

import isodate
import timely_beliefs as tb
from sqlalchemy.orm import Query

from flexmeasures.data.config import db
from flexmeasures.data.models.migration_utils import copy_old_sensor_attributes
from flexmeasures.data.models.user import User
from flexmeasures.data.models.time_series import Sensor, TimedValue
from flexmeasures.data.models.generic_assets import (
    create_generic_asset,
    GenericAsset,
    GenericAssetType,
)
from flexmeasures.utils.entity_address_utils import build_entity_address
from flexmeasures.utils.flexmeasures_inflection import humanize, pluralize


class AssetType(db.Model):
    """Describing asset types for our purposes"""

    name = db.Column(db.String(80), primary_key=True)
    # The name we want to see (don't unnecessarily capitalize, so it can be used in a sentence)
    display_name = db.Column(db.String(80), default="", unique=True)
    # The explanatory hovel label (don't unnecessarily capitalize, so it can be used in a sentence)
    hover_label = db.Column(db.String(80), nullable=True, unique=False)
    is_consumer = db.Column(db.Boolean(), nullable=False, default=False)
    is_producer = db.Column(db.Boolean(), nullable=False, default=False)
    can_curtail = db.Column(db.Boolean(), nullable=False, default=False, index=True)
    can_shift = db.Column(db.Boolean(), nullable=False, default=False, index=True)
    daily_seasonality = db.Column(db.Boolean(), nullable=False, default=False)
    weekly_seasonality = db.Column(db.Boolean(), nullable=False, default=False)
    yearly_seasonality = db.Column(db.Boolean(), nullable=False, default=False)

    def __init__(self, **kwargs):
        generic_asset_type = GenericAssetType(
            name=kwargs["name"], description=kwargs.get("hover_label", None)
        )
        db.session.add(generic_asset_type)
        super(AssetType, self).__init__(**kwargs)
        self.name = self.name.replace(" ", "_").lower()
        if "display_name" not in kwargs:
            self.display_name = humanize(self.name)

    @property
    def plural_name(self) -> str:
        return pluralize(self.display_name)

    @property
    def preconditions(self) -> Dict[str, bool]:
        """Assumptions about the time series data set, such as normality and stationarity
        For now, this is usable input for Prophet (see init), but it might evolve or go away."""
        return dict(
            daily_seasonality=self.daily_seasonality,
            weekly_seasonality=self.weekly_seasonality,
            yearly_seasonality=self.yearly_seasonality,
        )

    @property
    def weather_correlations(self) -> List[str]:
        """Known correlations of weather sensor type and asset type."""
        correlations = []
        if self.name == "solar":
            correlations.append("radiation")
        if self.name == "wind":
            correlations.append("wind_speed")
        if self.name in (
            "one-way_evse",
            "two-way_evse",
            "battery",
            "building",
        ):
            correlations.append("temperature")
        return correlations

    def __repr__(self):
        return "<AssetType %r>" % self.name


class Asset(db.Model, tb.SensorDBMixin):
    """Each asset is an energy- consuming or producing hardware. """

    id = db.Column(
        db.Integer, db.ForeignKey("sensor.id"), primary_key=True, autoincrement=True
    )
    # The name
    name = db.Column(db.String(80), default="", unique=True)
    # The name we want to see (don't unnecessarily capitalize, so it can be used in a sentence)
    display_name = db.Column(db.String(80), default="", unique=True)
    # The name of the assorted AssetType
    asset_type_name = db.Column(
        db.String(80), db.ForeignKey("asset_type.name"), nullable=False
    )
    # How many MW at peak usage
    capacity_in_mw = db.Column(db.Float, nullable=False)
    # State of charge in MWh and its datetime and udi event
    min_soc_in_mwh = db.Column(db.Float, nullable=True)
    max_soc_in_mwh = db.Column(db.Float, nullable=True)
    soc_in_mwh = db.Column(db.Float, nullable=True)
    soc_datetime = db.Column(db.DateTime(timezone=True), nullable=True)
    soc_udi_event_id = db.Column(db.Integer, nullable=True)
    # latitude is the North/South coordinate
    latitude = db.Column(db.Float, nullable=False)
    # longitude is the East/West coordinate
    longitude = db.Column(db.Float, nullable=False)
    # owner
    owner_id = db.Column(db.Integer, db.ForeignKey("fm_user.id", ondelete="CASCADE"))
    # market
    market_id = db.Column(db.Integer, db.ForeignKey("market.id"), nullable=True)

    def __init__(self, **kwargs):

        if "unit" not in kwargs:
            kwargs["unit"] = "MW"  # current default
        super(Asset, self).__init__(**kwargs)

        # Create a new Sensor with unique id across assets, markets and weather sensors
        # Also keep track of ownership by creating a GenericAsset and assigning the new Sensor to it.
        if "id" not in kwargs:
<<<<<<< HEAD
            generic_asset_kwargs = copy_old_sensor_attributes(
                self,
                kwargs,
                AssetType,
                "asset_type_name",
                "asset_type",
                old_sensor_type_attributes=[
                    "is_consumer",
                    "is_producer",
                    "can_curtail",
                    "can_shift",
                    "daily_seasonality",
                    "weekly_seasonality",
                    "yearly_seasonality",
                    "weather_correlations",
                ],
                old_sensor_attributes=[
                    "display_name",
                    "capacity_in_mw",
                    "min_soc_in_mwh",
                    "max_soc_in_mwh",
                    "soc_in_mwh",
                    "soc_datetime",
                    "soc_udi_event_id",
                    "market_id",
                ],
            )
=======

            # Set up generic asset
            generic_assets_arg = kwargs.copy()
            if "asset_type_name" in generic_assets_arg:
                asset_type = db.session.query(AssetType).get(
                    generic_assets_arg["asset_type_name"]
                )
            else:
                asset_type = generic_assets_arg["asset_type"]
            asset_type_attributes_for_generic_asset = [
                "can_curtail",
                "can_shift",
            ]
            asset_attributes_for_generic_asset = [
                "display_name",
                "min_soc_in_mwh",
                "max_soc_in_mwh",
                "soc_in_mwh",
                "soc_datetime",
                "soc_udi_event_id",
            ]
            generic_asset_attributes_from_asset_type = {
                a: getattr(asset_type, a)
                for a in asset_type_attributes_for_generic_asset
            }
            generic_asset_attributes_from_asset = {
                a: getattr(self, a)
                if not isinstance(getattr(self, a), datetime)
                else getattr(self, a).isoformat()
                for a in asset_attributes_for_generic_asset
            }
            generic_assets_arg = {
                **generic_assets_arg,
                **{
                    "attributes": {
                        **generic_asset_attributes_from_asset_type,
                        **generic_asset_attributes_from_asset,
                    },
                },
            }
>>>>>>> c3cb9daa

            if "owner_id" in kwargs:
                owner = User.query.get(kwargs["owner_id"])
                if owner:
<<<<<<< HEAD
                    generic_asset_kwargs.update(account_id=owner.account_id)
            new_generic_asset = create_generic_asset("asset", **generic_asset_kwargs)
            new_sensor = Sensor(
=======
                    generic_assets_arg.update(account_id=owner.account_id)
            new_generic_asset = create_generic_asset("asset", **generic_assets_arg)

            # Set up sensor
            sensor_kwargs = dict(
>>>>>>> c3cb9daa
                name=kwargs["name"],
                generic_asset=new_generic_asset,
            )
            asset_type_attributes_for_sensor = [
                "is_consumer",
                "is_producer",
                "daily_seasonality",
                "weekly_seasonality",
                "yearly_seasonality",
                "weather_correlations",
            ]
            asset_attributes_for_sensor = [
                "display_name",
                "capacity_in_mw",
                "market_id",
            ]
            sensor_attributes_from_asset_type = {
                a: getattr(asset_type, a) for a in asset_type_attributes_for_sensor
            }
            sensor_attributes_from_asset = {
                a: getattr(self, a)
                if not isinstance(getattr(self, a), datetime)
                else getattr(self, a).isoformat()
                for a in asset_attributes_for_sensor
            }
            sensor_kwargs = {
                **sensor_kwargs,
                **{
                    "attributes": {
                        **sensor_attributes_from_asset_type,
                        **sensor_attributes_from_asset,
                    },
                },
            }
            new_sensor = Sensor(
                **sensor_kwargs,
            )
            db.session.add(new_sensor)
            db.session.flush()  # generates the pkey for new_sensor
            sensor_id = new_sensor.id
        else:
            # The UI may initialize Asset objects from API form data with a known id
            sensor_id = kwargs["id"]
        self.id = sensor_id
        if self.unit != "MW":
            raise Exception("FlexMeasures only supports MW as unit for now.")
        self.name = self.name.replace(" (MW)", "")
        if "display_name" not in kwargs:
            self.display_name = humanize(self.name)

        # Copy over additional columns from (newly created) Asset to (newly created) Sensor
        if "id" not in kwargs:
            db.session.add(self)
            db.session.flush()  # make sure to generate each column for the old sensor
            new_sensor.unit = self.unit
            new_sensor.event_resolution = self.event_resolution
            new_sensor.knowledge_horizon_fnc = self.knowledge_horizon_fnc
            new_sensor.knowledge_horizon_par = self.knowledge_horizon_par

    asset_type = db.relationship("AssetType", backref=db.backref("assets", lazy=True))
    owner = db.relationship(
        "User",
        backref=db.backref(
            "assets", lazy=True, cascade="all, delete-orphan", passive_deletes=True
        ),
    )
    market = db.relationship("Market", backref=db.backref("assets", lazy=True))

    def latest_state(self, event_ends_before: Optional[datetime] = None) -> "Power":
        """Search the most recent event for this sensor, optionally before some datetime."""
        # todo: replace with Sensor.latest_state
        power_query = (
            Power.query.filter(Power.asset == self)
            .filter(Power.horizon <= timedelta(hours=0))
            .order_by(Power.datetime.desc())
        )
        if event_ends_before is not None:
            power_query = power_query.filter(
                Power.datetime + self.event_resolution <= event_ends_before
            )
        return power_query.first()

    @property
    def corresponding_sensor(self) -> Sensor:
        return db.session.query(Sensor).get(self.id)

    @property
    def generic_asset(self) -> GenericAsset:
        return db.session.query(GenericAsset).get(self.corresponding_sensor.id)

    def get_attribute(self, attribute: str):
        """Looks for the attribute on the corresponding Sensor."""
        return self.corresponding_sensor.get_attribute(attribute)

    @property
    def power_unit(self) -> float:
        """Return the 'unit' property of the generic asset, just with a more insightful name."""
        return self.unit

    @property
    def entity_address_fm0(self) -> str:
        """Entity address under the fm0 scheme for entity addresses."""
        return build_entity_address(
            dict(owner_id=self.owner_id, asset_id=self.id),
            "connection",
            fm_scheme="fm0",
        )

    @property
    def entity_address(self) -> str:
        """Entity address under the latest fm scheme for entity addresses."""
        return build_entity_address(dict(sensor_id=self.id), "sensor")

    @property
    def location(self) -> Tuple[float, float]:
        return self.latitude, self.longitude

    def capacity_factor_in_percent_for(self, load_in_mw) -> int:
        if self.capacity_in_mw == 0:
            return 0
        return min(round((load_in_mw / self.capacity_in_mw) * 100, 2), 100)

    @property
    def is_pure_consumer(self) -> bool:
        """Return True if this asset is consuming but not producing."""
        return self.asset_type.is_consumer and not self.asset_type.is_producer

    @property
    def is_pure_producer(self) -> bool:
        """Return True if this asset is producing but not consuming."""
        return self.asset_type.is_producer and not self.asset_type.is_consumer

    def to_dict(self) -> Dict[str, Union[str, float]]:
        return dict(
            name=self.name,
            display_name=self.display_name,
            asset_type_name=self.asset_type_name,
            latitude=self.latitude,
            longitude=self.longitude,
            capacity_in_mw=self.capacity_in_mw,
        )

    def __repr__(self):
        return "<Asset %s:%r (%s), res.: %s on market %s>" % (
            self.id,
            self.name,
            self.asset_type_name,
            self.event_resolution,
            self.market,
        )


def assets_share_location(assets: List[Asset]) -> bool:
    """
    Return True if all assets in this list are located on the same spot.
    TODO: In the future, we might soften this to compare if assets are in the same "housing" or "site".
    """
    if not assets:
        return True
    return all([a.location == assets[0].location for a in assets])


class Power(TimedValue, db.Model):
    """
    All measurements of power data are stored in one slim table.
    Negative values indicate consumption.
    TODO: datetime objects take up most of the space (12 bytes each)). One way out is to normalise them out to a table.
    TODO: If there are more than one measurement per asset per time step possible, we can expand rather easily.
    """

    asset_id = db.Column(
        db.Integer(),
        db.ForeignKey("asset.id", ondelete="CASCADE"),
        primary_key=True,
        index=True,
    )
    asset = db.relationship(
        "Asset",
        backref=db.backref(
            "measurements",
            lazy=True,
            cascade="all, delete-orphan",
            passive_deletes=True,
        ),
    )

    @classmethod
    def make_query(
        cls,
        **kwargs,
    ) -> Query:
        """Construct the database query."""
        return super().make_query(old_sensor_class=Asset, **kwargs)

    def to_dict(self):
        return {
            "datetime": isodate.datetime_isoformat(self.datetime),
            "asset_id": self.asset_id,
            "value": self.value,
            "horizon": self.horizon,
        }

    def __init__(self, **kwargs):
        super(Power, self).__init__(**kwargs)

    def __repr__(self):
        return "<Power %.5f on Asset %s at %s by DataSource %s, horizon %s>" % (
            self.value,
            self.asset_id,
            self.datetime,
            self.data_source_id,
            self.horizon,
        )<|MERGE_RESOLUTION|>--- conflicted
+++ resolved
@@ -119,7 +119,8 @@
         # Create a new Sensor with unique id across assets, markets and weather sensors
         # Also keep track of ownership by creating a GenericAsset and assigning the new Sensor to it.
         if "id" not in kwargs:
-<<<<<<< HEAD
+
+            # Set up generic asset
             generic_asset_kwargs = copy_old_sensor_attributes(
                 self,
                 kwargs,
@@ -127,83 +128,27 @@
                 "asset_type_name",
                 "asset_type",
                 old_sensor_type_attributes=[
-                    "is_consumer",
-                    "is_producer",
                     "can_curtail",
                     "can_shift",
-                    "daily_seasonality",
-                    "weekly_seasonality",
-                    "yearly_seasonality",
-                    "weather_correlations",
                 ],
                 old_sensor_attributes=[
                     "display_name",
-                    "capacity_in_mw",
                     "min_soc_in_mwh",
                     "max_soc_in_mwh",
                     "soc_in_mwh",
                     "soc_datetime",
                     "soc_udi_event_id",
-                    "market_id",
                 ],
             )
-=======
-
-            # Set up generic asset
-            generic_assets_arg = kwargs.copy()
-            if "asset_type_name" in generic_assets_arg:
-                asset_type = db.session.query(AssetType).get(
-                    generic_assets_arg["asset_type_name"]
-                )
-            else:
-                asset_type = generic_assets_arg["asset_type"]
-            asset_type_attributes_for_generic_asset = [
-                "can_curtail",
-                "can_shift",
-            ]
-            asset_attributes_for_generic_asset = [
-                "display_name",
-                "min_soc_in_mwh",
-                "max_soc_in_mwh",
-                "soc_in_mwh",
-                "soc_datetime",
-                "soc_udi_event_id",
-            ]
-            generic_asset_attributes_from_asset_type = {
-                a: getattr(asset_type, a)
-                for a in asset_type_attributes_for_generic_asset
-            }
-            generic_asset_attributes_from_asset = {
-                a: getattr(self, a)
-                if not isinstance(getattr(self, a), datetime)
-                else getattr(self, a).isoformat()
-                for a in asset_attributes_for_generic_asset
-            }
-            generic_assets_arg = {
-                **generic_assets_arg,
-                **{
-                    "attributes": {
-                        **generic_asset_attributes_from_asset_type,
-                        **generic_asset_attributes_from_asset,
-                    },
-                },
-            }
->>>>>>> c3cb9daa
 
             if "owner_id" in kwargs:
                 owner = User.query.get(kwargs["owner_id"])
                 if owner:
-<<<<<<< HEAD
                     generic_asset_kwargs.update(account_id=owner.account_id)
             new_generic_asset = create_generic_asset("asset", **generic_asset_kwargs)
-            new_sensor = Sensor(
-=======
-                    generic_assets_arg.update(account_id=owner.account_id)
-            new_generic_asset = create_generic_asset("asset", **generic_assets_arg)
 
             # Set up sensor
             sensor_kwargs = dict(
->>>>>>> c3cb9daa
                 name=kwargs["name"],
                 generic_asset=new_generic_asset,
             )
