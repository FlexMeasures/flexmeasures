from typing import Dict, List, Tuple, Union

import isodate
import timely_beliefs as tb
from sqlalchemy.orm import Query

from flexmeasures.data.config import db
from flexmeasures.data.models.time_series import TimedValue
from flexmeasures.utils.entity_address_utils import build_entity_address
from flexmeasures.utils.flexmeasures_inflection import humanize, pluralize, parameterize


class AssetType(db.Model):
    """Describing asset types for our purposes"""

    name = db.Column(db.String(80), primary_key=True)
    # The name we want to see (don't unnecessarily capitalize, so it can be used in a sentence)
    display_name = db.Column(db.String(80), default="", unique=True)
    # The explanatory hovel label (don't unnecessarily capitalize, so it can be used in a sentence)
    hover_label = db.Column(db.String(80), nullable=True, unique=False)
    is_consumer = db.Column(db.Boolean(), nullable=False, default=False)
    is_producer = db.Column(db.Boolean(), nullable=False, default=False)
    can_curtail = db.Column(db.Boolean(), nullable=False, default=False, index=True)
    can_shift = db.Column(db.Boolean(), nullable=False, default=False, index=True)
    daily_seasonality = db.Column(db.Boolean(), nullable=False, default=False)
    weekly_seasonality = db.Column(db.Boolean(), nullable=False, default=False)
    yearly_seasonality = db.Column(db.Boolean(), nullable=False, default=False)

    def __init__(self, **kwargs):
        super(AssetType, self).__init__(**kwargs)
        self.name = self.name.replace(" ", "_").lower()
        if "display_name" not in kwargs:
            self.display_name = humanize(self.name)

    @property
    def plural_name(self) -> str:
        return pluralize(self.display_name)

    @property
    def preconditions(self) -> Dict[str, bool]:
        """Assumptions about the time series data set, such as normality and stationarity
        For now, this is usable input for Prophet (see init), but it might evolve or go away."""
        return dict(
            daily_seasonality=self.daily_seasonality,
            weekly_seasonality=self.weekly_seasonality,
            yearly_seasonality=self.yearly_seasonality,
        )

    @property
    def weather_correlations(self) -> List[str]:
        """Known correlations of weather sensor type and asset type."""
        correlations = []
        if self.name == "solar":
            correlations.append("radiation")
        if self.name == "wind":
            correlations.append("wind_speed")
        if self.name in (
            "one-way_evse",
            "two-way_evse",
            "battery",
            "building",
        ):
            correlations.append("temperature")
        return correlations

    def __repr__(self):
        return "<AssetType %r>" % self.name


class Asset(db.Model, tb.SensorDBMixin):
    """Each asset is an energy- consuming or producing hardware. """

<<<<<<< HEAD
    id = db.Column(db.Integer, primary_key=True)
    # The name. It will get paramterised so it can be used in URLs
=======
    # The name
>>>>>>> 75888f39
    name = db.Column(db.String(80), default="", unique=True)
    # The name we want to see (don't unnecessarily capitalize, so it can be used in a sentence)
    display_name = db.Column(db.String(80), default="", unique=True)
    # The name of the assorted AssetType
    asset_type_name = db.Column(
        db.String(80), db.ForeignKey("asset_type.name"), nullable=False
    )
    # How many MW at peak usage
    capacity_in_mw = db.Column(db.Float, nullable=False)
    # State of charge in MWh and its datetime and udi event
    min_soc_in_mwh = db.Column(db.Float, nullable=True)
    max_soc_in_mwh = db.Column(db.Float, nullable=True)
    soc_in_mwh = db.Column(db.Float, nullable=True)
    soc_datetime = db.Column(db.DateTime(timezone=True), nullable=True)
    soc_udi_event_id = db.Column(db.Integer, nullable=True)
    # latitude is the North/South coordinate
    latitude = db.Column(db.Float, nullable=False)
    # longitude is the East/West coordinate
    longitude = db.Column(db.Float, nullable=False)
    # owner
    owner_id = db.Column(db.Integer, db.ForeignKey("fm_user.id", ondelete="CASCADE"))
    # market
    market_id = db.Column(db.Integer, db.ForeignKey("market.id"), nullable=True)

    def __init__(self, **kwargs):
        super(Asset, self).__init__(**kwargs)
        if "display_name" not in kwargs:
            self.display_name = humanize(self.name)
        self.name = parameterize(self.name)

    asset_type = db.relationship("AssetType", backref=db.backref("assets", lazy=True))
    owner = db.relationship(
        "User",
        backref=db.backref(
            "assets", lazy=True, cascade="all, delete-orphan", passive_deletes=True
        ),
    )
    market = db.relationship("Market", backref=db.backref("assets", lazy=True))

    @property
    def power_unit(self) -> float:
        """Return the 'unit' property of the generic asset, just with a more insightful name."""
        return self.unit

    @property
    def entity_address(self) -> str:
        return build_entity_address(
            dict(owner_id=self.owner_id, asset_id=self.id), "connection"
        )

    @property
    def location(self) -> Tuple[float, float]:
        return self.latitude, self.longitude

    def capacity_factor_in_percent_for(self, load_in_mw) -> int:
        if self.capacity_in_mw == 0:
            return 0
        return min(round((load_in_mw / self.capacity_in_mw) * 100, 2), 100)

    @property
    def is_pure_consumer(self) -> bool:
        """Return True if this asset is consuming but not producing."""
        return self.asset_type.is_consumer and not self.asset_type.is_producer

    @property
    def is_pure_producer(self) -> bool:
        """Return True if this asset is producing but not consuming."""
        return self.asset_type.is_producer and not self.asset_type.is_consumer

    def to_dict(self) -> Dict[str, Union[str, float]]:
        return dict(
            name=self.name,
            display_name=self.display_name,
            asset_type_name=self.asset_type_name,
            latitude=self.latitude,
            longitude=self.longitude,
            capacity_in_mw=self.capacity_in_mw,
        )

    def __repr__(self):
        return "<Asset %s:%r (%s), res.: %s on market %s>" % (
            self.id,
            self.name,
            self.asset_type_name,
            self.event_resolution,
            self.market,
        )


def assets_share_location(assets: List[Asset]) -> bool:
    """
    Return True if all assets in this list are located on the same spot.
    TODO: In the future, we might soften this to compare if assets are in the same "housing" or "site".
    """
    if not assets:
        return True
    return all([a.location == assets[0].location for a in assets])


class Power(TimedValue, db.Model):
    """
    All measurements of power data are stored in one slim table.
    Negative values indicate consumption.
    TODO: datetime objects take up most of the space (12 bytes each)). One way out is to normalise them out to a table.
    TODO: If there are more than one measurement per asset per time step possible, we can expand rather easily.
    """

    asset_id = db.Column(
        db.Integer(),
        db.ForeignKey("asset.id", ondelete="CASCADE"),
        primary_key=True,
        index=True,
    )
    asset = db.relationship(
        "Asset",
        backref=db.backref(
            "measurements",
            lazy=True,
            cascade="all, delete-orphan",
            passive_deletes=True,
        ),
    )

    @classmethod
    def make_query(
        cls,
        **kwargs,
    ) -> Query:
        """Construct the database query."""
        return super().make_query(asset_class=Asset, **kwargs)

    def to_dict(self):
        return {
            "datetime": isodate.datetime_isoformat(self.datetime),
            "asset_id": self.asset_id,
            "value": self.value,
            "horizon": self.horizon,
        }

    def __init__(self, **kwargs):
        super(Power, self).__init__(**kwargs)

    def __repr__(self):
        return "<Power %.2f on Asset %s at %s by DataSource %s, horizon %s>" % (
            self.value,
            self.asset_id,
            self.datetime,
            self.data_source_id,
            self.horizon,
        )<|MERGE_RESOLUTION|>--- conflicted
+++ resolved
@@ -70,12 +70,8 @@
 class Asset(db.Model, tb.SensorDBMixin):
     """Each asset is an energy- consuming or producing hardware. """
 
-<<<<<<< HEAD
     id = db.Column(db.Integer, primary_key=True)
     # The name. It will get paramterised so it can be used in URLs
-=======
-    # The name
->>>>>>> 75888f39
     name = db.Column(db.String(80), default="", unique=True)
     # The name we want to see (don't unnecessarily capitalize, so it can be used in a sentence)
     display_name = db.Column(db.String(80), default="", unique=True)
