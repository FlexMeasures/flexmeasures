--- conflicted
+++ resolved
@@ -76,11 +76,7 @@
     """Depending on the old field name, some values still need to be turned into string quantities."""
 
     # check if value is an int, bool, float or dict
-<<<<<<< HEAD
-    if not isinstance(old_value, (int, float, dict, bool)):
-=======
     if not isinstance(old_value, (int, float, dict, bool, str)):
->>>>>>> b4533605
         if sensor:
             raise Exception(
                 f"Invalid value for '{old_field_name}' in sensor {sensor.id}: {old_value}"
@@ -109,17 +105,10 @@
     if isinstance(new_value, str):
         # Convert the value back to the original format
         if old_field_name[-6:] == "in_mwh" and is_energy_unit(new_value):
-<<<<<<< HEAD
-            value_in_mwh = ur.Quantity(new_value).to("MWh").magnitude
-            return value_in_mwh
-        elif old_field_name[-5:] == "in_mw" and is_power_unit(new_value):
-            value_in_mw = ur.Quantity(new_value).to("MW").magnitude
-=======
             value_in_mwh = round(ur.Quantity(new_value).to("MWh").magnitude, 6)
             return value_in_mwh
         elif old_field_name[-5:] == "in_mw" and is_power_unit(new_value):
             value_in_mw = round(ur.Quantity(new_value).to("MW").magnitude, 6)
->>>>>>> b4533605
             return value_in_mw
         else:
             # Return string quantity
