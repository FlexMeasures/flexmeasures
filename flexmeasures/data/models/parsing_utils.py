from __future__ import annotations

from collections.abc import Sequence

from sqlalchemy import select
from flask import current_app
from flexmeasures.data import db

from flexmeasures.data.models.data_sources import DataSource


def parse_source_arg(
    source: DataSource
    | int
    | str
    | Sequence[DataSource]
    | Sequence[int]
    | Sequence[str]
    | None,
) -> list[DataSource] | None:
    """Parse the "source" argument by looking up DataSources corresponding to any given ids or names.

    Passes None as is (i.e. no source argument is given).
    Accepts ids and names as list or tuples, always converting them to a list.
    """
    if source is None:
        return source
    if isinstance(source, (DataSource, str, int)):
        sources = [source]
    else:
        sources = source
    parsed_sources: list[DataSource] = []
    for source in sources:
        if isinstance(source, int):
<<<<<<< HEAD
            parsed_source = db.session.execute(
                select(DataSource).filter_by(id=source)
            ).scalar_one_or_none()
=======
            parsed_source = db.session.get(DataSource, source)
>>>>>>> 071a4de2
            if parsed_source is None:
                current_app.logger.warning(
                    f"Beliefs searched for unknown source {source}"
                )
            else:
                parsed_sources.append(parsed_source)
        elif isinstance(source, str):
<<<<<<< HEAD
            _parsed_sources = (
                db.session.execute(select(DataSource).filter_by(name=source))
                .scalars()
                .all()
            )
=======
            _parsed_sources = db.session.scalars(
                select(DataSource).filter_by(name=source)
            ).all()
>>>>>>> 071a4de2
            if _parsed_sources is []:
                current_app.logger.warning(
                    f"Beliefs searched for unknown source {source}"
                )
            else:
                parsed_sources.extend(_parsed_sources)
        else:
            parsed_sources.append(source)
    return parsed_sources<|MERGE_RESOLUTION|>--- conflicted
+++ resolved
@@ -32,13 +32,7 @@
     parsed_sources: list[DataSource] = []
     for source in sources:
         if isinstance(source, int):
-<<<<<<< HEAD
-            parsed_source = db.session.execute(
-                select(DataSource).filter_by(id=source)
-            ).scalar_one_or_none()
-=======
             parsed_source = db.session.get(DataSource, source)
->>>>>>> 071a4de2
             if parsed_source is None:
                 current_app.logger.warning(
                     f"Beliefs searched for unknown source {source}"
@@ -46,17 +40,9 @@
             else:
                 parsed_sources.append(parsed_source)
         elif isinstance(source, str):
-<<<<<<< HEAD
-            _parsed_sources = (
-                db.session.execute(select(DataSource).filter_by(name=source))
-                .scalars()
-                .all()
-            )
-=======
             _parsed_sources = db.session.scalars(
                 select(DataSource).filter_by(name=source)
             ).all()
->>>>>>> 071a4de2
             if _parsed_sources is []:
                 current_app.logger.warning(
                     f"Beliefs searched for unknown source {source}"
