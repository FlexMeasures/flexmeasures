--- conflicted
+++ resolved
@@ -367,12 +367,8 @@
     resolution: timedelta,
     beliefs_before: datetime | None = None,
     as_instantaneous_events: bool = True,
-<<<<<<< HEAD
     resolve_overlaps: str = "first",
-=======
-    boundary_policy: str | None = None,
     fill_sides: bool = False,
->>>>>>> c8311caf
 ) -> pd.Series:
     """
     Get a time series given a quantity or sensor defined on a time window.
@@ -389,17 +385,12 @@
                                     at that time.
     :param as_instantaneous_events: Optionally, convert to instantaneous events, in which case the passed resolution is
                                     interpreted as the desired frequency of the data.
-<<<<<<< HEAD
     :param resolve_overlaps:        If time series segments overlap (e.g. when upsampling to instantaneous events),
                                     take the 'max', 'min' or 'first' value during overlapping time spans
                                     (or at instantaneous moments, such as at event boundaries).
-=======
-    :param boundary_policy:         When upsampling to instantaneous events,
-                                    take the 'max', 'min' or 'first' value at event boundaries.
     :param fill_sides               If True, values are extended to the edges of the query window:
                                     - The first available value serves as a naive backcast.
                                     - The last available value serves as a naive forecast.
->>>>>>> c8311caf
     :return:                        Pandas Series with the requested time series data.
     """
 
@@ -434,15 +425,12 @@
             unit=unit,
             resolution=resolution,
             resolve_overlaps=resolve_overlaps,
+            fill_sides=fill_sides,
+            query_window=query_window,
         )
     else:
         raise TypeError(
             f"quantity_or_sensor {variable_quantity} should be a pint Quantity or timely-beliefs Sensor"
-        )
-
-    if fill_sides:
-        time_series = extend_to_edges(
-            df=time_series, query_window=query_window, resolution=resolution
         )
 
     return time_series
@@ -454,6 +442,8 @@
     unit: str,
     resolution: timedelta,
     resolve_overlaps: str,
+    fill_sides: bool,
+    query_window: tuple[datetime, datetime],
 ) -> pd.Series:
     """
     Process a time series defined by a list of dicts, while resolving overlapping segments.
@@ -467,6 +457,8 @@
         unit:               The unit to convert the value into if it's a Quantity.
         resolution:         The resolution to subtract from the 'end' to avoid overlap.
         resolve_overlaps:   How to handle overlaps (e.g., 'first', 'last', 'mean', etc.).
+        fill_sides:         Whether to extend values to the edges of the query window.
+        query_window:       The original query window.
 
     Returns:                A time series with resolved event values.
     """
@@ -497,6 +489,11 @@
         # Use the specified method to resolve overlaps (e.g., mean, max)
         time_series = getattr(time_series_segments, resolve_overlaps)(axis=1)
 
+    if fill_sides:
+        time_series = extend_to_edges(
+            df=time_series, query_window=query_window, resolution=resolution
+        )
+
     return time_series.rename("event_value")
 
 
@@ -510,12 +507,8 @@
     fallback_attribute: str | None = None,
     max_value: float | int | pd.Series = np.nan,
     as_instantaneous_events: bool = False,
-<<<<<<< HEAD
     resolve_overlaps: str = "first",
-=======
-    boundary_policy: str | None = None,
     fill_sides: bool = False,
->>>>>>> c8311caf
 ) -> pd.Series:
     """Creates a time series from a sensor, time series specification, or quantity within a specified window,
     falling back to a given `fallback_attribute` and making sure no values exceed `max_value`.
@@ -530,15 +523,12 @@
     :param max_value:               Maximum value (also replacing NaN values).
     :param as_instantaneous_events: optionally, convert to instantaneous events, in which case the passed resolution is
                                     interpreted as the desired frequency of the data.
-<<<<<<< HEAD
     :param resolve_overlaps:        If time series segments overlap (e.g. when upsampling to instantaneous events),
                                     take the 'max', 'min' or 'first' value during overlapping time spans
                                     (or at instantaneous moments, such as at event boundaries).
-=======
     :param fill_sides               If True, values are extended to the edges of the query window:
                                     - The first available value serves as a naive backcast.
                                     - The last available value serves as a naive forecast.
->>>>>>> c8311caf
     :returns:                       time series data with missing values handled based on the chosen method.
     """
     if variable_quantity is None:
@@ -555,12 +545,8 @@
         resolution=resolution,
         beliefs_before=beliefs_before,
         as_instantaneous_events=as_instantaneous_events,
-<<<<<<< HEAD
         resolve_overlaps=resolve_overlaps,
-=======
-        boundary_policy=boundary_policy,
         fill_sides=fill_sides,
->>>>>>> c8311caf
     )
 
     # Apply upper limit
