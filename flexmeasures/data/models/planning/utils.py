--- conflicted
+++ resolved
@@ -10,6 +10,7 @@
 import numpy as np
 import timely_beliefs as tb
 
+from flexmeasures.data import db
 from flexmeasures.data.models.planning.exceptions import UnknownPricesException
 from flexmeasures.data.models.time_series import Sensor, TimedBelief
 from flexmeasures.data.models.planning import StockCommitment
@@ -498,8 +499,63 @@
         # [left]:  datetime64[ns, +0000]
         # [right]: datetime64[ns, UTC]
         value = value.tz_convert("UTC")
-<<<<<<< HEAD
-    return s.fillna(value).clip(upper=value)
+    return s.astype(float).fillna(value).clip(upper=value)
+
+
+def initialize_energy_commitment(
+    start: pd.Timestamp,
+    end: pd.Timestamp,
+    resolution: timedelta,
+    market_prices: list[float],
+) -> pd.DataFrame:
+    """Model energy contract for the site."""
+    commitment = initialize_df(
+        columns=[
+            "quantity",
+            "downwards deviation price",
+            "upwards deviation price",
+            "group",
+        ],
+        start=start,
+        end=end,
+        resolution=resolution,
+    )
+    commitment["quantity"] = 0
+    commitment["downwards deviation price"] = market_prices
+    commitment["upwards deviation price"] = market_prices
+    commitment["group"] = list(range(len(commitment)))
+    return commitment
+
+
+def initialize_device_commitment(
+    start: pd.Timestamp,
+    end: pd.Timestamp,
+    resolution: timedelta,
+    device: int,
+    target_datetime: str,
+    target_value: float,
+    soc_at_start: float,
+    soc_target_penalty: float,
+) -> pd.DataFrame:
+    """Model penalties for demand unmet per device."""
+    stock_commitment = initialize_df(
+        columns=[
+            "quantity",
+            "downwards deviation price",
+            "upwards deviation price",
+            "group",
+        ],
+        start=start,
+        end=end,
+        resolution=resolution,
+    )
+    stock_commitment.loc[target_datetime, "quantity"] = target_value - soc_at_start
+    stock_commitment["downwards deviation price"] = -soc_target_penalty
+    stock_commitment["upwards deviation price"] = soc_target_penalty
+    stock_commitment["group"] = list(range(len(stock_commitment)))
+    stock_commitment["device"] = device
+    stock_commitment["class"] = StockCommitment
+    return stock_commitment
 
 
 def sensor_loader(data, parent_key: str) -> list[tuple[Sensor, str]]:
@@ -578,63 +634,4 @@
             new_parent_key = f"{parent_key}[{index}]"
             sensor_ids.extend(find_sensor_ids(item, new_parent_key))
 
-    return sensor_ids
-=======
-    return s.astype(float).fillna(value).clip(upper=value)
-
-
-def initialize_energy_commitment(
-    start: pd.Timestamp,
-    end: pd.Timestamp,
-    resolution: timedelta,
-    market_prices: list[float],
-) -> pd.DataFrame:
-    """Model energy contract for the site."""
-    commitment = initialize_df(
-        columns=[
-            "quantity",
-            "downwards deviation price",
-            "upwards deviation price",
-            "group",
-        ],
-        start=start,
-        end=end,
-        resolution=resolution,
-    )
-    commitment["quantity"] = 0
-    commitment["downwards deviation price"] = market_prices
-    commitment["upwards deviation price"] = market_prices
-    commitment["group"] = list(range(len(commitment)))
-    return commitment
-
-
-def initialize_device_commitment(
-    start: pd.Timestamp,
-    end: pd.Timestamp,
-    resolution: timedelta,
-    device: int,
-    target_datetime: str,
-    target_value: float,
-    soc_at_start: float,
-    soc_target_penalty: float,
-) -> pd.DataFrame:
-    """Model penalties for demand unmet per device."""
-    stock_commitment = initialize_df(
-        columns=[
-            "quantity",
-            "downwards deviation price",
-            "upwards deviation price",
-            "group",
-        ],
-        start=start,
-        end=end,
-        resolution=resolution,
-    )
-    stock_commitment.loc[target_datetime, "quantity"] = target_value - soc_at_start
-    stock_commitment["downwards deviation price"] = -soc_target_penalty
-    stock_commitment["upwards deviation price"] = soc_target_penalty
-    stock_commitment["group"] = list(range(len(stock_commitment)))
-    stock_commitment["device"] = device
-    stock_commitment["class"] = StockCommitment
-    return stock_commitment
->>>>>>> 208943ab
+    return sensor_ids