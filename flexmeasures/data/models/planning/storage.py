from __future__ import annotations

import re
import copy
from datetime import datetime, timedelta
from typing import Type

import pandas as pd
import numpy as np
from flask import current_app


from flexmeasures import Sensor
from flexmeasures.data.models.planning import Scheduler, SchedulerOutputType
from flexmeasures.data.models.planning.linear_optimization import device_scheduler
from flexmeasures.data.models.planning.utils import (
    get_prices,
    add_tiny_price_slope,
    initialize_series,
    initialize_df,
    get_power_values,
    fallback_charging_policy,
    get_continuous_series_sensor_or_quantity,
)
from flexmeasures.data.models.planning.exceptions import InfeasibleProblemException
from flexmeasures.data.schemas.scheduling.storage import StorageFlexModelSchema
from flexmeasures.data.schemas.scheduling import FlexContextSchema
from flexmeasures.utils.time_utils import get_max_planning_horizon
from flexmeasures.utils.coding_utils import deprecated
from flexmeasures.utils.unit_utils import ur, convert_units


class MetaStorageScheduler(Scheduler):
    """This class defines the constraints of a schedule for a storage device from the
    flex-model, flex-context, and sensor and asset attributes"""

    __version__ = None
    __author__ = "Seita"

    COLUMNS = [
        "equals",
        "max",
        "min",
        "efficiency",
        "derivative equals",
        "derivative max",
        "derivative min",
        "derivative down efficiency",
        "derivative up efficiency",
        "stock delta",
    ]

    def compute_schedule(self) -> pd.Series | None:
        """Schedule a battery or Charge Point based directly on the latest beliefs regarding market prices within the specified time window.
        For the resulting consumption schedule, consumption is defined as positive values.

        Deprecated method in v0.14. As an alternative, use MetaStorageScheduler.compute().
        """

        return self.compute()

    def _prepare(self, skip_validation: bool = False) -> tuple:  # noqa: C901
        """This function prepares the required data to compute the schedule:
            - price data
            - device constraint
            - ems constraints

        :param skip_validation: If True, skip validation of constraints specified in the data.
        :returns:               Input data for the scheduler
        """

        if not self.config_deserialized:
            self.deserialize_config()

        start = self.start
        end = self.end
        resolution = self.resolution
        belief_time = self.belief_time
        sensor = self.sensor

        soc_at_start = self.flex_model.get("soc_at_start")
        soc_targets = self.flex_model.get("soc_targets")
        soc_min = self.flex_model.get("soc_min")
        soc_max = self.flex_model.get("soc_max")
        soc_minima = self.flex_model.get("soc_minima")
        soc_maxima = self.flex_model.get("soc_maxima")
        storage_efficiency = self.flex_model.get("storage_efficiency")
        prefer_charging_sooner = self.flex_model.get("prefer_charging_sooner", True)

        consumption_price_sensor = (
            self.flex_context.get("consumption_price_sensor")
            or self.sensor.generic_asset.get_consumption_price_sensor()
        )
        production_price_sensor = (
            self.flex_context.get("production_price_sensor")
            or self.sensor.generic_asset.get_production_price_sensor()
        )
<<<<<<< HEAD
        curtailable_device_sensors = (
            self.flex_context.get("curtailable_device_sensors", [])
            # or self.sensor.generic_asset.get_inflexible_device_sensors()  # todo: support setting as asset attribute?
        )
=======
        consumption_price = self.flex_context.get("consumption_price")
        production_price = self.flex_context.get("production_price")
>>>>>>> de35b10e
        inflexible_device_sensors = (
            self.flex_context.get("inflexible_device_sensors")
            or self.sensor.generic_asset.get_inflexible_device_sensors()
        )

        # Check for required Sensor attributes
        power_capacity_in_mw = self.flex_model.get(
            "power_capacity_in_mw",
            self.sensor.get_attribute("capacity_in_mw", None),
        )

        if power_capacity_in_mw is None:
            raise ValueError(
                "Power capacity is not defined in the sensor attributes or the flex-model."
            )

        if isinstance(power_capacity_in_mw, float) or isinstance(
            power_capacity_in_mw, int
        ):
            power_capacity_in_mw = ur.Quantity(f"{power_capacity_in_mw} MW")

        power_capacity_in_mw = get_continuous_series_sensor_or_quantity(
            variable_quantity=power_capacity_in_mw,
            actuator=sensor,
            unit="MW",
            query_window=(start, end),
            resolution=resolution,
            beliefs_before=belief_time,
        )

        # Check for known prices or price forecasts, trimming planning window accordingly
        if consumption_price is not None:
            up_deviation_prices = get_continuous_series_sensor_or_quantity(
                variable_quantity=consumption_price,
                actuator=sensor,
                unit=consumption_price.unit
                if isinstance(consumption_price, Sensor)
                else str(consumption_price.units),
                query_window=(start, end),
                resolution=resolution,
                beliefs_before=belief_time,
                fallback_attribute="market_id",
            ).to_frame()
        else:
            up_deviation_prices, (start, end) = get_prices(
                (start, end),
                resolution,
                beliefs_before=belief_time,
                price_sensor=consumption_price_sensor,
                sensor=sensor,
                allow_trimmed_query_window=False,
            )
        if production_price is not None:
            down_deviation_prices = get_continuous_series_sensor_or_quantity(
                variable_quantity=production_price,
                actuator=sensor,
                unit=production_price.unit
                if isinstance(production_price, Sensor)
                else str(production_price.units),
                query_window=(start, end),
                resolution=resolution,
                beliefs_before=belief_time,
                fallback_attribute="market_id",
            ).to_frame()
        else:
            down_deviation_prices, (start, end) = get_prices(
                (start, end),
                resolution,
                beliefs_before=belief_time,
                price_sensor=production_price_sensor,
                sensor=sensor,
                allow_trimmed_query_window=False,
            )

        start = pd.Timestamp(start).tz_convert("UTC")
        end = pd.Timestamp(end).tz_convert("UTC")

        # Add tiny price slope to prefer charging now rather than later, and discharging later rather than now.
        # We penalise the future with at most 1 per thousand times the price spread.
        if prefer_charging_sooner:
            up_deviation_prices["event_value"] = add_tiny_price_slope(
                up_deviation_prices["event_value"]
            )
            down_deviation_prices["event_value"] = add_tiny_price_slope(
                down_deviation_prices["event_value"]
            )

        # Set up commitments to optimise for
        commitment_quantities = [initialize_series(0, start, end, self.resolution)]

        # Todo: convert to EUR/(deviation of commitment, which is in MW)
        commitment_upwards_deviation_price = [
            up_deviation_prices.loc[start : end - resolution]["event_value"]
        ]
        commitment_downwards_deviation_price = [
            down_deviation_prices.loc[start : end - resolution]["event_value"]
        ]
        D = 1 + len(curtailable_device_sensors) + len(inflexible_device_sensors)
        device_downwards_price = [
            initialize_series(
                data=0,
                start=start,
                end=end,
                resolution=resolution,
            )
            for d in range(D)
        ]
        device_upwards_price = [
            initialize_series(
                data=0,
                start=start,
                end=end,
                resolution=resolution,
            )
            for d in range(D)
        ]
        device_future_reward = [0 for d in range(D)]

        # Add a tiny expected future reward for having more state of charge at the end of the planning window
        device_future_reward[0] = 10**-3

        # Set up device constraints: only one scheduled flexible device for this EMS (at index 0), plus the forecasted inflexible devices (at indices 1 to n).
        device_constraints = [
            initialize_df(StorageScheduler.COLUMNS, start, end, resolution)
            for i in range(
                1 + len(curtailable_device_sensors) + len(inflexible_device_sensors)
            )
        ]

        # Curtailable devices
        for i, curtailable_sensor in enumerate(curtailable_device_sensors):
            power_values = get_power_values(
                query_window=(start, end),
                resolution=resolution,
                beliefs_before=belief_time,
                sensor=curtailable_sensor,
            )
            # Assume both consumption and production of device can be fully curtailed
            device_constraints[i + 1]["derivative min"] = power_values.clip(None, 0)
            device_constraints[i + 1]["derivative max"] = power_values.clip(0, None)

            # todo: try pricing curtailment with timing preference according to market prices?
            # Add tiny reward for not curtailing (curtailing later preferred over curtailing sooner)
            device_downwards_price[i + 1] = -add_tiny_price_slope(
                device_downwards_price[i + 1], up=True
            )  # rewards not curtailing production
            device_upwards_price[i + 1] = add_tiny_price_slope(
                device_upwards_price[i + 1], up=True
            )  # rewards not curtailing consumption  # todo: test this
            # No preference for timing
            # device_downwards_price[i + 1] = initialize_series(
            #     data=10**-3,
            #     start=start,
            #     end=end,
            #     resolution=resolution,
            # )
            # device_upwards_price[i + 1] = initialize_series(
            #     data=-10**-3,
            #     start=start,
            #     end=end,
            #     resolution=resolution,
            # )

        # Inflexible devices
        for i, inflexible_sensor in enumerate(inflexible_device_sensors):
            device_constraints[i + 1 + len(curtailable_device_sensors)][
                "derivative equals"
            ] = get_power_values(
                query_window=(start, end),
                resolution=resolution,
                beliefs_before=belief_time,
                sensor=inflexible_sensor,
            )

        # Flexible devices
        # fetch SOC constraints from sensors
        if isinstance(soc_targets, Sensor):
            soc_targets = get_continuous_series_sensor_or_quantity(
                variable_quantity=soc_targets,
                actuator=sensor,
                unit="MWh",
                query_window=(start, end),
                resolution=resolution,
                beliefs_before=belief_time,
                as_instantaneous_events=True,
                boundary_policy="first",
            )
        if isinstance(soc_minima, Sensor):
            soc_minima = get_continuous_series_sensor_or_quantity(
                variable_quantity=soc_minima,
                actuator=sensor,
                unit="MWh",
                query_window=(start, end),
                resolution=resolution,
                beliefs_before=belief_time,
                as_instantaneous_events=True,
                boundary_policy="max",
            )
        if isinstance(soc_maxima, Sensor):
            soc_maxima = get_continuous_series_sensor_or_quantity(
                variable_quantity=soc_maxima,
                actuator=sensor,
                unit="MWh",
                query_window=(start, end),
                resolution=resolution,
                beliefs_before=belief_time,
                as_instantaneous_events=True,
                boundary_policy="min",
            )

        device_constraints[0] = add_storage_constraints(
            start,
            end,
            resolution,
            soc_at_start,
            soc_targets,
            soc_maxima,
            soc_minima,
            soc_max,
            soc_min,
        )

        consumption_capacity = self.flex_model.get("consumption_capacity")
        production_capacity = self.flex_model.get("production_capacity")

        if sensor.get_attribute("is_strictly_non_positive"):
            device_constraints[0]["derivative min"] = 0
        else:
            device_constraints[0]["derivative min"] = (
                -1
            ) * get_continuous_series_sensor_or_quantity(
                variable_quantity=production_capacity,
                actuator=sensor,
                unit="MW",
                query_window=(start, end),
                resolution=resolution,
                beliefs_before=belief_time,
                fallback_attribute="production_capacity",
                max_value=power_capacity_in_mw,
            )
        if sensor.get_attribute("is_strictly_non_negative"):
            device_constraints[0]["derivative max"] = 0
        else:
            device_constraints[0][
                "derivative max"
            ] = get_continuous_series_sensor_or_quantity(
                variable_quantity=consumption_capacity,
                actuator=sensor,
                unit="MW",
                query_window=(start, end),
                resolution=resolution,
                beliefs_before=belief_time,
                fallback_attribute="consumption_capacity",
                max_value=power_capacity_in_mw,
            )

        soc_gain = self.flex_model.get("soc_gain", [])
        soc_usage = self.flex_model.get("soc_usage", [])

        all_stock_delta = []

        for is_usage, soc_delta in zip([False, True], [soc_gain, soc_usage]):
            for component in soc_delta:
                stock_delta_series = get_continuous_series_sensor_or_quantity(
                    variable_quantity=component,
                    actuator=sensor,
                    unit="MW",
                    query_window=(start, end),
                    resolution=resolution,
                    beliefs_before=belief_time,
                )

                # example: 4 MW sustained over 15 minutes gives 1 MWh
                stock_delta_series *= resolution / timedelta(
                    hours=1
                )  # MW -> MWh / resolution

                if is_usage:
                    stock_delta_series *= -1

                all_stock_delta.append(stock_delta_series)

        if len(all_stock_delta) > 0:
            all_stock_delta = pd.concat(all_stock_delta, axis=1)

            device_constraints[0]["stock delta"] = all_stock_delta.sum(1)
            device_constraints[0]["stock delta"] *= timedelta(hours=1) / resolution

        # Apply round-trip efficiency evenly to charging and discharging
        charging_efficiency = get_continuous_series_sensor_or_quantity(
            variable_quantity=self.flex_model.get("charging_efficiency"),
            actuator=sensor,
            unit="dimensionless",
            query_window=(start, end),
            resolution=resolution,
            beliefs_before=belief_time,
            fallback_attribute="charging-efficiency",
        ).fillna(1)
        discharging_efficiency = get_continuous_series_sensor_or_quantity(
            variable_quantity=self.flex_model.get("discharging_efficiency"),
            actuator=sensor,
            unit="dimensionless",
            query_window=(start, end),
            resolution=resolution,
            beliefs_before=belief_time,
            fallback_attribute="discharging-efficiency",
        ).fillna(1)

        roundtrip_efficiency = self.flex_model.get(
            "roundtrip_efficiency", self.sensor.get_attribute("roundtrip_efficiency", 1)
        )

        # if roundtrip efficiency is provided in the flex-model or defined as an asset attribute
        if "roundtrip_efficiency" in self.flex_model or self.sensor.has_attribute(
            "roundtrip-efficiency"
        ):
            charging_efficiency = roundtrip_efficiency**0.5
            discharging_efficiency = roundtrip_efficiency**0.5

        device_constraints[0]["derivative down efficiency"] = discharging_efficiency
        device_constraints[0]["derivative up efficiency"] = charging_efficiency

        # Apply storage efficiency (accounts for losses over time)
        if isinstance(storage_efficiency, ur.Quantity) or isinstance(
            storage_efficiency, Sensor
        ):
            device_constraints[0]["efficiency"] = (
                get_continuous_series_sensor_or_quantity(
                    variable_quantity=storage_efficiency,
                    actuator=sensor,
                    unit="dimensionless",
                    query_window=(start, end),
                    resolution=resolution,
                    beliefs_before=belief_time,
                    fallback_attribute="storage_efficiency",  # this should become storage-efficiency
                    max_value=1,
                )
                .fillna(1.0)
                .clip(lower=0.0, upper=1.0)
            )
        elif storage_efficiency is not None:
            device_constraints[0]["efficiency"] = storage_efficiency

        # check that storage constraints are fulfilled
        if not skip_validation:
            constraint_violations = validate_storage_constraints(
                constraints=device_constraints[0],
                soc_at_start=soc_at_start,
                soc_min=soc_min,
                soc_max=soc_max,
                resolution=resolution,
            )

            if len(constraint_violations) > 0:
                # TODO: include hints from constraint_violations into the error message
                message = create_constraint_violations_message(constraint_violations)
                raise ValueError(
                    "The input data yields an infeasible problem. Constraint validation has found the following issues:\n"
                    + message
                )

        # Set up EMS constraints
        ems_constraints = initialize_df(
            StorageScheduler.COLUMNS, start, end, resolution
        )

        ems_power_capacity_in_mw = get_continuous_series_sensor_or_quantity(
            variable_quantity=self.flex_context.get("ems_power_capacity_in_mw"),
            actuator=sensor.generic_asset,
            unit="MW",
            query_window=(start, end),
            resolution=resolution,
            beliefs_before=belief_time,
            fallback_attribute="capacity_in_mw",
        )

        ems_constraints["derivative max"] = get_continuous_series_sensor_or_quantity(
            variable_quantity=self.flex_context.get("ems_consumption_capacity_in_mw"),
            actuator=sensor.generic_asset,
            unit="MW",
            query_window=(start, end),
            resolution=resolution,
            beliefs_before=belief_time,
            fallback_attribute="consumption_capacity_in_mw",
            max_value=ems_power_capacity_in_mw,
        )
        ems_constraints["derivative min"] = (
            -1
        ) * get_continuous_series_sensor_or_quantity(
            variable_quantity=self.flex_context.get("ems_production_capacity_in_mw"),
            actuator=sensor.generic_asset,
            unit="MW",
            query_window=(start, end),
            resolution=resolution,
            beliefs_before=belief_time,
            fallback_attribute="production_capacity_in_mw",
            max_value=ems_power_capacity_in_mw,
        )

        return (
            sensor,
            start,
            end,
            resolution,
            soc_at_start,
            device_constraints,
            ems_constraints,
            commitment_quantities,
            commitment_downwards_deviation_price,
            commitment_upwards_deviation_price,
            device_downwards_price,
            device_upwards_price,
            device_future_reward,
        )

    def persist_flex_model(self):
        """Store new soc info as GenericAsset attributes"""
        self.sensor.generic_asset.set_attribute("soc_datetime", self.start.isoformat())
        self.sensor.generic_asset.set_attribute(
            "soc_in_mwh", self.flex_model["soc_at_start"]
        )

    def deserialize_flex_config(self):
        """
        Deserialize storage flex model and the flex context against schemas.
        Before that, we fill in values from wider context, if possible.
        Mostly, we allow several fields to come from sensor attributes.
        TODO: this work could maybe go to the schema as a pre-load hook (if we pass in the sensor to schema initialization)

        Note: Before we apply the flex config schemas, we need to use the flex config identifiers with hyphens,
              (this is how they are represented to outside, e.g. by the API), after deserialization
              we use internal schema names (with underscores).
        """
        if self.flex_model is None:
            self.flex_model = {}

        # Check state of charge.
        # Preferably, a starting soc is given.
        # Otherwise, we try to retrieve the current state of charge from the asset (if that is the valid one at the start).
        # If that doesn't work, we set the starting soc to 0 (some assets don't use the concept of a state of charge,
        # and without soc targets and limits the starting soc doesn't matter).
        if (
            "soc-at-start" not in self.flex_model
            or self.flex_model["soc-at-start"] is None
        ):
            if (
                self.start == self.sensor.get_attribute("soc_datetime")
                and self.sensor.get_attribute("soc_in_mwh") is not None
            ):
                self.flex_model["soc-at-start"] = self.sensor.get_attribute(
                    "soc_in_mwh"
                )
            else:
                self.flex_model["soc-at-start"] = 0

        self.ensure_soc_min_max()

        # Now it's time to check if our flex configuration holds up to schemas
        self.flex_model = StorageFlexModelSchema(
            start=self.start,
            sensor=self.sensor,
            default_soc_unit=self.flex_model.get("soc-unit"),
        ).load(self.flex_model)
        self.flex_context = FlexContextSchema().load(self.flex_context)

        # Extend schedule period in case a target exceeds its end
        self.possibly_extend_end()

        return self.flex_model

    def possibly_extend_end(self):
        """Extend schedule period in case a target exceeds its end.

        The schedule's duration is possibly limited by the server config setting 'FLEXMEASURES_MAX_PLANNING_HORIZON'.

        todo: when deserialize_flex_config becomes a single schema for the whole scheduler,
              this function would become a class method with a @post_load decorator.
        """
        soc_targets = self.flex_model.get("soc_targets")

        if soc_targets and not isinstance(soc_targets, Sensor):
            max_target_datetime = max([soc_target["end"] for soc_target in soc_targets])
            if max_target_datetime > self.end:
                max_server_horizon = get_max_planning_horizon(self.resolution)
                if max_server_horizon:
                    self.end = min(max_target_datetime, self.start + max_server_horizon)
                else:
                    self.end = max_target_datetime

    def get_min_max_targets(
        self, deserialized_names: bool = True
    ) -> tuple[float | None, float | None]:
        min_target = None
        max_target = None
        soc_targets_label = "soc_targets" if deserialized_names else "soc-targets"

        # if the SOC targets are defined as a Sensor, we don't get min max values
        if isinstance(self.flex_model.get(soc_targets_label), dict):
            return None, None

        if (
            soc_targets_label in self.flex_model
            and len(self.flex_model[soc_targets_label]) > 0
        ):
            min_target = min(
                [target["value"] for target in self.flex_model[soc_targets_label]]
            )
            max_target = max(
                [target["value"] for target in self.flex_model[soc_targets_label]]
            )
        return min_target, max_target

    def get_min_max_soc_on_sensor(
        self, adjust_unit: bool = False, deserialized_names: bool = True
    ) -> tuple[float | None, float | None]:
        soc_min_sensor = self.sensor.get_attribute("min_soc_in_mwh", None)
        soc_max_sensor = self.sensor.get_attribute("max_soc_in_mwh", None)
        soc_unit_label = "soc_unit" if deserialized_names else "soc-unit"
        if adjust_unit:
            if soc_min_sensor and self.flex_model.get(soc_unit_label) == "kWh":
                soc_min_sensor *= 1000  # later steps assume soc data is kWh
            if soc_max_sensor and self.flex_model.get(soc_unit_label) == "kWh":
                soc_max_sensor *= 1000
        return soc_min_sensor, soc_max_sensor

    def ensure_soc_min_max(self):
        """
        Make sure we have min and max SOC.
        If not passed directly, then get default from sensor or targets.
        """
        _, max_target = self.get_min_max_targets(deserialized_names=False)
        soc_min_sensor, soc_max_sensor = self.get_min_max_soc_on_sensor(
            adjust_unit=True, deserialized_names=False
        )
        if "soc-min" not in self.flex_model or self.flex_model["soc-min"] is None:
            # Default is 0 - can't drain the storage by more than it contains
            self.flex_model["soc-min"] = soc_min_sensor if soc_min_sensor else 0
        if "soc-max" not in self.flex_model or self.flex_model["soc-max"] is None:
            self.flex_model["soc-max"] = soc_max_sensor
            # Lacking information about the battery's nominal capacity, we use the highest target value as the maximum state of charge
            if self.flex_model["soc-max"] is None:
                if max_target:
                    self.flex_model["soc-max"] = max_target
                else:
                    raise ValueError(
                        "Need maximal permitted state of charge, please specify soc-max or some soc-targets."
                    )


class StorageFallbackScheduler(MetaStorageScheduler):
    __version__ = "1"
    __author__ = "Seita"

    def compute(self, skip_validation: bool = False) -> SchedulerOutputType:
        """Schedule a battery or Charge Point by just starting to charge, discharge, or do neither,
           depending on the first target state of charge and the capabilities of the Charge Point.
           For the resulting consumption schedule, consumption is defined as positive values.

           Note that this ignores any cause of the infeasibility.

        :param skip_validation: If True, skip validation of constraints specified in the data.
        :returns:               The computed schedule.
        """

        (
            sensor,
            start,
            end,
            resolution,
            soc_at_start,
            device_constraints,
            ems_constraints,
            commitment_quantities,
            commitment_downwards_deviation_price,
            commitment_upwards_deviation_price,
            device_downwards_price,
            device_upwards_price,
            device_future_reward,
        ) = self._prepare(skip_validation=skip_validation)

        # Fallback policy if the problem was unsolvable
        storage_schedule = fallback_charging_policy(
            sensor, device_constraints[0], start, end, resolution
        )
        storage_schedule = convert_units(storage_schedule, "MW", sensor.unit)

        # Round schedule
        if self.round_to_decimals:
            storage_schedule = storage_schedule.round(self.round_to_decimals)

        if self.return_multiple:
            return [
                {
                    "name": "storage_schedule",
                    "sensor": sensor,
                    "data": storage_schedule,
                }
            ]
        else:
            return storage_schedule


class StorageScheduler(MetaStorageScheduler):
    __version__ = "3"
    __author__ = "Seita"

    fallback_scheduler_class: Type[Scheduler] = StorageFallbackScheduler

    def compute(self, skip_validation: bool = False) -> SchedulerOutputType:
        """Schedule a battery or Charge Point based directly on the latest beliefs regarding market prices within the specified time window.
        For the resulting consumption schedule, consumption is defined as positive values.

        :param skip_validation: If True, skip validation of constraints specified in the data.
        :returns:               The computed schedule.
        """

        (
            sensor,
            start,
            end,
            resolution,
            soc_at_start,
            device_constraints,
            ems_constraints,
            commitment_quantities,
            commitment_downwards_deviation_price,
            commitment_upwards_deviation_price,
            device_downwards_price,
            device_upwards_price,
            device_future_reward,
        ) = self._prepare(skip_validation=skip_validation)

        ems_schedule, expected_costs, scheduler_results, _ = device_scheduler(
            device_constraints,
            ems_constraints,
            commitment_quantities,
            commitment_downwards_deviation_price,
            commitment_upwards_deviation_price,
            device_downwards_price=device_downwards_price,
            device_upwards_price=device_upwards_price,
            device_future_reward=device_future_reward,
            initial_stock=soc_at_start * (timedelta(hours=1) / resolution),
            ems_flow_relaxed=self.flex_model.get("relaxed", False),
        )
        if scheduler_results.solver.termination_condition == "infeasible":
            raise InfeasibleProblemException()

        # Obtain the storage schedule from all device schedules within the EMS
        storage_schedule = ems_schedule[0]
        storage_schedule = convert_units(storage_schedule, "MW", sensor.unit)

        # Round schedule
        if self.round_to_decimals:
            storage_schedule = storage_schedule.round(self.round_to_decimals)

        if self.return_multiple:
            results = [
                {
                    "name": "storage_schedule",
                    "sensor": sensor,
                    "data": storage_schedule,
                }
            ]

            for i, curtailable_sensor in enumerate(
                self.flex_context.get("curtailable_device_sensors", [])
            ):
                # todo: flip sign if output sensor stores consumption as negative values?
                results.append(
                    {
                        "name": "storage_schedule",
                        "sensor": curtailable_sensor,
                        "data": ems_schedule[i + 1],
                    }
                )

            return results
        else:
            return storage_schedule


def create_constraint_violations_message(constraint_violations: list) -> str:
    """Create a human-readable message with the constraint_violations.

    :param constraint_violations: list with the constraint violations
    :return: human-readable message
    """
    message = ""

    for c in constraint_violations:
        message += f"t={c['dt']} | {c['violation']}\n"

    if len(message) > 1:
        message = message[:-1]

    return message


def build_device_soc_values(
    soc_values: list[dict[str, datetime | float]] | pd.Series,
    soc_at_start: float,
    start_of_schedule: datetime,
    end_of_schedule: datetime,
    resolution: timedelta,
) -> pd.Series:
    """
    Utility function to create a Pandas series from SOC values we got from the flex-model.

    Should set NaN anywhere where there is no target.

    SOC values should be indexed by their due date. For example, for quarter-hourly targets from 5 to 6 AM:
    >>> df = pd.Series(data=[1, 1.5, 2, 2.5, 3], index=pd.date_range(pd.Timestamp("2010-01-01T05"), pd.Timestamp("2010-01-01T06"), freq=pd.Timedelta("PT15M"), inclusive="both"))
    >>> print(df)
    2010-01-01 05:00:00    1.0
    2010-01-01 05:15:00    1.5
    2010-01-01 05:30:00    2.0
    2010-01-01 05:45:00    2.5
    2010-01-01 06:00:00    3.0
    Freq: 15T, dtype: float64

    TODO: this function could become the deserialization method of a new TimedEventSchema (targets, plural), which wraps TimedEventSchema.

    """
    if isinstance(soc_values, pd.Series):  # some tests prepare it this way
        device_values = soc_values
    else:
        device_values = initialize_series(
            np.nan,
            start=start_of_schedule,
            end=end_of_schedule,
            resolution=resolution,
            inclusive="right",  # note that target values are indexed by their due date (i.e. inclusive="right")
        )

        max_server_horizon = get_max_planning_horizon(resolution)
        disregarded_periods: list[tuple[datetime, datetime]] = []
        for soc_value in soc_values:
            soc = soc_value["value"]
            # convert timezone, otherwise DST would be problematic
            soc_constraint_start = soc_value["start"].astimezone(
                device_values.index.tzinfo
            )
            soc_constraint_end = soc_value["end"].astimezone(device_values.index.tzinfo)
            if soc_constraint_end > end_of_schedule:
                # Skip too-far-into-the-future target
                disregarded_periods += [(soc_constraint_start, soc_constraint_end)]
                if soc_constraint_start <= end_of_schedule:
                    device_values.loc[soc_constraint_start:end_of_schedule] = soc
                continue

            device_values.loc[soc_constraint_start:soc_constraint_end] = soc

        if not disregarded_periods:
            pass
        elif len(disregarded_periods) == 1:
            soc_constraint_start, soc_constraint_end = disregarded_periods[0]
            if soc_constraint_start == soc_constraint_end:
                current_app.logger.warning(
                    f"Disregarding target datetime {soc_constraint_end}, because it exceeds {end_of_schedule}. Maximum scheduling horizon is {max_server_horizon}."
                )
            else:
                current_app.logger.warning(
                    f"Disregarding target datetimes that exceed {end_of_schedule} (within the window {soc_constraint_start} until {soc_constraint_end}). Maximum scheduling horizon is {max_server_horizon}."
                )
        else:
            soc_constraint_starts, soc_constraint_ends = zip(*disregarded_periods)
            current_app.logger.warning(
                f"Disregarding target datetimes that exceed {end_of_schedule} (within the window {min(soc_constraint_starts)} until {max(soc_constraint_ends)} spanning {len(disregarded_periods)} targets). Maximum scheduling horizon is {max_server_horizon}."
            )

        # soc_values are at the end of each time slot, while prices are indexed by the start of each time slot
        device_values = device_values[start_of_schedule + resolution : end_of_schedule]

    device_values = device_values.tz_convert("UTC")

    # shift "equals" constraint for target SOC by one resolution (the target defines a state at a certain time,
    # while the "equals" constraint defines what the total stock should be at the end of a time slot,
    # where the time slot is indexed by its starting time)
    device_values = device_values.shift(-1, freq=resolution).values * (
        timedelta(hours=1) / resolution
    ) - soc_at_start * (timedelta(hours=1) / resolution)

    return device_values


def add_storage_constraints(
    start: datetime,
    end: datetime,
    resolution: timedelta,
    soc_at_start: float,
    soc_targets: list[dict[str, datetime | float]] | pd.Series | None,
    soc_maxima: list[dict[str, datetime | float]] | pd.Series | None,
    soc_minima: list[dict[str, datetime | float]] | pd.Series | None,
    soc_max: float,
    soc_min: float,
) -> pd.DataFrame:
    """Collect all constraints for a given storage device in a DataFrame that the device_scheduler can interpret.

    :param start:                       Start of the schedule.
    :param end:                         End of the schedule.
    :param resolution:                  Timedelta used to resample the forecasts to the resolution of the schedule.
    :param soc_at_start:                State of charge at the start time.
    :param soc_targets:                 Exact targets for the state of charge at each time.
    :param soc_maxima:                  Maximum state of charge at each time.
    :param soc_minima:                  Minimum state of charge at each time.
    :param soc_max:                     Maximum state of charge at all times.
    :param soc_min:                     Minimum state of charge at all times.
    :returns:                           Constraints (StorageScheduler.COLUMNS) for a storage device, at each time step (index).
                                        See device_scheduler for possible column names.
    """

    # create empty storage device constraints dataframe
    storage_device_constraints = initialize_df(
        StorageScheduler.COLUMNS, start, end, resolution
    )

    if soc_targets is not None:
        # make an equality series with the SOC targets set in the flex model
        # storage_device_constraints refers to the flexible device we are scheduling
        storage_device_constraints["equals"] = build_device_soc_values(
            soc_targets, soc_at_start, start, end, resolution
        )

    soc_min_change = (soc_min - soc_at_start) * timedelta(hours=1) / resolution
    soc_max_change = (soc_max - soc_at_start) * timedelta(hours=1) / resolution

    if soc_minima is not None:
        storage_device_constraints["min"] = build_device_soc_values(
            soc_minima,
            soc_at_start,
            start,
            end,
            resolution,
        )

    storage_device_constraints["min"] = storage_device_constraints["min"].fillna(
        soc_min_change
    )

    if soc_maxima is not None:
        storage_device_constraints["max"] = build_device_soc_values(
            soc_maxima,
            soc_at_start,
            start,
            end,
            resolution,
        )

    storage_device_constraints["max"] = storage_device_constraints["max"].fillna(
        soc_max_change
    )

    # limiting max and min to be in the range [soc_min, soc_max]
    storage_device_constraints["min"] = storage_device_constraints["min"].clip(
        lower=soc_min_change, upper=soc_max_change
    )
    storage_device_constraints["max"] = storage_device_constraints["max"].clip(
        lower=soc_min_change, upper=soc_max_change
    )

    return storage_device_constraints


def validate_storage_constraints(
    constraints: pd.DataFrame,
    soc_at_start: float,
    soc_min: float,
    soc_max: float,
    resolution: timedelta,
) -> list[dict]:
    """Check that the storage constraints are fulfilled, e.g min <= equals <= max.

    A. Global validation
        A.1) min >= soc_min
        A.2) max <= soc_max
    B. Validation in the same time frame
        B.1) min <= max
        B.2) min <= equals
        B.3) equals <= max
    C. Validation in different time frames
        C.1) equals(t) - equals(t-1) <= derivative_max(t)
        C.2) derivative_min(t) <= equals(t) - equals(t-1)
        C.3) min(t) - max(t-1) <= derivative_max(t)
        C.4) max(t) - min(t-1) >= derivative_min(t)
        C.5) equals(t) - max(t-1) <= derivative_max(t)
        C.6) derivative_min(t) <= equals(t) - min(t-1)

    :param constraints:         dataframe containing the constraints of a storage device
    :param soc_at_start:        State of charge at the start time.
    :param soc_min:             Minimum state of charge at all times.
    :param soc_max:             Maximum state of charge at all times.
    :param resolution:          Constant duration between the start of each time step.
    :returns:                   List of constraint violations, specifying their time, constraint and violation.
    """

    # get a copy of the constraints to make sure the dataframe doesn't get updated
    _constraints = constraints.copy()

    _constraints = _constraints.rename(
        columns={
            columns_name: columns_name.replace(" ", "_")
            + "(t)"  # replace spaces with underscore and add time index
            for columns_name in _constraints.columns
        }
    )

    constraint_violations = []

    ########################
    # A. Global validation #
    ########################

    # 1) min >= soc_min
    soc_min = (soc_min - soc_at_start) * timedelta(hours=1) / resolution
    _constraints["soc_min(t)"] = soc_min
    constraint_violations += validate_constraint(
        _constraints, "soc_min(t)", "<=", "min(t)"
    )

    # 2) max <= soc_max
    soc_max = (soc_max - soc_at_start) * timedelta(hours=1) / resolution
    _constraints["soc_max(t)"] = soc_max
    constraint_violations += validate_constraint(
        _constraints, "max(t)", "<=", "soc_max(t)"
    )

    ########################################
    # B. Validation in the same time frame #
    ########################################

    # 1) min <= max
    constraint_violations += validate_constraint(_constraints, "min(t)", "<=", "max(t)")

    # 2) min <= equals
    constraint_violations += validate_constraint(
        _constraints, "min(t)", "<=", "equals(t)"
    )

    # 3) equals <= max
    constraint_violations += validate_constraint(
        _constraints, "equals(t)", "<=", "max(t)"
    )

    ##########################################
    # C. Validation in different time frames #
    ##########################################

    _constraints["factor_w_wh(t)"] = resolution / timedelta(hours=1)
    _constraints["min(t-1)"] = prepend_serie(_constraints["min(t)"], soc_min)
    _constraints["equals(t-1)"] = prepend_serie(_constraints["equals(t)"], soc_at_start)
    _constraints["max(t-1)"] = prepend_serie(_constraints["max(t)"], soc_max)

    # 1) equals(t) - equals(t-1) <= derivative_max(t)
    constraint_violations += validate_constraint(
        _constraints,
        "equals(t) - equals(t-1)",
        "<=",
        "derivative_max(t) * factor_w_wh(t)",
    )

    # 2) derivative_min(t) <= equals(t) - equals(t-1)
    constraint_violations += validate_constraint(
        _constraints,
        "derivative_min(t) * factor_w_wh(t)",
        "<=",
        "equals(t) - equals(t-1)",
    )

    # 3) min(t) - max(t-1) <= derivative_max(t)
    constraint_violations += validate_constraint(
        _constraints, "min(t) - max(t-1)", "<=", "derivative_max(t) * factor_w_wh(t)"
    )

    # 4) max(t) - min(t-1) >= derivative_min(t)
    constraint_violations += validate_constraint(
        _constraints, "derivative_min(t) * factor_w_wh(t)", "<=", "max(t) - min(t-1)"
    )

    # 5) equals(t) - max(t-1) <= derivative_max(t)
    constraint_violations += validate_constraint(
        _constraints, "equals(t) - max(t-1)", "<=", "derivative_max(t) * factor_w_wh(t)"
    )

    # 6) derivative_min(t) <= equals(t) - min(t-1)
    constraint_violations += validate_constraint(
        _constraints, "derivative_min(t) * factor_w_wh(t)", "<=", "equals(t) - min(t-1)"
    )

    return constraint_violations


def get_pattern_match_word(word: str) -> str:
    """Get a regex pattern to match a word

    The conditions to delimit a word are:
      - start of line
      - whitespace
      - end of line
      - word boundary
      - arithmetic operations

    :return: regex expression
    """

    regex = r"(^|\s|$|\b|\+|\-|\*|\/\|\\)"

    return regex + re.escape(word) + regex


def sanitize_expression(expression: str, columns: list) -> tuple[str, list]:
    """Wrap column in commas to accept arbitrary column names (e.g. with spaces).

    :param expression: expression to sanitize
    :param columns: list with the name of the columns of the input data for the expression.
    :return: sanitized expression and columns (variables) used in the expression
    """

    _expression = copy.copy(expression)
    columns_involved = []

    for column in columns:
        if re.search(get_pattern_match_word(column), _expression):
            columns_involved.append(column)

        _expression = re.sub(get_pattern_match_word(column), f"`{column}`", _expression)

    return _expression, columns_involved


def validate_constraint(
    constraints_df: pd.DataFrame,
    lhs_expression: str,
    inequality: str,
    rhs_expression: str,
    round_to_decimals: int | None = 6,
) -> list[dict]:
    """Validate the feasibility of a given set of constraints.

    :param constraints_df:      DataFrame with the constraints
    :param lhs_expression:      left-hand side of the inequality expression following pd.eval format.
                                No need to use the syntax `column` to reference
                                column, just use the column name.
    :param inequality:          inequality operator, one of ('<=', '<', '>=', '>', '==', '!=').
    :param rhs_expression:      right-hand side of the inequality expression following pd.eval format.
                                No need to use the syntax `column` to reference
                                column, just use the column name.
    :param round_to_decimals:   Number of decimals to round off to before validating constraints.
    :return:                    List of constraint violations, specifying their time, constraint and violation.
    """

    constraint_expression = f"{lhs_expression} {inequality} {rhs_expression}"

    constraints_df_columns = list(constraints_df.columns)

    lhs_expression, columns_lhs = sanitize_expression(
        lhs_expression, constraints_df_columns
    )
    rhs_expression, columns_rhs = sanitize_expression(
        rhs_expression, constraints_df_columns
    )

    columns_involved = columns_lhs + columns_rhs

    lhs = constraints_df.fillna(0).eval(lhs_expression).round(round_to_decimals)
    rhs = constraints_df.fillna(0).eval(rhs_expression).round(round_to_decimals)

    condition = None

    inequality = inequality.strip()

    if inequality == "<=":
        condition = lhs <= rhs
    elif inequality == "<":
        condition = lhs < rhs
    elif inequality == ">=":
        condition = lhs >= rhs
    elif inequality == ">":
        condition = lhs > rhs
    elif inequality == "==":
        condition = lhs == rhs
    elif inequality == "!=":
        condition = lhs != rhs
    else:
        raise ValueError(f"Inequality `{inequality} not supported.")

    time_condition_fails = constraints_df.index[
        ~condition & ~constraints_df[columns_involved].isna().any(axis=1)
    ]

    constraint_violations = []

    for dt in time_condition_fails:
        value_replaced = copy.copy(constraint_expression)

        for column in constraints_df.columns:
            value_replaced = re.sub(
                get_pattern_match_word(column),
                f"{column} [{constraints_df.loc[dt, column]}] ",
                value_replaced,
            )

        constraint_violations.append(
            dict(
                dt=dt.to_pydatetime(),
                condition=constraint_expression,
                violation=value_replaced,
            )
        )

    return constraint_violations


def prepend_serie(serie: pd.Series, value) -> pd.Series:
    """Prepend a value to a time series series

    :param serie: serie containing the timed values
    :param value: value to place in the first position
    """
    # extend max
    serie = serie.copy()
    # insert `value` at time `serie.index[0] - resolution` which creates a new entry at the end of the series
    serie[serie.index[0] - serie.index.freq] = value
    # sort index to keep the time ordering
    serie = serie.sort_index()
    return serie.shift(1)


#####################
# TO BE DEPRECATED #
####################
@deprecated(build_device_soc_values, "0.14")
def build_device_soc_targets(
    targets: list[dict[str, datetime | float]] | pd.Series,
    soc_at_start: float,
    start_of_schedule: datetime,
    end_of_schedule: datetime,
    resolution: timedelta,
) -> pd.Series:
    return build_device_soc_values(
        targets, soc_at_start, start_of_schedule, end_of_schedule, resolution
    )


StorageScheduler.compute_schedule = deprecated(StorageScheduler.compute, "0.14")(
    StorageScheduler.compute_schedule
)<|MERGE_RESOLUTION|>--- conflicted
+++ resolved
@@ -95,15 +95,12 @@
             self.flex_context.get("production_price_sensor")
             or self.sensor.generic_asset.get_production_price_sensor()
         )
-<<<<<<< HEAD
         curtailable_device_sensors = (
             self.flex_context.get("curtailable_device_sensors", [])
             # or self.sensor.generic_asset.get_inflexible_device_sensors()  # todo: support setting as asset attribute?
         )
-=======
         consumption_price = self.flex_context.get("consumption_price")
         production_price = self.flex_context.get("production_price")
->>>>>>> de35b10e
         inflexible_device_sensors = (
             self.flex_context.get("inflexible_device_sensors")
             or self.sensor.generic_asset.get_inflexible_device_sensors()
