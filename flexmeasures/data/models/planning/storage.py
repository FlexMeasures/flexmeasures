--- conflicted
+++ resolved
@@ -28,12 +28,8 @@
 from flexmeasures.data.schemas.scheduling import FlexContextSchema
 from flexmeasures.utils.time_utils import get_max_planning_horizon
 from flexmeasures.utils.coding_utils import deprecated
-<<<<<<< HEAD
-from flexmeasures.utils.unit_utils import ur
+from flexmeasures.utils.unit_utils import ur, convert_units
 from flexmeasures.utils.calculations import integrate_time_series
-=======
-from flexmeasures.utils.unit_utils import ur, convert_units
->>>>>>> 5bb7b6b7
 
 
 class MetaStorageScheduler(Scheduler):
@@ -508,7 +504,6 @@
                 )
             else:
                 self.flex_model["soc-at-start"] = 0
-<<<<<<< HEAD
 
         if self.flex_model.get("soc") is None:
             self.flex_model["soc"] = "0 MWh"
@@ -519,8 +514,6 @@
                 self.flex_model["soc-unit"] = self.sensor.unit
             elif self.sensor.unit in ("MW", "kW"):
                 self.flex_model["soc-unit"] = self.sensor.unit + "h"
-=======
->>>>>>> 5bb7b6b7
 
         self.ensure_soc_min_max()
 
@@ -649,7 +642,7 @@
         storage_schedule = fallback_charging_policy(
             sensor, device_constraints[0], start, end, resolution
         )
-<<<<<<< HEAD
+        storage_schedule = convert_units(storage_schedule, "MW", sensor.unit)
         if soc_sensor is not None:
             soc_schedule = integrate_time_series(
                 storage_schedule,
@@ -658,9 +651,6 @@
                 up_efficiency=device_constraints[0]["derivative up efficiency"],
                 storage_efficiency=device_constraints[0]["efficiency"],
             )
-=======
-        storage_schedule = convert_units(storage_schedule, "MW", sensor.unit)
->>>>>>> 5bb7b6b7
 
         # Round schedule
         if self.round_to_decimals:
@@ -730,7 +720,7 @@
 
         # Obtain the storage schedule from all device schedules within the EMS
         storage_schedule = ems_schedule[0]
-<<<<<<< HEAD
+        storage_schedule = convert_units(storage_schedule, "MW", sensor.unit)
         if soc_sensor is not None:
             soc_schedule = integrate_time_series(
                 storage_schedule,
@@ -739,9 +729,6 @@
                 up_efficiency=device_constraints[0]["derivative up efficiency"],
                 storage_efficiency=device_constraints[0]["efficiency"],
             )
-=======
-        storage_schedule = convert_units(storage_schedule, "MW", sensor.unit)
->>>>>>> 5bb7b6b7
 
         # Round schedule
         if self.round_to_decimals:
