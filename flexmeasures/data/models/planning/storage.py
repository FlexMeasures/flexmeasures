--- conflicted
+++ resolved
@@ -170,10 +170,7 @@
         commitment_downwards_deviation_price = [
             down_deviation_prices.loc[start : end - resolution]["event_value"]
         ]
-<<<<<<< HEAD
-=======
         D = 1 + len(curtailable_device_sensors) + len(inflexible_device_sensors)
->>>>>>> 0e6d3ab8
         device_downwards_price = [
             initialize_series(
                 data=0,
@@ -181,13 +178,7 @@
                 end=end,
                 resolution=resolution,
             )
-<<<<<<< HEAD
-            for d in range(
-                1 + len(curtailable_device_sensors) + len(inflexible_device_sensors)
-            )
-=======
             for d in range(D)
->>>>>>> 0e6d3ab8
         ]
         device_upwards_price = [
             initialize_series(
@@ -196,22 +187,9 @@
                 end=end,
                 resolution=resolution,
             )
-<<<<<<< HEAD
-            for d in range(
-                1 + len(curtailable_device_sensors) + len(inflexible_device_sensors)
-            )
-        ]
-        device_future_reward = [
-            0
-            for d in range(
-                1 + len(curtailable_device_sensors) + len(inflexible_device_sensors)
-            )
-        ]
-=======
             for d in range(D)
         ]
         device_future_reward = [0 for d in range(D)]
->>>>>>> 0e6d3ab8
 
         # Add a tiny expected future reward for having more state of charge at the end of the planning window
         device_future_reward[0] = 10**-3
@@ -776,11 +754,8 @@
             device_future_reward=device_future_reward,
             initial_stock=soc_at_start * (timedelta(hours=1) / resolution),
             ems_flow_relaxed=self.flex_model.get("relaxed", False),
-<<<<<<< HEAD
             ems_soft_limit=True,
             ems_flow_soft_relaxation_cost=10000,
-=======
->>>>>>> 0e6d3ab8
         )
         if scheduler_results.solver.termination_condition == "infeasible":
             raise InfeasibleProblemException()
