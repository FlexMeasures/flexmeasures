from __future__ import annotations

import re
import copy
from datetime import datetime, timedelta
from typing import Type

import pandas as pd
import numpy as np
from flask import current_app


from flexmeasures import Sensor
from flexmeasures.data.models.planning import (
    FlowCommitment,
    Scheduler,
    SchedulerOutputType,
    StockCommitment,
)
from flexmeasures.data.models.planning.linear_optimization import device_scheduler
from flexmeasures.data.models.planning.utils import (
    add_tiny_price_slope,
    ensure_prices_are_not_empty,
    initialize_index,
    initialize_series,
    initialize_df,
    get_power_values,
    fallback_charging_policy,
    get_continuous_series_sensor_or_quantity,
)
from flexmeasures.data.models.planning.exceptions import InfeasibleProblemException
from flexmeasures.data.schemas.scheduling.storage import StorageFlexModelSchema
from flexmeasures.data.schemas.scheduling import (
    FlexContextSchema,
    MultiSensorFlexModelSchema,
)
from flexmeasures.utils.time_utils import get_max_planning_horizon
from flexmeasures.utils.coding_utils import deprecated
from flexmeasures.utils.time_utils import determine_minimum_resampling_resolution
from flexmeasures.utils.unit_utils import ur, convert_units

from flexmeasures.utils.calculations import (
    integrate_time_series,
)


class MetaStorageScheduler(Scheduler):
    """This class defines the constraints of a schedule for a storage device from the
    flex-model, flex-context, and sensor and asset attributes"""

    __version__ = None
    __author__ = "Seita"

    COLUMNS = [
        "equals",
        "max",
        "min",
        "efficiency",
        "derivative equals",
        "derivative max",
        "derivative min",
        "derivative down efficiency",
        "derivative up efficiency",
        "stock delta",
    ]

    def compute_schedule(self) -> pd.Series | None:
        """Schedule a battery or Charge Point based directly on the latest beliefs regarding market prices within the specified time window.
        For the resulting consumption schedule, consumption is defined as positive values.

        Deprecated method in v0.14. As an alternative, use MetaStorageScheduler.compute().
        """

        return self.compute()

    def _prepare(self, skip_validation: bool = False) -> tuple:  # noqa: C901
        """This function prepares the required data to compute the schedule:
            - price data
            - device constraint
            - ems constraints

        :param skip_validation: If True, skip validation of constraints specified in the data.
        :returns:               Input data for the scheduler
        """

        if not self.config_deserialized:
            self.deserialize_config()

        start = self.start
        end = self.end
        resolution = self.resolution
        belief_time = self.belief_time

        # List the asset and sensor(s) being scheduled
        if self.asset is not None:
            sensors = [flex_model_d["sensor"] for flex_model_d in self.flex_model]
            resolution = determine_minimum_resampling_resolution(
                [s.event_resolution for s in sensors]
            )
            asset = self.asset
        else:
            # For backwards compatibility with the single asset scheduler
            sensors = [self.sensor]
            asset = self.sensor.generic_asset

        # For backwards compatibility with the single asset scheduler
        flex_model = self.flex_model
        if not isinstance(flex_model, list):
            flex_model = [flex_model]

        # total number of flexible devices D described in the flex-model
        num_flexible_devices = len(flex_model)

        soc_at_start = [flex_model_d.get("soc_at_start") for flex_model_d in flex_model]
        soc_targets = [flex_model_d.get("soc_targets") for flex_model_d in flex_model]
        soc_min = [flex_model_d.get("soc_min") for flex_model_d in flex_model]
        soc_max = [flex_model_d.get("soc_max") for flex_model_d in flex_model]
        soc_minima = [flex_model_d.get("soc_minima") for flex_model_d in flex_model]
        soc_maxima = [flex_model_d.get("soc_maxima") for flex_model_d in flex_model]
        storage_efficiency = [
            flex_model_d.get("storage_efficiency") for flex_model_d in flex_model
        ]
        prefer_charging_sooner = [
            flex_model_d.get("prefer_charging_sooner") for flex_model_d in flex_model
        ]
        prefer_curtailing_later = [
            flex_model_d.get("prefer_curtailing_sooner") for flex_model_d in flex_model
        ]
        soc_gain = [flex_model_d.get("soc_gain") for flex_model_d in flex_model]
        soc_usage = [flex_model_d.get("soc_usage") for flex_model_d in flex_model]
        consumption_capacity = [
            flex_model_d.get("consumption_capacity") for flex_model_d in flex_model
        ]
        production_capacity = [
            flex_model_d.get("production_capacity") for flex_model_d in flex_model
        ]
        charging_efficiency = [
            flex_model_d.get("charging_efficiency") for flex_model_d in flex_model
        ]
        discharging_efficiency = [
            flex_model_d.get("discharging_efficiency") for flex_model_d in flex_model
        ]

        # Get info from flex-context
        consumption_price_sensor = self.flex_context.get("consumption_price_sensor")
        production_price_sensor = self.flex_context.get("production_price_sensor")
        consumption_price = self.flex_context.get(
            "consumption_price", consumption_price_sensor
        )
        production_price = self.flex_context.get(
            "production_price", production_price_sensor
        )
        # fallback to using the consumption price, for backwards compatibility
        if production_price is None:
            production_price = consumption_price
        inflexible_device_sensors = self.flex_context.get(
            "inflexible_device_sensors", []
        )

        # Fetch the device's power capacity (required Sensor attribute)
        power_capacity_in_mw = self._get_device_power_capacity(flex_model, sensors)

        # Check for known prices or price forecasts
        up_deviation_prices = get_continuous_series_sensor_or_quantity(
            variable_quantity=consumption_price,
            actuator=asset,
            unit=FlexContextSchema()
            .declared_fields["consumption_price"]
            ._get_unit(consumption_price),
            query_window=(start, end),
            resolution=resolution,
            beliefs_before=belief_time,
            fill_sides=True,
        ).to_frame(name="event_value")
        ensure_prices_are_not_empty(up_deviation_prices, consumption_price)
        down_deviation_prices = get_continuous_series_sensor_or_quantity(
            variable_quantity=production_price,
            actuator=asset,
            unit=FlexContextSchema()
            .declared_fields["production_price"]
            ._get_unit(production_price),
            query_window=(start, end),
            resolution=resolution,
            beliefs_before=belief_time,
            fill_sides=True,
        ).to_frame(name="event_value")
        ensure_prices_are_not_empty(down_deviation_prices, production_price)

        start = pd.Timestamp(start).tz_convert("UTC")
        end = pd.Timestamp(end).tz_convert("UTC")

        # Add tiny price slope to prefer charging now rather than later, and discharging later rather than now.
        # We penalise future consumption and reward future production with at most 1 per thousand times the energy price spread.
        # todo: move to flow or stock commitment per device
        if any(prefer_charging_sooner):
            up_deviation_prices = add_tiny_price_slope(
                up_deviation_prices, "event_value"
            )
            down_deviation_prices = add_tiny_price_slope(
                down_deviation_prices, "event_value"
            )

        # Create Series with EMS capacities
        ems_power_capacity_in_mw = get_continuous_series_sensor_or_quantity(
            variable_quantity=self.flex_context.get("ems_power_capacity_in_mw"),
            actuator=asset,
            unit="MW",
            query_window=(start, end),
            resolution=resolution,
            beliefs_before=belief_time,
            resolve_overlaps="min",
        )
        ems_consumption_capacity = get_continuous_series_sensor_or_quantity(
            variable_quantity=self.flex_context.get("ems_consumption_capacity_in_mw"),
            actuator=asset,
            unit="MW",
            query_window=(start, end),
            resolution=resolution,
            beliefs_before=belief_time,
            max_value=ems_power_capacity_in_mw,
            resolve_overlaps="min",
        )
        ems_production_capacity = -1 * get_continuous_series_sensor_or_quantity(
            variable_quantity=self.flex_context.get("ems_production_capacity_in_mw"),
            actuator=asset,
            unit="MW",
            query_window=(start, end),
            resolution=resolution,
            beliefs_before=belief_time,
            max_value=ems_power_capacity_in_mw,
            resolve_overlaps="min",
        )

        # Set up commitments to optimise for
        commitments = []

        index = initialize_index(start, end, resolution)
        commitment_quantities = initialize_series(0, start, end, resolution)

        # Convert energy prices to EUR/(deviation of commitment, which is in MW)
        commitment_upwards_deviation_price = (
            up_deviation_prices.loc[start : end - resolution]["event_value"]
            * resolution
            / pd.Timedelta("1h")
        )
        commitment_downwards_deviation_price = (
            down_deviation_prices.loc[start : end - resolution]["event_value"]
            * resolution
            / pd.Timedelta("1h")
        )

        # Set up commitments DataFrame
        commitment = FlowCommitment(
            name="energy",
            quantity=commitment_quantities,
            upwards_deviation_price=commitment_upwards_deviation_price,
            downwards_deviation_price=commitment_downwards_deviation_price,
            index=index,
        )
        commitments.append(commitment)

        # Set up peak commitments
        if self.flex_context.get("ems_peak_consumption_price") is not None:
            ems_peak_consumption = get_continuous_series_sensor_or_quantity(
                variable_quantity=self.flex_context.get("ems_peak_consumption_in_mw"),
                actuator=asset,
                unit="MW",
                query_window=(start, end),
                resolution=resolution,
                beliefs_before=belief_time,
                max_value=np.inf,  # np.nan -> np.inf to ignore commitment if no quantity is given
                fill_sides=True,
            )
            ems_peak_consumption_price = self.flex_context.get(
                "ems_peak_consumption_price"
            )
            ems_peak_consumption_price = get_continuous_series_sensor_or_quantity(
                variable_quantity=ems_peak_consumption_price,
                actuator=asset,
                unit=FlexContextSchema()
                .declared_fields["ems_peak_consumption_price"]
                ._get_unit(ems_peak_consumption_price),
                query_window=(start, end),
                resolution=resolution,
                beliefs_before=belief_time,
                fill_sides=True,
            )

            # Set up commitments DataFrame
            commitment = FlowCommitment(
                name="consumption peak",
                quantity=ems_peak_consumption,
                # positive price because breaching in the upwards (consumption) direction is penalized
                upwards_deviation_price=ems_peak_consumption_price,
                _type="any",
                index=index,
            )
            commitments.append(commitment)
        if self.flex_context.get("ems_peak_production_price") is not None:
            ems_peak_production = get_continuous_series_sensor_or_quantity(
                variable_quantity=self.flex_context.get("ems_peak_production_in_mw"),
                actuator=asset,
                unit="MW",
                query_window=(start, end),
                resolution=resolution,
                beliefs_before=belief_time,
                max_value=np.inf,  # np.nan -> np.inf to ignore commitment if no quantity is given
                fill_sides=True,
            )
            ems_peak_production_price = self.flex_context.get(
                "ems_peak_production_price"
            )
            ems_peak_production_price = get_continuous_series_sensor_or_quantity(
                variable_quantity=ems_peak_production_price,
                actuator=asset,
                unit=FlexContextSchema()
                .declared_fields["ems_peak_production_price"]
                ._get_unit(ems_peak_production_price),
                query_window=(start, end),
                resolution=resolution,
                beliefs_before=belief_time,
                fill_sides=True,
            )

            # Set up commitments DataFrame
            commitment = FlowCommitment(
                name="production peak",
                quantity=-ems_peak_production,  # production is negative quantity
                # negative price because peaking in the downwards (production) direction is penalized
                downwards_deviation_price=-ems_peak_production_price,
                _type="any",
                index=index,
            )
            commitments.append(commitment)

        # Set up capacity breach commitments and EMS capacity constraints
        ems_consumption_breach_price = self.flex_context.get(
            "ems_consumption_breach_price"
        )

        ems_production_breach_price = self.flex_context.get(
            "ems_production_breach_price"
        )

        ems_constraints = initialize_df(
            StorageScheduler.COLUMNS, start, end, resolution
        )
        if ems_consumption_breach_price is not None:

            # Convert to Series
            ems_consumption_breach_price = get_continuous_series_sensor_or_quantity(
                variable_quantity=ems_consumption_breach_price,
                actuator=asset,
                unit=FlexContextSchema()
                .declared_fields["ems_consumption_breach_price"]
                ._get_unit(ems_consumption_breach_price),
                query_window=(start, end),
                resolution=resolution,
                beliefs_before=belief_time,
                fill_sides=True,
            )

            # Set up commitments DataFrame to penalize any breach
            commitment = FlowCommitment(
                name="any consumption breach",
                quantity=ems_consumption_capacity,
                # positive price because breaching in the upwards (consumption) direction is penalized
                upwards_deviation_price=ems_consumption_breach_price,
                _type="any",
                index=index,
            )
            commitments.append(commitment)

            # Set up commitments DataFrame to penalize each breach
            commitment = FlowCommitment(
                name="all consumption breaches",
                quantity=ems_consumption_capacity,
                # positive price because breaching in the upwards (consumption) direction is penalized
                upwards_deviation_price=ems_consumption_breach_price,
                index=index,
            )
            commitments.append(commitment)

            # Take the physical capacity as a hard constraint
            ems_constraints["derivative max"] = ems_power_capacity_in_mw
        else:
            # Take the contracted capacity as a hard constraint
            ems_constraints["derivative max"] = ems_consumption_capacity

        if ems_production_breach_price is not None:

            # Convert to Series
            ems_production_breach_price = get_continuous_series_sensor_or_quantity(
                variable_quantity=ems_production_breach_price,
                actuator=asset,
                unit=FlexContextSchema()
                .declared_fields["ems_production_breach_price"]
                ._get_unit(ems_production_breach_price),
                query_window=(start, end),
                resolution=resolution,
                beliefs_before=belief_time,
                fill_sides=True,
            )

            # Set up commitments DataFrame to penalize any breach
            commitment = FlowCommitment(
                name="any production breach",
                quantity=ems_production_capacity,
                # positive price because breaching in the upwards (consumption) direction is penalized
                downwards_deviation_price=-ems_production_breach_price,
                _type="any",
                index=index,
            )
            commitments.append(commitment)

            # Set up commitments DataFrame to penalize each breach
            commitment = FlowCommitment(
                name="all production breaches",
                quantity=ems_production_capacity,
                # positive price because breaching in the upwards (consumption) direction is penalized
                downwards_deviation_price=-ems_production_breach_price,
                index=index,
            )
            commitments.append(commitment)

            # Take the physical capacity as a hard constraint
            ems_constraints["derivative min"] = -ems_power_capacity_in_mw
        else:
            # Take the contracted capacity as a hard constraint
            ems_constraints["derivative min"] = ems_production_capacity

        # Flow commitments per device

        # Add tiny price slope to prefer curtailing later rather than now.
        # We penalise the future with at most 1 per thousand times the energy price spread.
        for d, prefer_curtailing_later_d in enumerate(prefer_curtailing_later):
            if prefer_curtailing_later_d:
                tiny_price_slope = (
                    add_tiny_price_slope(up_deviation_prices, "event_value")
                    - up_deviation_prices
                )
                commitment = FlowCommitment(
                    name=f"prefer curtailing device {d} later",
                    # Prefer curtailing consumption later by making later consumption more expensive
                    upwards_deviation_price=tiny_price_slope,
                    # Prefer curtailing production later by making later production more expensive
                    downwards_deviation_price=-tiny_price_slope,
                    index=index,
                    device=d,
                )
                commitments.append(commitment)

        # Set up device constraints: scheduled flexible devices for this EMS (from index 0 to D-1), plus the forecasted inflexible devices (at indices D to n).
        device_constraints = [
            initialize_df(StorageScheduler.COLUMNS, start, end, resolution)
            for i in range(num_flexible_devices + len(inflexible_device_sensors))
        ]
        for i, inflexible_sensor in enumerate(inflexible_device_sensors):
            device_constraints[i + num_flexible_devices]["derivative equals"] = (
                get_power_values(
                    query_window=(start, end),
                    resolution=resolution,
                    beliefs_before=belief_time,
                    sensor=inflexible_sensor,
                )
            )

        # Create the device constraints for all the flexible devices
        for d in range(num_flexible_devices):
            sensor_d = sensors[d]

            # fetch SOC constraints from sensors
            if isinstance(soc_targets[d], Sensor):
                soc_targets[d] = get_continuous_series_sensor_or_quantity(
                    variable_quantity=soc_targets[d],
                    actuator=sensor_d,
                    unit="MWh",
                    query_window=(start + resolution, end + resolution),
                    resolution=resolution,
                    beliefs_before=belief_time,
                    as_instantaneous_events=True,
                    resolve_overlaps="first",
                )
                # todo: check flex-model for soc_minima_breach_price and soc_maxima_breach_price fields; if these are defined, create a StockCommitment using both prices (if only 1 price is given, still create the commitment, but only penalize one direction)
            if isinstance(soc_minima[d], Sensor):
                soc_minima[d] = get_continuous_series_sensor_or_quantity(
                    variable_quantity=soc_minima[d],
                    actuator=sensor_d,
                    unit="MWh",
                    query_window=(start + resolution, end + resolution),
                    resolution=resolution,
                    beliefs_before=belief_time,
                    as_instantaneous_events=True,
                    resolve_overlaps="max",
                )
            if (
                self.flex_context.get("soc_minima_breach_price") is not None
                and soc_minima[d] is not None
            ):
                soc_minima_breach_price = self.flex_context["soc_minima_breach_price"]
                soc_minima_breach_price = get_continuous_series_sensor_or_quantity(
                    variable_quantity=soc_minima_breach_price,
                    actuator=asset,
                    unit=FlexContextSchema()
                    .declared_fields["soc_minima_breach_price"]
                    ._get_unit(soc_minima_breach_price)
                    + "*h",
                    query_window=(start + resolution, end + resolution),
                    resolution=resolution,
                    beliefs_before=belief_time,
                    fallback_attribute="soc-minima-breach-price",
                    fill_sides=True,
                ).shift(-1, freq=resolution)
                # Set up commitments DataFrame
                # soc_minima_d is a temp variable because add_storage_constraints can't deal with Series yet
                soc_minima_d = get_continuous_series_sensor_or_quantity(
                    variable_quantity=soc_minima[d],
                    actuator=sensor_d,
                    unit="MWh",
                    query_window=(start + resolution, end + resolution),
                    resolution=resolution,
                    beliefs_before=belief_time,
                    as_instantaneous_events=True,
                    resolve_overlaps="max",
                )
                # shift soc minima by one resolution (they define a state at a certain time,
                # while the commitment defines what the total stock should be at the end of a time slot,
                # where the time slot is indexed by its starting time)
                soc_minima_d = soc_minima_d.shift(-1, freq=resolution) * (
                    timedelta(hours=1) / resolution
                ) - soc_at_start[d] * (timedelta(hours=1) / resolution)

                commitment = StockCommitment(
                    name="soc minima",
                    quantity=soc_minima_d,
                    # negative price because breaching in the downwards (shortage) direction is penalized
                    downwards_deviation_price=-soc_minima_breach_price,
                    index=index,
                    device=d,
                )
                commitments.append(commitment)

                # soc-minima will become a soft constraint (modelled as stock commitments), so remove hard constraint
                soc_minima[d] = None

            if isinstance(soc_maxima[d], Sensor):
                soc_maxima[d] = get_continuous_series_sensor_or_quantity(
                    variable_quantity=soc_maxima[d],
                    actuator=sensor_d,
                    unit="MWh",
                    query_window=(start + resolution, end + resolution),
                    resolution=resolution,
                    beliefs_before=belief_time,
                    as_instantaneous_events=True,
                    resolve_overlaps="min",
                )
            if (
                self.flex_context.get("soc_maxima_breach_price") is not None
                and soc_maxima[d] is not None
            ):
                soc_maxima_breach_price = self.flex_context["soc_maxima_breach_price"]
                soc_maxima_breach_price = get_continuous_series_sensor_or_quantity(
                    variable_quantity=soc_maxima_breach_price,
                    actuator=asset,
                    unit=FlexContextSchema()
                    .declared_fields["soc_maxima_breach_price"]
                    ._get_unit(soc_maxima_breach_price)
                    + "*h",
                    query_window=(start + resolution, end + resolution),
                    resolution=resolution,
                    beliefs_before=belief_time,
                    fallback_attribute="soc-maxima-breach-price",
                    fill_sides=True,
                ).shift(-1, freq=resolution)
                # Set up commitments DataFrame
                # soc_maxima_d is a temp variable because add_storage_constraints can't deal with Series yet
                soc_maxima_d = get_continuous_series_sensor_or_quantity(
                    variable_quantity=soc_maxima[d],
                    actuator=sensor_d,
                    unit="MWh",
                    query_window=(start + resolution, end + resolution),
                    resolution=resolution,
                    beliefs_before=belief_time,
                    as_instantaneous_events=True,
                    resolve_overlaps="min",
                )
                # shift soc maxima by one resolution (they define a state at a certain time,
                # while the commitment defines what the total stock should be at the end of a time slot,
                # where the time slot is indexed by its starting time)
                soc_maxima_d = soc_maxima_d.shift(-1, freq=resolution) * (
                    timedelta(hours=1) / resolution
                ) - soc_at_start[d] * (timedelta(hours=1) / resolution)

                commitment = StockCommitment(
                    name="soc maxima",
                    quantity=soc_maxima_d,
                    # positive price because breaching in the upwards (surplus) direction is penalized
                    upwards_deviation_price=soc_maxima_breach_price,
                    index=index,
                    device=d,
                )
                commitments.append(commitment)

                # soc-maxima will become a soft constraint (modelled as stock commitments), so remove hard constraint
                soc_maxima[d] = None

            if soc_at_start[d] is not None:
                device_constraints[d] = add_storage_constraints(
                    start,
                    end,
                    resolution,
                    soc_at_start[d],
                    soc_targets[d],
                    soc_maxima[d],
                    soc_minima[d],
                    soc_max[d],
                    soc_min[d],
                )

            power_capacity_in_mw[d] = get_continuous_series_sensor_or_quantity(
                variable_quantity=power_capacity_in_mw[d],
                actuator=sensor_d,
                unit="MW",
                query_window=(start, end),
                resolution=resolution,
                beliefs_before=belief_time,
                min_value=0,  # capacities are positive by definition
                resolve_overlaps="min",
            )

            if sensor_d.get_attribute("is_strictly_non_positive"):
                device_constraints[d]["derivative min"] = 0
            else:
                device_constraints[d]["derivative min"] = (
                    -1
                ) * get_continuous_series_sensor_or_quantity(
                    variable_quantity=production_capacity[d],
                    actuator=sensor_d,
                    unit="MW",
                    query_window=(start, end),
                    resolution=resolution,
                    beliefs_before=belief_time,
                    fallback_attribute="production_capacity",
                    max_value=power_capacity_in_mw[d],
                    min_value=0,  # capacities are positive by definition
                    resolve_overlaps="min",
                )
            if sensor_d.get_attribute("is_strictly_non_negative"):
                device_constraints[d]["derivative max"] = 0
            else:
                device_constraints[d]["derivative max"] = (
                    get_continuous_series_sensor_or_quantity(
                        variable_quantity=consumption_capacity[d],
                        actuator=sensor_d,
                        unit="MW",
                        query_window=(start, end),
                        resolution=resolution,
                        beliefs_before=belief_time,
                        fallback_attribute="consumption_capacity",
                        min_value=0,  # capacities are positive by definition
                        max_value=power_capacity_in_mw[d],
                        resolve_overlaps="min",
                    )
                )

            all_stock_delta = []

            for is_usage, soc_delta in zip([False, True], [soc_gain[d], soc_usage[d]]):
                if soc_delta is None:
                    # Try to get fallback
                    soc_delta = [None]

                for component in soc_delta:
                    stock_delta_series = get_continuous_series_sensor_or_quantity(
                        variable_quantity=component,
                        actuator=sensor_d,
                        unit="MW",
                        query_window=(start, end),
                        resolution=resolution,
                        beliefs_before=belief_time,
                        fallback_attribute="soc-usage" if is_usage else "soc-gain",
                    )

                    # example: 4 MW sustained over 15 minutes gives 1 MWh
                    stock_delta_series *= resolution / timedelta(
                        hours=1
                    )  # MW -> MWh / resolution

                    if is_usage:
                        stock_delta_series *= -1

                    all_stock_delta.append(stock_delta_series)

            if len(all_stock_delta) > 0:
                all_stock_delta = pd.concat(all_stock_delta, axis=1)

                device_constraints[d]["stock delta"] = all_stock_delta.sum(1)
                device_constraints[d]["stock delta"] *= timedelta(hours=1) / resolution

            # Apply round-trip efficiency evenly to charging and discharging
            charging_efficiency[d] = get_continuous_series_sensor_or_quantity(
                variable_quantity=charging_efficiency[d],
                actuator=sensor_d,
                unit="dimensionless",
                query_window=(start, end),
                resolution=resolution,
                beliefs_before=belief_time,
                fallback_attribute="charging-efficiency",
            ).fillna(1)
            discharging_efficiency[d] = get_continuous_series_sensor_or_quantity(
                variable_quantity=discharging_efficiency[d],
                actuator=sensor_d,
                unit="dimensionless",
                query_window=(start, end),
                resolution=resolution,
                beliefs_before=belief_time,
                fallback_attribute="discharging-efficiency",
            ).fillna(1)

            roundtrip_efficiency = flex_model[d].get(
                "roundtrip_efficiency",
                sensor_d.get_attribute("roundtrip_efficiency", 1),
            )

            # if roundtrip efficiency is provided in the flex-model or defined as an asset attribute
            if "roundtrip_efficiency" in flex_model[d] or sensor_d.has_attribute(
                "roundtrip-efficiency"
            ):
                charging_efficiency[d] = roundtrip_efficiency**0.5
                discharging_efficiency[d] = roundtrip_efficiency**0.5

            device_constraints[d]["derivative down efficiency"] = (
                discharging_efficiency[d]
            )
            device_constraints[d]["derivative up efficiency"] = charging_efficiency[d]

            # Apply storage efficiency (accounts for losses over time)
            if isinstance(storage_efficiency[d], ur.Quantity) or isinstance(
                storage_efficiency[d], Sensor
            ):
                device_constraints[d]["efficiency"] = (
                    get_continuous_series_sensor_or_quantity(
                        variable_quantity=storage_efficiency[d],
                        actuator=sensor_d,
                        unit="dimensionless",
                        query_window=(start, end),
                        resolution=resolution,
                        beliefs_before=belief_time,
                        fallback_attribute="storage_efficiency",  # this should become storage-efficiency
                        max_value=1,
                    )
                    .fillna(1.0)
                    .clip(lower=0.0, upper=1.0)
                )
            elif storage_efficiency[d] is not None:
                device_constraints[d]["efficiency"] = storage_efficiency[d]

            # check that storage constraints are fulfilled
            if not skip_validation:
                constraint_violations = validate_storage_constraints(
                    constraints=device_constraints[d],
                    soc_at_start=soc_at_start[d],
                    soc_min=soc_min[d],
                    soc_max=soc_max[d],
                    resolution=resolution,
                )

                if len(constraint_violations) > 0:
                    # TODO: include hints from constraint_violations into the error message
                    message = create_constraint_violations_message(
                        constraint_violations
                    )
                    raise ValueError(
                        "The input data yields an infeasible problem. Constraint validation has found the following issues:\n"
                        + message
                    )

        return (
            sensors,
            start,
            end,
            resolution,
            soc_at_start,
            device_constraints,
            ems_constraints,
            commitments,
        )

    def persist_flex_model(self):
        """Store new soc info as GenericAsset attributes

        This method should become obsolete when all SoC information is recorded on a sensor, instead.
        """
        if self.sensor is not None:
            self.sensor.generic_asset.set_attribute(
                "soc_datetime", self.start.isoformat()
            )
            self.sensor.generic_asset.set_attribute(
                "soc_in_mwh", self.flex_model["soc_at_start"]
            )

    def deserialize_flex_config(self):
        """
        Deserialize storage flex model and the flex context against schemas.
        Before that, we fill in values from wider context, if possible.
        Mostly, we allow several fields to come from sensor attributes.
        TODO: this work could maybe go to the schema as a pre-load hook (if we pass in the sensor to schema initialization)

        Note: Before we apply the flex config schemas, we need to use the flex config identifiers with hyphens,
              (this is how they are represented to outside, e.g. by the API), after deserialization
              we use internal schema names (with underscores).
        """
        if self.flex_model is None:
            self.flex_model = {}

        # self.flex_context overrides db_flex_context (from the asset and its ancestors)
        if self.asset is not None:
            asset = self.asset
        else:
            asset = self.sensor.generic_asset
        db_flex_context = asset.get_flex_context()
        self.flex_context = FlexContextSchema().load(
            {**db_flex_context, **self.flex_context}
        )

        if isinstance(self.flex_model, dict):
            # Check state of charge.
            # Preferably, a starting soc is given.
            # Otherwise, we try to retrieve the current state of charge from the asset (if that is the valid one at the start).
            # If that doesn't work, we set the starting soc to 0 (some assets don't use the concept of a state of charge,
            # and without soc targets and limits the starting soc doesn't matter).
            if (
                "soc-at-start" not in self.flex_model
                or self.flex_model["soc-at-start"] is None
            ):
                if (
                    self.start == self.sensor.get_attribute("soc_datetime")
                    and self.sensor.get_attribute("soc_in_mwh") is not None
                ):
                    self.flex_model["soc-at-start"] = self.sensor.get_attribute(
                        "soc_in_mwh"
                    )
                else:
                    self.flex_model["soc-at-start"] = 0

            self.ensure_soc_min_max()

            # Now it's time to check if our flex configuration holds up to schemas
            self.flex_model = StorageFlexModelSchema(
                start=self.start,
                sensor=self.sensor,
                default_soc_unit=self.flex_model.get("soc-unit"),
            ).load(self.flex_model)

            # Extend schedule period in case a target exceeds its end
            self.possibly_extend_end(soc_targets=self.flex_model.get("soc_targets"))
        elif isinstance(self.flex_model, list):
            # todo: ensure_soc_min_max in case the device is a storage (see line 847)
            self.flex_model = MultiSensorFlexModelSchema(many=True).load(
                self.flex_model
            )
            for d, sensor_flex_model in enumerate(self.flex_model):
                self.flex_model[d] = StorageFlexModelSchema(
                    start=self.start, sensor=sensor_flex_model["sensor"]
                ).load(sensor_flex_model["sensor_flex_model"])
                self.flex_model[d]["sensor"] = sensor_flex_model["sensor"]

                # Extend schedule period in case a target exceeds its end
                self.possibly_extend_end(
                    soc_targets=sensor_flex_model.get("soc_targets"),
                    sensor=sensor_flex_model["sensor"],
                )

        else:
            raise TypeError(
                f"Unsupported type of flex-model: '{type(self.flex_model)}'"
            )

        return self.flex_model

    def possibly_extend_end(self, soc_targets, sensor: Sensor = None):
        """Extend schedule period in case a target exceeds its end.

        The schedule's duration is possibly limited by the server config setting 'FLEXMEASURES_MAX_PLANNING_HORIZON'.

        todo: when deserialize_flex_config becomes a single schema for the whole scheduler,
              this function would become a class method with a @post_load decorator.
        """
        if sensor is None:
            sensor = self.sensor

        if soc_targets and not isinstance(soc_targets, Sensor):
            max_target_datetime = max([soc_target["end"] for soc_target in soc_targets])
            if max_target_datetime > self.end:
                max_server_horizon = get_max_planning_horizon(sensor.event_resolution)
                if max_server_horizon:
                    self.end = min(max_target_datetime, self.start + max_server_horizon)
                else:
                    self.end = max_target_datetime

    def get_min_max_targets(
        self, deserialized_names: bool = True
    ) -> tuple[float | None, float | None]:
        min_target = None
        max_target = None
        soc_targets_label = "soc_targets" if deserialized_names else "soc-targets"

        # if the SOC targets are defined as a Sensor, we don't get min max values
        if isinstance(self.flex_model.get(soc_targets_label), dict):
            return None, None

        if (
            soc_targets_label in self.flex_model
            and len(self.flex_model[soc_targets_label]) > 0
        ):
            min_target = min(
                [target["value"] for target in self.flex_model[soc_targets_label]]
            )
            max_target = max(
                [target["value"] for target in self.flex_model[soc_targets_label]]
            )
        return min_target, max_target

    def get_min_max_soc_on_sensor(
        self, adjust_unit: bool = False, deserialized_names: bool = True
    ) -> tuple[float | None, float | None]:
        soc_min_sensor: float | None = self.sensor.get_attribute("min_soc_in_mwh")
        soc_max_sensor: float | None = self.sensor.get_attribute("max_soc_in_mwh")
        soc_unit_label = "soc_unit" if deserialized_names else "soc-unit"
        if adjust_unit:
            if soc_min_sensor and self.flex_model.get(soc_unit_label) == "kWh":
                soc_min_sensor *= 1000  # later steps assume soc data is kWh
            if soc_max_sensor and self.flex_model.get(soc_unit_label) == "kWh":
                soc_max_sensor *= 1000
        return soc_min_sensor, soc_max_sensor

    def ensure_soc_min_max(self):
        """
        Make sure we have min and max SOC.
        If not passed directly, then get default from sensor or targets.
        """
        _, max_target = self.get_min_max_targets(deserialized_names=False)
        soc_min_sensor, soc_max_sensor = self.get_min_max_soc_on_sensor(
            adjust_unit=True, deserialized_names=False
        )
        if "soc-min" not in self.flex_model or self.flex_model["soc-min"] is None:
            # Default is 0 - can't drain the storage by more than it contains
            self.flex_model["soc-min"] = soc_min_sensor if soc_min_sensor else 0
        if "soc-max" not in self.flex_model or self.flex_model["soc-max"] is None:
            self.flex_model["soc-max"] = soc_max_sensor
            # Lacking information about the battery's nominal capacity, we use the highest target value as the maximum state of charge
            if self.flex_model["soc-max"] is None:
                if max_target:
                    self.flex_model["soc-max"] = max_target
                else:
                    raise ValueError(
                        "Need maximal permitted state of charge, please specify soc-max or some soc-targets."
                    )

    def _get_device_power_capacity(
        self, flex_model: list[dict], sensors: list[Sensor]
    ) -> list[ur.Quantity]:
        """The device power capacity for each device must be known for the optimization problem to stay bounded.

        We search for the power capacity in the following order:
        1. Look for the power_capacity_in_mw field in the deserialized flex-model.
        2. Look for the capacity_in_mw attribute of the sensor.
        3. Look for the capacity_in_mw attribute of the asset (sensor.get_attribute does this internally).
        4. Look for the power-capacity attribute of the sensor.
        5. Look for the power-capacity attribute of the asset.
        6. Look for the site-power-capacity attribute of the asset.
        """
        power_capacities = []
        for flex_model_d, sensor in zip(flex_model, sensors):

            # 1, 2 and 3
            power_capacity_in_mw = flex_model_d.get(
                "power_capacity_in_mw",
                sensor.get_attribute("capacity_in_mw"),
            )
            if power_capacity_in_mw is not None:
                power_capacities.append(
                    self._ensure_variable_quantity(power_capacity_in_mw, "MW")
                )
                continue

            # 4 and 5
            power_capacity = sensor.get_attribute("power-capacity")
            if power_capacity is not None:
                power_capacities.append(
                    self._ensure_variable_quantity(power_capacity, "MW")
                )
                continue

            # 6
            site_power_capacity = sensor.generic_asset.get_attribute(
                "site-power-capacity"
            )
            if site_power_capacity is not None:
                current_app.logger.warning(
                    f"Missing 'power-capacity' or 'capacity_in_mw' attribute on power sensor {sensor.id}. Using site-power-capacity instead."
                )
                power_capacities.append(
                    self._ensure_variable_quantity(site_power_capacity, "MW")
                )
                continue

            raise ValueError(
                "Power capacity is not defined in the sensor attributes or the flex-model."
            )
        return power_capacities

    def _ensure_variable_quantity(
        self, value: str | int | float | ur.Quantity, unit: str
    ) -> Sensor | list[dict] | ur.Quantity:
        if isinstance(value, str):
            q = ur.Quantity(value).to(unit)
        elif isinstance(value, (float, int)):
            q = ur.Quantity(f"{value} {unit}")
        elif isinstance(value, (Sensor, list, ur.Quantity)):
            q = value
        else:
            raise TypeError(
                f"Unsupported type '{type(value)}' to describe Quantity. Value: {value}"
            )
        return q


class StorageFallbackScheduler(MetaStorageScheduler):
    __version__ = "2"
    __author__ = "Seita"

    def compute(self, skip_validation: bool = False) -> SchedulerOutputType:
        """Schedule a battery or Charge Point by just starting to charge, discharge, or do neither,
           depending on the first target state of charge and the capabilities of the Charge Point.
           For the resulting consumption schedule, consumption is defined as positive values.

           Note that this ignores any cause of the infeasibility.

        :param skip_validation: If True, skip validation of constraints specified in the data.
        :returns:               The computed schedule.
        """

        (
            sensors,
            start,
            end,
            resolution,
            soc_at_start,
            device_constraints,
            ems_constraints,
            commitments,
        ) = self._prepare(skip_validation=skip_validation)

        # Fallback policy if the problem was unsolvable
        storage_schedule = {
            sensor: fallback_charging_policy(
                sensor, device_constraints[d], start, end, resolution
            )
            for d, sensor in enumerate(sensors)
        }

        # Convert each device schedule to the unit of the device's power sensor
        storage_schedule = {
            sensor: convert_units(storage_schedule[sensor], "MW", sensor.unit)
            for sensor in sensors
        }

        # Round schedule
        if self.round_to_decimals:
            storage_schedule = {
                sensor: storage_schedule[sensor].round(self.round_to_decimals)
                for sensor in sensors
            }

        if self.return_multiple:
            return [
                {
                    "name": "storage_schedule",
                    "sensor": sensor,
                    "data": storage_schedule[sensor],
                }
                for sensor in sensors
            ]
        else:
            return storage_schedule[sensors[0]]


class StorageScheduler(MetaStorageScheduler):
    __version__ = "5"
    __author__ = "Seita"

    fallback_scheduler_class: Type[Scheduler] = StorageFallbackScheduler

    def compute(self, skip_validation: bool = False) -> SchedulerOutputType:
        """Schedule a battery or Charge Point based directly on the latest beliefs regarding market prices within the specified time window.
        For the resulting consumption schedule, consumption is defined as positive values.

        :param skip_validation: If True, skip validation of constraints specified in the data.
        :returns:               The computed schedule.
        """

        (
            sensors,
            start,
            end,
            resolution,
            soc_at_start,
            device_constraints,
            ems_constraints,
            commitments,
        ) = self._prepare(skip_validation=skip_validation)

        ems_schedule, expected_costs, scheduler_results, model = device_scheduler(
            device_constraints=device_constraints,
            ems_constraints=ems_constraints,
            commitments=commitments,
            initial_stock=[
                (
                    soc_at_start_d * (timedelta(hours=1) / resolution)
                    if soc_at_start_d is not None
                    else 0
                )
                for soc_at_start_d in soc_at_start
            ],
        )
        if scheduler_results.solver.termination_condition == "infeasible":
            raise InfeasibleProblemException()

        # Obtain the storage schedule from all device schedules within the EMS
        storage_schedule = {sensor: ems_schedule[d] for d, sensor in enumerate(sensors)}

        # Convert each device schedule to the unit of the device's power sensor
        storage_schedule = {
            sensor: convert_units(storage_schedule[sensor], "MW", sensor.unit)
            for sensor in sensors
        }

        flex_model = self.flex_model

        if not isinstance(self.flex_model, list):
            flex_model["sensor"] = sensors[0]
            flex_model = [flex_model]

        soc_schedule = {
            flex_model_d["state_of_charge"]: convert_units(
                integrate_time_series(
                    series=ems_schedule[d],
                    initial_stock=soc_at_start[d],
                    up_efficiency=device_constraints[d]["derivative up efficiency"],
                    down_efficiency=device_constraints[d]["derivative down efficiency"],
                    storage_efficiency=device_constraints[d]["efficiency"].fillna(1),
                ),
                from_unit="MWh",
                to_unit=flex_model_d["state_of_charge"].unit,
            )
            for d, flex_model_d in enumerate(flex_model)
            if isinstance(flex_model_d.get("state_of_charge", None), Sensor)
        }

        # Resample each device schedule to the resolution of the device's power sensor
        if self.resolution is None:
            storage_schedule = {
                sensor: storage_schedule[sensor]
                .resample(sensor.event_resolution)
                .mean()
                for sensor in sensors
            }

        # Round schedule
        if self.round_to_decimals:
            storage_schedule = {
                sensor: storage_schedule[sensor].round(self.round_to_decimals)
                for sensor in sensors
            }
            soc_schedule = {
                sensor: soc_schedule[sensor].round(self.round_to_decimals)
                for sensor in soc_schedule.keys()
            }

        if self.return_multiple:
<<<<<<< HEAD
            return [
                {
                    "name": "storage_schedule",
                    "sensor": sensor,
                    "data": storage_schedule[sensor],
                    "unit": sensor.unit,
                }
                for sensor in sensors
            ] + [
                {
                    "name": "commitment_costs",
                    "data": {
                        c.name: costs
                        for c, costs in zip(
                            commitments, model.commitment_costs.values()
                        )
                    },
                    "unit": self.flex_context["shared_currency_unit"],
                },
            ]
=======
            return (
                [
                    {
                        "name": "storage_schedule",
                        "sensor": sensor,
                        "data": storage_schedule[sensor],
                    }
                    for sensor in sensors
                ]
                + [
                    {
                        "name": "commitment_costs",
                        "data": {
                            c.name: costs
                            for c, costs in zip(
                                commitments, model.commitment_costs.values()
                            )
                        },
                    },
                ]
                + [
                    {"name": "state_of_charge", "data": soc, "sensor": sensor}
                    for sensor, soc in soc_schedule.items()
                ]
            )
>>>>>>> e70878fb
        else:
            return storage_schedule[sensors[0]]


def create_constraint_violations_message(constraint_violations: list) -> str:
    """Create a human-readable message with the constraint_violations.

    :param constraint_violations: list with the constraint violations
    :return: human-readable message
    """
    message = ""

    for c in constraint_violations:
        message += f"t={c['dt']} | {c['violation']}\n"

    if len(message) > 1:
        message = message[:-1]

    return message


def build_device_soc_values(
    soc_values: list[dict[str, datetime | float]] | pd.Series,
    soc_at_start: float,
    start_of_schedule: datetime,
    end_of_schedule: datetime,
    resolution: timedelta,
) -> pd.Series:
    """
    Utility function to create a Pandas series from SOC values we got from the flex-model.

    Should set NaN anywhere where there is no target.

    SOC values should be indexed by their due date. For example, for quarter-hourly targets from 5 to 6 AM:
    >>> df = pd.Series(data=[1, 1.5, 2, 2.5, 3], index=pd.date_range(pd.Timestamp("2010-01-01T05"), pd.Timestamp("2010-01-01T06"), freq=pd.Timedelta("PT15M"), inclusive="both"))
    >>> print(df)
    2010-01-01 05:00:00    1.0
    2010-01-01 05:15:00    1.5
    2010-01-01 05:30:00    2.0
    2010-01-01 05:45:00    2.5
    2010-01-01 06:00:00    3.0
    Freq: 15min, dtype: float64

    TODO: this function could become the deserialization method of a new TimedEventSchema (targets, plural), which wraps TimedEventSchema.

    """
    if isinstance(soc_values, pd.Series):  # some tests prepare it this way
        device_values = soc_values
    else:
        device_values = initialize_series(
            np.nan,
            start=start_of_schedule,
            end=end_of_schedule,
            resolution=resolution,
            inclusive="right",  # note that target values are indexed by their due date (i.e. inclusive="right")
        )

        max_server_horizon = get_max_planning_horizon(resolution)
        disregarded_periods: list[tuple[datetime, datetime]] = []
        for soc_value in soc_values:
            soc = soc_value["value"]
            # convert timezone, otherwise DST would be problematic
            soc_constraint_start = soc_value["start"].astimezone(
                device_values.index.tzinfo
            )
            soc_constraint_end = soc_value["end"].astimezone(device_values.index.tzinfo)
            if soc_constraint_end > end_of_schedule:
                # Skip too-far-into-the-future target
                disregarded_periods += [(soc_constraint_start, soc_constraint_end)]
                if soc_constraint_start <= end_of_schedule:
                    device_values.loc[soc_constraint_start:end_of_schedule] = soc
                continue

            device_values.loc[soc_constraint_start:soc_constraint_end] = soc

        if not disregarded_periods:
            pass
        elif len(disregarded_periods) == 1:
            soc_constraint_start, soc_constraint_end = disregarded_periods[0]
            if soc_constraint_start == soc_constraint_end:
                current_app.logger.warning(
                    f"Disregarding target datetime {soc_constraint_end}, because it exceeds {end_of_schedule}. Maximum scheduling horizon is {max_server_horizon}."
                )
            else:
                current_app.logger.warning(
                    f"Disregarding target datetimes that exceed {end_of_schedule} (within the window {soc_constraint_start} until {soc_constraint_end}). Maximum scheduling horizon is {max_server_horizon}."
                )
        else:
            soc_constraint_starts, soc_constraint_ends = zip(*disregarded_periods)
            current_app.logger.warning(
                f"Disregarding target datetimes that exceed {end_of_schedule} (within the window {min(soc_constraint_starts)} until {max(soc_constraint_ends)} spanning {len(disregarded_periods)} targets). Maximum scheduling horizon is {max_server_horizon}."
            )

        # soc_values are at the end of each time slot, while prices are indexed by the start of each time slot
        device_values = device_values[start_of_schedule + resolution : end_of_schedule]

    device_values = device_values.tz_convert("UTC")

    # shift "equals" constraint for target SOC by one resolution (the target defines a state at a certain time,
    # while the "equals" constraint defines what the total stock should be at the end of a time slot,
    # where the time slot is indexed by its starting time)
    device_values = device_values.shift(-1, freq=resolution).values * (
        timedelta(hours=1) / resolution
    ) - soc_at_start * (timedelta(hours=1) / resolution)

    return device_values


def add_storage_constraints(
    start: datetime,
    end: datetime,
    resolution: timedelta,
    soc_at_start: float,
    soc_targets: list[dict[str, datetime | float]] | pd.Series | None,
    soc_maxima: list[dict[str, datetime | float]] | pd.Series | None,
    soc_minima: list[dict[str, datetime | float]] | pd.Series | None,
    soc_max: float,
    soc_min: float,
) -> pd.DataFrame:
    """Collect all constraints for a given storage device in a DataFrame that the device_scheduler can interpret.

    :param start:                       Start of the schedule.
    :param end:                         End of the schedule.
    :param resolution:                  Timedelta used to resample the constraints to the resolution of the schedule.
    :param soc_at_start:                State of charge at the start time.
    :param soc_targets:                 Exact targets for the state of charge at each time.
    :param soc_maxima:                  Maximum state of charge at each time.
    :param soc_minima:                  Minimum state of charge at each time.
    :param soc_max:                     Maximum state of charge at all times.
    :param soc_min:                     Minimum state of charge at all times.
    :returns:                           Constraints (StorageScheduler.COLUMNS) for a storage device, at each time step (index).
                                        See device_scheduler for possible column names.
    """

    # create empty storage device constraints dataframe
    storage_device_constraints = initialize_df(
        StorageScheduler.COLUMNS, start, end, resolution
    )

    if soc_targets is not None:
        # make an equality series with the SOC targets set in the flex model
        # storage_device_constraints refers to the flexible device we are scheduling
        storage_device_constraints["equals"] = build_device_soc_values(
            soc_targets, soc_at_start, start, end, resolution
        )

    soc_min_change = (soc_min - soc_at_start) * timedelta(hours=1) / resolution
    soc_max_change = (soc_max - soc_at_start) * timedelta(hours=1) / resolution

    if soc_minima is not None:
        storage_device_constraints["min"] = build_device_soc_values(
            soc_minima,
            soc_at_start,
            start,
            end,
            resolution,
        )

    storage_device_constraints["min"] = storage_device_constraints["min"].fillna(
        soc_min_change
    )

    if soc_maxima is not None:
        storage_device_constraints["max"] = build_device_soc_values(
            soc_maxima,
            soc_at_start,
            start,
            end,
            resolution,
        )

    storage_device_constraints["max"] = storage_device_constraints["max"].fillna(
        soc_max_change
    )

    # limiting max and min to be in the range [soc_min, soc_max]
    storage_device_constraints["min"] = storage_device_constraints["min"].clip(
        lower=soc_min_change, upper=soc_max_change
    )
    storage_device_constraints["max"] = storage_device_constraints["max"].clip(
        lower=soc_min_change, upper=soc_max_change
    )

    return storage_device_constraints


def validate_storage_constraints(
    constraints: pd.DataFrame,
    soc_at_start: float,
    soc_min: float,
    soc_max: float,
    resolution: timedelta,
) -> list[dict]:
    """Check that the storage constraints are fulfilled, e.g min <= equals <= max.

    A. Global validation
        A.1) min >= soc_min
        A.2) max <= soc_max
    B. Validation in the same time frame
        B.1) min <= max
        B.2) min <= equals
        B.3) equals <= max
    C. Validation in different time frames
        C.1) equals(t) - equals(t-1) <= derivative_max(t)
        C.2) derivative_min(t) <= equals(t) - equals(t-1)
        C.3) min(t) - max(t-1) <= derivative_max(t)
        C.4) max(t) - min(t-1) >= derivative_min(t)
        C.5) equals(t) - max(t-1) <= derivative_max(t)
        C.6) derivative_min(t) <= equals(t) - min(t-1)

    :param constraints:         dataframe containing the constraints of a storage device
    :param soc_at_start:        State of charge at the start time.
    :param soc_min:             Minimum state of charge at all times.
    :param soc_max:             Maximum state of charge at all times.
    :param resolution:          Constant duration between the start of each time step.
    :returns:                   List of constraint violations, specifying their time, constraint and violation.
    """

    # get a copy of the constraints to make sure the dataframe doesn't get updated
    _constraints = constraints.copy()

    _constraints = _constraints.rename(
        columns={
            columns_name: columns_name.replace(" ", "_")
            + "(t)"  # replace spaces with underscore and add time index
            for columns_name in _constraints.columns
        }
    )

    constraint_violations = []

    ########################
    # A. Global validation #
    ########################

    # 1) min >= soc_min
    soc_min = (soc_min - soc_at_start) * timedelta(hours=1) / resolution
    _constraints["soc_min(t)"] = soc_min
    constraint_violations += validate_constraint(
        _constraints, "soc_min(t)", "<=", "min(t)"
    )

    # 2) max <= soc_max
    soc_max = (soc_max - soc_at_start) * timedelta(hours=1) / resolution
    _constraints["soc_max(t)"] = soc_max
    constraint_violations += validate_constraint(
        _constraints, "max(t)", "<=", "soc_max(t)"
    )

    ########################################
    # B. Validation in the same time frame #
    ########################################

    # 1) min <= max
    constraint_violations += validate_constraint(_constraints, "min(t)", "<=", "max(t)")

    # 2) min <= equals
    constraint_violations += validate_constraint(
        _constraints, "min(t)", "<=", "equals(t)"
    )

    # 3) equals <= max
    constraint_violations += validate_constraint(
        _constraints, "equals(t)", "<=", "max(t)"
    )

    ##########################################
    # C. Validation in different time frames #
    ##########################################

    _constraints["factor_w_wh(t)"] = resolution / timedelta(hours=1)
    _constraints["min(t-1)"] = prepend_series(_constraints["min(t)"], soc_min)
    _constraints["equals(t-1)"] = prepend_series(
        _constraints["equals(t)"], soc_at_start
    )
    _constraints["max(t-1)"] = prepend_series(_constraints["max(t)"], soc_max)

    # 1) equals(t) - equals(t-1) <= derivative_max(t)
    constraint_violations += validate_constraint(
        _constraints,
        "equals(t) - equals(t-1)",
        "<=",
        "derivative_max(t) * factor_w_wh(t)",
    )

    # 2) derivative_min(t) <= equals(t) - equals(t-1)
    constraint_violations += validate_constraint(
        _constraints,
        "derivative_min(t) * factor_w_wh(t)",
        "<=",
        "equals(t) - equals(t-1)",
    )

    # 3) min(t) - max(t-1) <= derivative_max(t)
    constraint_violations += validate_constraint(
        _constraints, "min(t) - max(t-1)", "<=", "derivative_max(t) * factor_w_wh(t)"
    )

    # 4) max(t) - min(t-1) >= derivative_min(t)
    constraint_violations += validate_constraint(
        _constraints, "derivative_min(t) * factor_w_wh(t)", "<=", "max(t) - min(t-1)"
    )

    # 5) equals(t) - max(t-1) <= derivative_max(t)
    constraint_violations += validate_constraint(
        _constraints, "equals(t) - max(t-1)", "<=", "derivative_max(t) * factor_w_wh(t)"
    )

    # 6) derivative_min(t) <= equals(t) - min(t-1)
    constraint_violations += validate_constraint(
        _constraints, "derivative_min(t) * factor_w_wh(t)", "<=", "equals(t) - min(t-1)"
    )

    return constraint_violations


def get_pattern_match_word(word: str) -> str:
    """Get a regex pattern to match a word

    The conditions to delimit a word are:
      - start of line
      - whitespace
      - end of line
      - word boundary
      - arithmetic operations

    :return: regex expression
    """

    regex = r"(^|\s|$|\b|\+|\-|\*|\/\|\\)"

    return regex + re.escape(word) + regex


def sanitize_expression(expression: str, columns: list) -> tuple[str, list]:
    """Wrap column in commas to accept arbitrary column names (e.g. with spaces).

    :param expression: expression to sanitize
    :param columns: list with the name of the columns of the input data for the expression.
    :return: sanitized expression and columns (variables) used in the expression
    """

    _expression = copy.copy(expression)
    columns_involved = []

    for column in columns:
        if re.search(get_pattern_match_word(column), _expression):
            columns_involved.append(column)

        _expression = re.sub(get_pattern_match_word(column), f"`{column}`", _expression)

    return _expression, columns_involved


def validate_constraint(
    constraints_df: pd.DataFrame,
    lhs_expression: str,
    inequality: str,
    rhs_expression: str,
    round_to_decimals: int | None = 6,
) -> list[dict]:
    """Validate the feasibility of a given set of constraints.

    :param constraints_df:      DataFrame with the constraints
    :param lhs_expression:      left-hand side of the inequality expression following pd.eval format.
                                No need to use the syntax `column` to reference
                                column, just use the column name.
    :param inequality:          inequality operator, one of ('<=', '<', '>=', '>', '==', '!=').
    :param rhs_expression:      right-hand side of the inequality expression following pd.eval format.
                                No need to use the syntax `column` to reference
                                column, just use the column name.
    :param round_to_decimals:   Number of decimals to round off to before validating constraints.
    :return:                    List of constraint violations, specifying their time, constraint and violation.
    """

    constraint_expression = f"{lhs_expression} {inequality} {rhs_expression}"

    constraints_df_columns = list(constraints_df.columns)

    lhs_expression, columns_lhs = sanitize_expression(
        lhs_expression, constraints_df_columns
    )
    rhs_expression, columns_rhs = sanitize_expression(
        rhs_expression, constraints_df_columns
    )

    columns_involved = columns_lhs + columns_rhs

    lhs = constraints_df.fillna(0).eval(lhs_expression).round(round_to_decimals)
    rhs = constraints_df.fillna(0).eval(rhs_expression).round(round_to_decimals)

    condition = None

    inequality = inequality.strip()

    if inequality == "<=":
        condition = lhs <= rhs
    elif inequality == "<":
        condition = lhs < rhs
    elif inequality == ">=":
        condition = lhs >= rhs
    elif inequality == ">":
        condition = lhs > rhs
    elif inequality == "==":
        condition = lhs == rhs
    elif inequality == "!=":
        condition = lhs != rhs
    else:
        raise ValueError(f"Inequality `{inequality} not supported.")

    time_condition_fails = constraints_df.index[
        ~condition & ~constraints_df[columns_involved].isna().any(axis=1)
    ]

    constraint_violations = []

    for dt in time_condition_fails:
        value_replaced = copy.copy(constraint_expression)

        for column in constraints_df.columns:
            value_replaced = re.sub(
                get_pattern_match_word(column),
                f"{column} [{constraints_df.loc[dt, column]}] ",
                value_replaced,
            )

        constraint_violations.append(
            dict(
                dt=dt.to_pydatetime(),
                condition=constraint_expression,
                violation=value_replaced,
            )
        )

    return constraint_violations


def prepend_series(series: pd.Series, value) -> pd.Series:
    """Prepend a value to a time series

    :param series: series containing the timed values
    :param value: value to place in the first position
    """
    # extend max
    series = series.copy()
    # insert `value` at time `series.index[0] - resolution` which creates a new entry at the end of the series
    series[series.index[0] - series.index.freq] = value
    # sort index to keep the time ordering
    series = series.sort_index()
    return series.shift(1)


#####################
# TO BE DEPRECATED #
####################
@deprecated(build_device_soc_values, "0.14")
def build_device_soc_targets(
    targets: list[dict[str, datetime | float]] | pd.Series,
    soc_at_start: float,
    start_of_schedule: datetime,
    end_of_schedule: datetime,
    resolution: timedelta,
) -> pd.Series:
    return build_device_soc_values(
        targets, soc_at_start, start_of_schedule, end_of_schedule, resolution
    )


StorageScheduler.compute_schedule = deprecated(StorageScheduler.compute, "0.14")(
    StorageScheduler.compute_schedule
)<|MERGE_RESOLUTION|>--- conflicted
+++ resolved
@@ -34,14 +34,13 @@
     FlexContextSchema,
     MultiSensorFlexModelSchema,
 )
+from flexmeasures.utils.calculations import (
+    integrate_time_series,
+)
 from flexmeasures.utils.time_utils import get_max_planning_horizon
 from flexmeasures.utils.coding_utils import deprecated
 from flexmeasures.utils.time_utils import determine_minimum_resampling_resolution
 from flexmeasures.utils.unit_utils import ur, convert_units
-
-from flexmeasures.utils.calculations import (
-    integrate_time_series,
-)
 
 
 class MetaStorageScheduler(Scheduler):
@@ -1179,7 +1178,6 @@
             }
 
         if self.return_multiple:
-<<<<<<< HEAD
             return [
                 {
                     "name": "storage_schedule",
@@ -1200,33 +1198,15 @@
                     "unit": self.flex_context["shared_currency_unit"],
                 },
             ]
-=======
-            return (
-                [
-                    {
-                        "name": "storage_schedule",
-                        "sensor": sensor,
-                        "data": storage_schedule[sensor],
-                    }
-                    for sensor in sensors
-                ]
-                + [
-                    {
-                        "name": "commitment_costs",
-                        "data": {
-                            c.name: costs
-                            for c, costs in zip(
-                                commitments, model.commitment_costs.values()
-                            )
-                        },
-                    },
-                ]
-                + [
-                    {"name": "state_of_charge", "data": soc, "sensor": sensor}
-                    for sensor, soc in soc_schedule.items()
-                ]
-            )
->>>>>>> e70878fb
+            +[
+                {
+                    "name": "state_of_charge",
+                    "data": soc,
+                    "sensor": sensor,
+                    "unit": sensor.unit,
+                }
+                for sensor, soc in soc_schedule.items()
+            ]
         else:
             return storage_schedule[sensors[0]]
 
