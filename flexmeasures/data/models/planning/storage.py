from __future__ import annotations

import re
import copy
from datetime import datetime, timedelta
from typing import Type

import pandas as pd
import numpy as np
from flask import current_app


from flexmeasures import Sensor
from flexmeasures.data.models.planning import Scheduler, SchedulerOutputType
from flexmeasures.data.models.planning.linear_optimization import device_scheduler
from flexmeasures.data.models.planning.utils import (
    get_prices,
    add_tiny_price_slope,
    initialize_series,
    initialize_df,
    get_power_values,
    fallback_charging_policy,
    get_continuous_series_sensor_or_quantity,
)
from flexmeasures.data.models.planning.exceptions import InfeasibleProblemException
from flexmeasures.data.schemas.scheduling.storage import StorageFlexModelSchema
from flexmeasures.data.schemas.scheduling import FlexContextSchema
from flexmeasures.utils.time_utils import get_max_planning_horizon
from flexmeasures.utils.coding_utils import deprecated
from flexmeasures.utils.unit_utils import ur


class MetaStorageScheduler(Scheduler):
    """This class defines the constraints of a schedule for a storage device from the
    flex-model, flex-context, and sensor and asset attributes"""

    __version__ = None
    __author__ = "Seita"

    COLUMNS = [
        "equals",
        "max",
        "min",
        "efficiency",
        "derivative equals",
        "derivative max",
        "derivative min",
        "derivative down efficiency",
        "derivative up efficiency",
        "stock delta",
    ]

    def compute_schedule(self) -> pd.Series | None:
        """Schedule a battery or Charge Point based directly on the latest beliefs regarding market prices within the specified time window.
        For the resulting consumption schedule, consumption is defined as positive values.

        Deprecated method in v0.14. As an alternative, use MetaStorageScheduler.compute().
        """

        return self.compute()

    def _prepare(self, skip_validation: bool = False) -> tuple:  # noqa: C901
        """This function prepares the required data to compute the schedule:
            - price data
            - device constraint
            - ems constraints

        :param skip_validation: If True, skip validation of constraints specified in the data.
        :returns:               Input data for the scheduler
        """

        if not self.config_deserialized:
            self.deserialize_config()

        start = self.start
        end = self.end
        resolution = self.resolution
        belief_time = self.belief_time
        sensor = self.sensor

        soc_at_start = self.flex_model.get("soc_at_start")
        soc_targets = self.flex_model.get("soc_targets")
        soc_min = self.flex_model.get("soc_min")
        soc_max = self.flex_model.get("soc_max")
        soc_minima = self.flex_model.get("soc_minima")
        soc_maxima = self.flex_model.get("soc_maxima")
        storage_efficiency = self.flex_model.get("storage_efficiency")
        prefer_charging_sooner = self.flex_model.get("prefer_charging_sooner", True)

        consumption_price_sensor = (
            self.flex_context.get("consumption_price_sensor")
            or self.sensor.generic_asset.get_consumption_price_sensor()
        )
        production_price_sensor = (
            self.flex_context.get("production_price_sensor")
            or self.sensor.generic_asset.get_production_price_sensor()
        )
        curtailable_device_sensors = (
            self.flex_context.get("curtailable_device_sensors", [])
            # or self.sensor.generic_asset.get_inflexible_device_sensors()  # todo: support setting as asset attribute?
        )
        inflexible_device_sensors = (
            self.flex_context.get("inflexible_device_sensors")
            or self.sensor.generic_asset.get_inflexible_device_sensors()
        )

        # Check for required Sensor attributes
        power_capacity_in_mw = self.flex_model.get(
            "power_capacity_in_mw",
            self.sensor.get_attribute("capacity_in_mw", None),
        )

        if power_capacity_in_mw is None:
            raise ValueError(
                "Power capacity is not defined in the sensor attributes or the flex-model."
            )

        if isinstance(power_capacity_in_mw, float) or isinstance(
            power_capacity_in_mw, int
        ):
            power_capacity_in_mw = ur.Quantity(f"{power_capacity_in_mw} MW")

        power_capacity_in_mw = get_continuous_series_sensor_or_quantity(
            quantity_or_sensor=power_capacity_in_mw,
            actuator=sensor,
            unit="MW",
            query_window=(start, end),
            resolution=resolution,
            beliefs_before=belief_time,
        )

        # Check for known prices or price forecasts, trimming planning window accordingly
        up_deviation_prices, (start, end) = get_prices(
            (start, end),
            resolution,
            beliefs_before=belief_time,
            price_sensor=consumption_price_sensor,
            sensor=sensor,
            allow_trimmed_query_window=False,
        )
        down_deviation_prices, (start, end) = get_prices(
            (start, end),
            resolution,
            beliefs_before=belief_time,
            price_sensor=production_price_sensor,
            sensor=sensor,
            allow_trimmed_query_window=False,
        )

        start = pd.Timestamp(start).tz_convert("UTC")
        end = pd.Timestamp(end).tz_convert("UTC")

        # Add tiny price slope to prefer charging now rather than later, and discharging later rather than now.
        # We penalise the future with at most 1 per thousand times the price spread.
        if prefer_charging_sooner:
            up_deviation_prices["event_value"] = add_tiny_price_slope(
                up_deviation_prices["event_value"]
            )
            down_deviation_prices["event_value"] = add_tiny_price_slope(
                down_deviation_prices["event_value"]
            )

        # Set up commitments to optimise for
        commitment_quantities = [initialize_series(0, start, end, self.resolution)]

        # Todo: convert to EUR/(deviation of commitment, which is in MW)
        commitment_upwards_deviation_price = [
            up_deviation_prices.loc[start : end - resolution]["event_value"]
        ]
        commitment_downwards_deviation_price = [
            down_deviation_prices.loc[start : end - resolution]["event_value"]
        ]
        device_downwards_price = [
            initialize_series(
                data=0,
                start=start,
                end=end,
                resolution=resolution,
            ) for d in range(1 + len(curtailable_device_sensors) + len(inflexible_device_sensors))
        ]
        device_upwards_price = [
            initialize_series(
                data=0,
                start=start,
                end=end,
                resolution=resolution,
            ) for d in range(1 + len(curtailable_device_sensors) + len(inflexible_device_sensors))
        ]

        # Set up device constraints: only one scheduled flexible device for this EMS (at index 0), plus the forecasted inflexible devices (at indices 1 to n).
        device_constraints = [
            initialize_df(StorageScheduler.COLUMNS, start, end, resolution)
            for i in range(
                1 + len(curtailable_device_sensors) + len(inflexible_device_sensors)
            )
        ]

        # Curtailable devices
        for i, curtailable_sensor in enumerate(curtailable_device_sensors):
            power_values = get_power_values(
                query_window=(start, end),
                resolution=resolution,
                beliefs_before=belief_time,
                sensor=curtailable_sensor,
            )
            # Assume both consumption and production of device can be fully curtailed
            device_constraints[i + 1]["derivative min"] = power_values.clip(None, 0)
            device_constraints[i + 1]["derivative max"] = power_values.clip(0, None)

<<<<<<< HEAD
=======
            # todo: try pricing curtailment with timing preference according to market prices?
            # Add tiny reward for not curtailing (curtailing later preferred over curtailing sooner)
            device_downwards_price[i + 1] = -add_tiny_price_slope(
                device_downwards_price[i + 1], up=True
            )  # rewards not curtailing production
            device_upwards_price[i + 1] = add_tiny_price_slope(
                device_upwards_price[i + 1], up=True
            )  # rewards not curtailing consumption  # todo: test this
            # No preference for timing
            # device_downwards_price[i + 1] = initialize_series(
            #     data=10**-3,
            #     start=start,
            #     end=end,
            #     resolution=resolution,
            # )
            # device_upwards_price[i + 1] = initialize_series(
            #     data=-10**-3,
            #     start=start,
            #     end=end,
            #     resolution=resolution,
            # )

>>>>>>> 301274c8
        # Inflexible devices
        for i, inflexible_sensor in enumerate(inflexible_device_sensors):
            device_constraints[i + 1 + len(curtailable_device_sensors)][
                "derivative equals"
            ] = get_power_values(
                query_window=(start, end),
                resolution=resolution,
                beliefs_before=belief_time,
                sensor=inflexible_sensor,
            )

        # Flexible devices
        # fetch SOC constraints from sensors
        if isinstance(soc_targets, Sensor):
            soc_targets = get_continuous_series_sensor_or_quantity(
                quantity_or_sensor=soc_targets,
                actuator=sensor,
                unit="MWh",
                query_window=(start, end),
                resolution=resolution,
                beliefs_before=belief_time,
                as_instantaneous_events=True,
                boundary_policy="first",
            )
        if isinstance(soc_minima, Sensor):
            soc_minima = get_continuous_series_sensor_or_quantity(
                quantity_or_sensor=soc_minima,
                actuator=sensor,
                unit="MWh",
                query_window=(start, end),
                resolution=resolution,
                beliefs_before=belief_time,
                as_instantaneous_events=True,
                boundary_policy="max",
            )
        if isinstance(soc_maxima, Sensor):
            soc_maxima = get_continuous_series_sensor_or_quantity(
                quantity_or_sensor=soc_maxima,
                actuator=sensor,
                unit="MWh",
                query_window=(start, end),
                resolution=resolution,
                beliefs_before=belief_time,
                as_instantaneous_events=True,
                boundary_policy="min",
            )

        device_constraints[0] = add_storage_constraints(
            start,
            end,
            resolution,
            soc_at_start,
            soc_targets,
            soc_maxima,
            soc_minima,
            soc_max,
            soc_min,
        )

        consumption_capacity = self.flex_model.get("consumption_capacity")
        production_capacity = self.flex_model.get("production_capacity")

        if sensor.get_attribute("is_strictly_non_positive"):
            device_constraints[0]["derivative min"] = 0
        else:
            device_constraints[0]["derivative min"] = (
                -1
            ) * get_continuous_series_sensor_or_quantity(
                quantity_or_sensor=production_capacity,
                actuator=sensor,
                unit="MW",
                query_window=(start, end),
                resolution=resolution,
                beliefs_before=belief_time,
                fallback_attribute="production_capacity",
                max_value=power_capacity_in_mw,
            )
        if sensor.get_attribute("is_strictly_non_negative"):
            device_constraints[0]["derivative max"] = 0
        else:
            device_constraints[0][
                "derivative max"
            ] = get_continuous_series_sensor_or_quantity(
                quantity_or_sensor=consumption_capacity,
                actuator=sensor,
                unit="MW",
                query_window=(start, end),
                resolution=resolution,
                beliefs_before=belief_time,
                fallback_attribute="consumption_capacity",
                max_value=power_capacity_in_mw,
            )

        soc_gain = self.flex_model.get("soc_gain", [])
        soc_usage = self.flex_model.get("soc_usage", [])

        all_stock_delta = []

        for is_usage, soc_delta in zip([False, True], [soc_gain, soc_usage]):
            for component in soc_delta:
                stock_delta_series = get_continuous_series_sensor_or_quantity(
                    quantity_or_sensor=component,
                    actuator=sensor,
                    unit="MW",
                    query_window=(start, end),
                    resolution=resolution,
                    beliefs_before=belief_time,
                )

                # example: 4 MW sustained over 15 minutes gives 1 MWh
                stock_delta_series *= resolution / timedelta(
                    hours=1
                )  # MW -> MWh / resolution

                if is_usage:
                    stock_delta_series *= -1

                all_stock_delta.append(stock_delta_series)

        if len(all_stock_delta) > 0:
            all_stock_delta = pd.concat(all_stock_delta, axis=1)

            device_constraints[0]["stock delta"] = all_stock_delta.sum(1)
            device_constraints[0]["stock delta"] *= timedelta(hours=1) / resolution

        # Apply round-trip efficiency evenly to charging and discharging
        charging_efficiency = get_continuous_series_sensor_or_quantity(
            quantity_or_sensor=self.flex_model.get("charging_efficiency"),
            actuator=sensor,
            unit="dimensionless",
            query_window=(start, end),
            resolution=resolution,
            beliefs_before=belief_time,
            fallback_attribute="charging-efficiency",
        ).fillna(1)
        discharging_efficiency = get_continuous_series_sensor_or_quantity(
            quantity_or_sensor=self.flex_model.get("discharging_efficiency"),
            actuator=sensor,
            unit="dimensionless",
            query_window=(start, end),
            resolution=resolution,
            beliefs_before=belief_time,
            fallback_attribute="discharging-efficiency",
        ).fillna(1)

        roundtrip_efficiency = self.flex_model.get(
            "roundtrip_efficiency", self.sensor.get_attribute("roundtrip_efficiency", 1)
        )

        # if roundtrip efficiency is provided in the flex-model or defined as an asset attribute
        if "roundtrip_efficiency" in self.flex_model or self.sensor.has_attribute(
            "roundtrip-efficiency"
        ):
            charging_efficiency = roundtrip_efficiency**0.5
            discharging_efficiency = roundtrip_efficiency**0.5

        device_constraints[0]["derivative down efficiency"] = discharging_efficiency
        device_constraints[0]["derivative up efficiency"] = charging_efficiency

        # Apply storage efficiency (accounts for losses over time)
        if isinstance(storage_efficiency, ur.Quantity) or isinstance(
            storage_efficiency, Sensor
        ):
            device_constraints[0]["efficiency"] = (
                get_continuous_series_sensor_or_quantity(
                    quantity_or_sensor=storage_efficiency,
                    actuator=sensor,
                    unit="dimensionless",
                    query_window=(start, end),
                    resolution=resolution,
                    beliefs_before=belief_time,
                    fallback_attribute="storage_efficiency",  # this should become storage-efficiency
                    max_value=1,
                )
                .fillna(1.0)
                .clip(lower=0.0, upper=1.0)
            )
        elif storage_efficiency is not None:
            device_constraints[0]["efficiency"] = storage_efficiency

        # check that storage constraints are fulfilled
        if not skip_validation:
            constraint_violations = validate_storage_constraints(
                constraints=device_constraints[0],
                soc_at_start=soc_at_start,
                soc_min=soc_min,
                soc_max=soc_max,
                resolution=resolution,
            )

            if len(constraint_violations) > 0:
                # TODO: include hints from constraint_violations into the error message
                message = create_constraint_violations_message(constraint_violations)
                raise ValueError(
                    "The input data yields an infeasible problem. Constraint validation has found the following issues:\n"
                    + message
                )

        # Set up EMS constraints
        ems_constraints = initialize_df(
            StorageScheduler.COLUMNS, start, end, resolution
        )

        ems_power_capacity_in_mw = get_continuous_series_sensor_or_quantity(
            quantity_or_sensor=self.flex_context.get("ems_power_capacity_in_mw"),
            actuator=sensor.generic_asset,
            unit="MW",
            query_window=(start, end),
            resolution=resolution,
            beliefs_before=belief_time,
            fallback_attribute="capacity_in_mw",
        )

        ems_constraints["derivative max"] = get_continuous_series_sensor_or_quantity(
            quantity_or_sensor=self.flex_context.get("ems_consumption_capacity_in_mw"),
            actuator=sensor.generic_asset,
            unit="MW",
            query_window=(start, end),
            resolution=resolution,
            beliefs_before=belief_time,
            fallback_attribute="consumption_capacity_in_mw",
            max_value=ems_power_capacity_in_mw,
        )
        ems_constraints["derivative min"] = (
            -1
        ) * get_continuous_series_sensor_or_quantity(
            quantity_or_sensor=self.flex_context.get("ems_production_capacity_in_mw"),
            actuator=sensor.generic_asset,
            unit="MW",
            query_window=(start, end),
            resolution=resolution,
            beliefs_before=belief_time,
            fallback_attribute="production_capacity_in_mw",
            max_value=ems_power_capacity_in_mw,
        )

        return (
            sensor,
            start,
            end,
            resolution,
            soc_at_start,
            device_constraints,
            ems_constraints,
            commitment_quantities,
            commitment_downwards_deviation_price,
            commitment_upwards_deviation_price,
            device_downwards_price,
            device_upwards_price,
        )

    def persist_flex_model(self):
        """Store new soc info as GenericAsset attributes"""
        self.sensor.generic_asset.set_attribute("soc_datetime", self.start.isoformat())
        soc_unit = self.flex_model.get("soc_unit")
        if soc_unit == "kWh":
            self.sensor.generic_asset.set_attribute(
                "soc_in_mwh", self.flex_model["soc_at_start"] / 1000
            )
        elif soc_unit == "MWh":
            self.sensor.generic_asset.set_attribute(
                "soc_in_mwh", self.flex_model["soc_at_start"]
            )
        else:
            raise NotImplementedError(f"Unsupported SoC unit '{soc_unit}'.")

    def deserialize_flex_config(self):
        """
        Deserialize storage flex model and the flex context against schemas.
        Before that, we fill in values from wider context, if possible.
        Mostly, we allow several fields to come from sensor attributes.
        TODO: this work could maybe go to the schema as a pre-load hook (if we pass in the sensor to schema initialization)

        Note: Before we apply the flex config schemas, we need to use the flex config identifiers with hyphens,
              (this is how they are represented to outside, e.g. by the API), after deserialization
              we use internal schema names (with underscores).
        """
        if self.flex_model is None:
            self.flex_model = {}

        # Check state of charge.
        # Preferably, a starting soc is given.
        # Otherwise, we try to retrieve the current state of charge from the asset (if that is the valid one at the start).
        # If that doesn't work, we set the starting soc to 0 (some assets don't use the concept of a state of charge,
        # and without soc targets and limits the starting soc doesn't matter).
        if (
            "soc-at-start" not in self.flex_model
            or self.flex_model["soc-at-start"] is None
        ):
            if (
                self.start == self.sensor.get_attribute("soc_datetime")
                and self.sensor.get_attribute("soc_in_mwh") is not None
            ):
                self.flex_model["soc-at-start"] = self.sensor.get_attribute(
                    "soc_in_mwh"
                )
            else:
                self.flex_model["soc-at-start"] = 0
        # soc-unit
        if "soc-unit" not in self.flex_model or self.flex_model["soc-unit"] is None:
            if self.sensor.unit in ("MWh", "kWh"):
                self.flex_model["soc-unit"] = self.sensor.unit
            elif self.sensor.unit in ("MW", "kW"):
                self.flex_model["soc-unit"] = self.sensor.unit + "h"

        self.ensure_soc_min_max()

        # Now it's time to check if our flex configurations holds up to schemas
        self.flex_model = StorageFlexModelSchema(
            start=self.start, sensor=self.sensor
        ).load(self.flex_model)
        self.flex_context = FlexContextSchema().load(self.flex_context)

        # Extend schedule period in case a target exceeds its end
        self.possibly_extend_end()

        return self.flex_model

    def possibly_extend_end(self):
        """Extend schedule period in case a target exceeds its end.

        The schedule's duration is possibly limited by the server config setting 'FLEXMEASURES_MAX_PLANNING_HORIZON'.

        todo: when deserialize_flex_config becomes a single schema for the whole scheduler,
              this function would become a class method with a @post_load decorator.
        """
        soc_targets = self.flex_model.get("soc_targets")

        if soc_targets and not isinstance(soc_targets, Sensor):
            max_target_datetime = max([soc_target["end"] for soc_target in soc_targets])
            if max_target_datetime > self.end:
                max_server_horizon = get_max_planning_horizon(self.resolution)
                if max_server_horizon:
                    self.end = min(max_target_datetime, self.start + max_server_horizon)
                else:
                    self.end = max_target_datetime

    def get_min_max_targets(
        self, deserialized_names: bool = True
    ) -> tuple[float | None, float | None]:
        min_target = None
        max_target = None
        soc_targets_label = "soc_targets" if deserialized_names else "soc-targets"

        # if the SOC targets are defined as a Sensor, we don't get min max values
        if isinstance(self.flex_model.get(soc_targets_label), dict):
            return None, None

        if (
            soc_targets_label in self.flex_model
            and len(self.flex_model[soc_targets_label]) > 0
        ):
            min_target = min(
                [target["value"] for target in self.flex_model[soc_targets_label]]
            )
            max_target = max(
                [target["value"] for target in self.flex_model[soc_targets_label]]
            )
        return min_target, max_target

    def get_min_max_soc_on_sensor(
        self, adjust_unit: bool = False, deserialized_names: bool = True
    ) -> tuple[float | None, float | None]:
        soc_min_sensor = self.sensor.get_attribute("min_soc_in_mwh", None)
        soc_max_sensor = self.sensor.get_attribute("max_soc_in_mwh", None)
        soc_unit_label = "soc_unit" if deserialized_names else "soc-unit"
        if adjust_unit:
            if soc_min_sensor and self.flex_model.get(soc_unit_label) == "kWh":
                soc_min_sensor *= 1000  # later steps assume soc data is kWh
            if soc_max_sensor and self.flex_model.get(soc_unit_label) == "kWh":
                soc_max_sensor *= 1000
        return soc_min_sensor, soc_max_sensor

    def ensure_soc_min_max(self):
        """
        Make sure we have min and max SOC.
        If not passed directly, then get default from sensor or targets.
        """
        _, max_target = self.get_min_max_targets(deserialized_names=False)
        soc_min_sensor, soc_max_sensor = self.get_min_max_soc_on_sensor(
            adjust_unit=True, deserialized_names=False
        )
        if "soc-min" not in self.flex_model or self.flex_model["soc-min"] is None:
            # Default is 0 - can't drain the storage by more than it contains
            self.flex_model["soc-min"] = soc_min_sensor if soc_min_sensor else 0
        if "soc-max" not in self.flex_model or self.flex_model["soc-max"] is None:
            self.flex_model["soc-max"] = soc_max_sensor
            # Lacking information about the battery's nominal capacity, we use the highest target value as the maximum state of charge
            if self.flex_model["soc-max"] is None:
                if max_target:
                    self.flex_model["soc-max"] = max_target
                else:
                    raise ValueError(
                        "Need maximal permitted state of charge, please specify soc-max or some soc-targets."
                    )


class StorageFallbackScheduler(MetaStorageScheduler):
    __version__ = "1"
    __author__ = "Seita"

    def compute(self, skip_validation: bool = False) -> SchedulerOutputType:
        """Schedule a battery or Charge Point by just starting to charge, discharge, or do neither,
           depending on the first target state of charge and the capabilities of the Charge Point.
           For the resulting consumption schedule, consumption is defined as positive values.

           Note that this ignores any cause of the infeasibility.

        :param skip_validation: If True, skip validation of constraints specified in the data.
        :returns:               The computed schedule.
        """

        (
            sensor,
            start,
            end,
            resolution,
            soc_at_start,
            device_constraints,
            ems_constraints,
            commitment_quantities,
            commitment_downwards_deviation_price,
            commitment_upwards_deviation_price,
        ) = self._prepare(skip_validation=skip_validation)

        # Fallback policy if the problem was unsolvable
        storage_schedule = fallback_charging_policy(
            sensor, device_constraints[0], start, end, resolution
        )

        # Round schedule
        if self.round_to_decimals:
            storage_schedule = storage_schedule.round(self.round_to_decimals)

        if self.return_multiple:
            return [
                {
                    "name": "storage_schedule",
                    "sensor": sensor,
                    "data": storage_schedule,
                }
            ]
        else:
            return storage_schedule


class StorageScheduler(MetaStorageScheduler):
    __version__ = "3"
    __author__ = "Seita"

    fallback_scheduler_class: Type[Scheduler] = StorageFallbackScheduler

    def compute(self, skip_validation: bool = False) -> SchedulerOutputType:
        """Schedule a battery or Charge Point based directly on the latest beliefs regarding market prices within the specified time window.
        For the resulting consumption schedule, consumption is defined as positive values.

        :param skip_validation: If True, skip validation of constraints specified in the data.
        :returns:               The computed schedule.
        """

        (
            sensor,
            start,
            end,
            resolution,
            soc_at_start,
            device_constraints,
            ems_constraints,
            commitment_quantities,
            commitment_downwards_deviation_price,
            commitment_upwards_deviation_price,
            device_downwards_price,
            device_upwards_price,
        ) = self._prepare(skip_validation=skip_validation)

        ems_schedule, expected_costs, scheduler_results, _ = device_scheduler(
            device_constraints,
            ems_constraints,
            commitment_quantities,
            commitment_downwards_deviation_price,
            commitment_upwards_deviation_price,
            device_downwards_price=device_downwards_price,
            device_upwards_price=device_upwards_price,
            initial_stock=soc_at_start * (timedelta(hours=1) / resolution),
            ems_flow_relaxed=self.flex_model.get("relaxed", False),
        )
        if scheduler_results.solver.termination_condition == "infeasible":
            raise InfeasibleProblemException()

        # Obtain the storage schedule from all device schedules within the EMS
        storage_schedule = ems_schedule[0]

        # Round schedule
        if self.round_to_decimals:
            storage_schedule = storage_schedule.round(self.round_to_decimals)

        if self.return_multiple:
            results = [
                {
                    "name": "storage_schedule",
                    "sensor": sensor,
                    "data": storage_schedule,
                }
            ]

            for i, curtailable_sensor in enumerate(
                self.flex_context.get("curtailable_device_sensors", [])
            ):
<<<<<<< HEAD
=======
                # todo: flip sign if output sensor stores consumption as negative values?
>>>>>>> 301274c8
                results.append(
                    {
                        "name": "storage_schedule",
                        "sensor": curtailable_sensor,
                        "data": ems_schedule[i + 1],
                    }
                )

            return results
        else:
            return storage_schedule


def create_constraint_violations_message(constraint_violations: list) -> str:
    """Create a human-readable message with the constraint_violations.

    :param constraint_violations: list with the constraint violations
    :return: human-readable message
    """
    message = ""

    for c in constraint_violations:
        message += f"t={c['dt']} | {c['violation']}\n"

    if len(message) > 1:
        message = message[:-1]

    return message


def build_device_soc_values(
    soc_values: list[dict[str, datetime | float]] | pd.Series,
    soc_at_start: float,
    start_of_schedule: datetime,
    end_of_schedule: datetime,
    resolution: timedelta,
) -> pd.Series:
    """
    Utility function to create a Pandas series from SOC values we got from the flex-model.

    Should set NaN anywhere where there is no target.

    SOC values should be indexed by their due date. For example, for quarter-hourly targets from 5 to 6 AM:
    >>> df = pd.Series(data=[1, 1.5, 2, 2.5, 3], index=pd.date_range(pd.Timestamp("2010-01-01T05"), pd.Timestamp("2010-01-01T06"), freq=pd.Timedelta("PT15M"), inclusive="both"))
    >>> print(df)
    2010-01-01 05:00:00    1.0
    2010-01-01 05:15:00    1.5
    2010-01-01 05:30:00    2.0
    2010-01-01 05:45:00    2.5
    2010-01-01 06:00:00    3.0
    Freq: 15T, dtype: float64

    TODO: this function could become the deserialization method of a new TimedEventSchema (targets, plural), which wraps TimedEventSchema.

    """
    if isinstance(soc_values, pd.Series):  # some tests prepare it this way
        device_values = soc_values
    else:
        device_values = initialize_series(
            np.nan,
            start=start_of_schedule,
            end=end_of_schedule,
            resolution=resolution,
            inclusive="right",  # note that target values are indexed by their due date (i.e. inclusive="right")
        )

        max_server_horizon = get_max_planning_horizon(resolution)
        disregarded_periods: list[tuple[datetime, datetime]] = []
        for soc_value in soc_values:
            soc = soc_value["value"]
            # convert timezone, otherwise DST would be problematic
            soc_constraint_start = soc_value["start"].astimezone(
                device_values.index.tzinfo
            )
            soc_constraint_end = soc_value["end"].astimezone(device_values.index.tzinfo)
            if soc_constraint_end > end_of_schedule:
                # Skip too-far-into-the-future target
                disregarded_periods += [(soc_constraint_start, soc_constraint_end)]
                if soc_constraint_start <= end_of_schedule:
                    device_values.loc[soc_constraint_start:end_of_schedule] = soc
                continue

            device_values.loc[soc_constraint_start:soc_constraint_end] = soc

        if not disregarded_periods:
            pass
        elif len(disregarded_periods) == 1:
            soc_constraint_start, soc_constraint_end = disregarded_periods[0]
            if soc_constraint_start == soc_constraint_end:
                current_app.logger.warning(
                    f"Disregarding target datetime {soc_constraint_end}, because it exceeds {end_of_schedule}. Maximum scheduling horizon is {max_server_horizon}."
                )
            else:
                current_app.logger.warning(
                    f"Disregarding target datetimes that exceed {end_of_schedule} (within the window {soc_constraint_start} until {soc_constraint_end}). Maximum scheduling horizon is {max_server_horizon}."
                )
        else:
            soc_constraint_starts, soc_constraint_ends = zip(*disregarded_periods)
            current_app.logger.warning(
                f"Disregarding target datetimes that exceed {end_of_schedule} (within the window {min(soc_constraint_starts)} until {max(soc_constraint_ends)} spanning {len(disregarded_periods)} targets). Maximum scheduling horizon is {max_server_horizon}."
            )

        # soc_values are at the end of each time slot, while prices are indexed by the start of each time slot
        device_values = device_values[start_of_schedule + resolution : end_of_schedule]

    device_values = device_values.tz_convert("UTC")

    # shift "equals" constraint for target SOC by one resolution (the target defines a state at a certain time,
    # while the "equals" constraint defines what the total stock should be at the end of a time slot,
    # where the time slot is indexed by its starting time)
    device_values = device_values.shift(-1, freq=resolution).values * (
        timedelta(hours=1) / resolution
    ) - soc_at_start * (timedelta(hours=1) / resolution)

    return device_values


def add_storage_constraints(
    start: datetime,
    end: datetime,
    resolution: timedelta,
    soc_at_start: float,
    soc_targets: list[dict[str, datetime | float]] | pd.Series | None,
    soc_maxima: list[dict[str, datetime | float]] | pd.Series | None,
    soc_minima: list[dict[str, datetime | float]] | pd.Series | None,
    soc_max: float,
    soc_min: float,
) -> pd.DataFrame:
    """Collect all constraints for a given storage device in a DataFrame that the device_scheduler can interpret.

    :param start:                       Start of the schedule.
    :param end:                         End of the schedule.
    :param resolution:                  Timedelta used to resample the forecasts to the resolution of the schedule.
    :param soc_at_start:                State of charge at the start time.
    :param soc_targets:                 Exact targets for the state of charge at each time.
    :param soc_maxima:                  Maximum state of charge at each time.
    :param soc_minima:                  Minimum state of charge at each time.
    :param soc_max:                     Maximum state of charge at all times.
    :param soc_min:                     Minimum state of charge at all times.
    :returns:                           Constraints (StorageScheduler.COLUMNS) for a storage device, at each time step (index).
                                        See device_scheduler for possible column names.
    """

    # create empty storage device constraints dataframe
    storage_device_constraints = initialize_df(
        StorageScheduler.COLUMNS, start, end, resolution
    )

    if soc_targets is not None:
        # make an equality series with the SOC targets set in the flex model
        # storage_device_constraints refers to the flexible device we are scheduling
        storage_device_constraints["equals"] = build_device_soc_values(
            soc_targets, soc_at_start, start, end, resolution
        )

    soc_min_change = (soc_min - soc_at_start) * timedelta(hours=1) / resolution
    soc_max_change = (soc_max - soc_at_start) * timedelta(hours=1) / resolution

    if soc_minima is not None:
        storage_device_constraints["min"] = build_device_soc_values(
            soc_minima,
            soc_at_start,
            start,
            end,
            resolution,
        )

    storage_device_constraints["min"] = storage_device_constraints["min"].fillna(
        soc_min_change
    )

    if soc_maxima is not None:
        storage_device_constraints["max"] = build_device_soc_values(
            soc_maxima,
            soc_at_start,
            start,
            end,
            resolution,
        )

    storage_device_constraints["max"] = storage_device_constraints["max"].fillna(
        soc_max_change
    )

    # limiting max and min to be in the range [soc_min, soc_max]
    storage_device_constraints["min"] = storage_device_constraints["min"].clip(
        lower=soc_min_change, upper=soc_max_change
    )
    storage_device_constraints["max"] = storage_device_constraints["max"].clip(
        lower=soc_min_change, upper=soc_max_change
    )

    return storage_device_constraints


def validate_storage_constraints(
    constraints: pd.DataFrame,
    soc_at_start: float,
    soc_min: float,
    soc_max: float,
    resolution: timedelta,
) -> list[dict]:
    """Check that the storage constraints are fulfilled, e.g min <= equals <= max.

    A. Global validation
        A.1) min >= soc_min
        A.2) max <= soc_max
    B. Validation in the same time frame
        B.1) min <= max
        B.2) min <= equals
        B.3) equals <= max
    C. Validation in different time frames
        C.1) equals(t) - equals(t-1) <= derivative_max(t)
        C.2) derivative_min(t) <= equals(t) - equals(t-1)
        C.3) min(t) - max(t-1) <= derivative_max(t)
        C.4) max(t) - min(t-1) >= derivative_min(t)
        C.5) equals(t) - max(t-1) <= derivative_max(t)
        C.6) derivative_min(t) <= equals(t) - min(t-1)

    :param constraints:         dataframe containing the constraints of a storage device
    :param soc_at_start:        State of charge at the start time.
    :param soc_min:             Minimum state of charge at all times.
    :param soc_max:             Maximum state of charge at all times.
    :param resolution:          Constant duration between the start of each time step.
    :returns:                   List of constraint violations, specifying their time, constraint and violation.
    """

    # get a copy of the constraints to make sure the dataframe doesn't get updated
    _constraints = constraints.copy()

    _constraints = _constraints.rename(
        columns={
            columns_name: columns_name.replace(" ", "_")
            + "(t)"  # replace spaces with underscore and add time index
            for columns_name in _constraints.columns
        }
    )

    constraint_violations = []

    ########################
    # A. Global validation #
    ########################

    # 1) min >= soc_min
    soc_min = (soc_min - soc_at_start) * timedelta(hours=1) / resolution
    _constraints["soc_min(t)"] = soc_min
    constraint_violations += validate_constraint(
        _constraints, "soc_min(t)", "<=", "min(t)"
    )

    # 2) max <= soc_max
    soc_max = (soc_max - soc_at_start) * timedelta(hours=1) / resolution
    _constraints["soc_max(t)"] = soc_max
    constraint_violations += validate_constraint(
        _constraints, "max(t)", "<=", "soc_max(t)"
    )

    ########################################
    # B. Validation in the same time frame #
    ########################################

    # 1) min <= max
    constraint_violations += validate_constraint(_constraints, "min(t)", "<=", "max(t)")

    # 2) min <= equals
    constraint_violations += validate_constraint(
        _constraints, "min(t)", "<=", "equals(t)"
    )

    # 3) equals <= max
    constraint_violations += validate_constraint(
        _constraints, "equals(t)", "<=", "max(t)"
    )

    ##########################################
    # C. Validation in different time frames #
    ##########################################

    _constraints["factor_w_wh(t)"] = resolution / timedelta(hours=1)
    _constraints["min(t-1)"] = prepend_serie(_constraints["min(t)"], soc_min)
    _constraints["equals(t-1)"] = prepend_serie(_constraints["equals(t)"], soc_at_start)
    _constraints["max(t-1)"] = prepend_serie(_constraints["max(t)"], soc_max)

    # 1) equals(t) - equals(t-1) <= derivative_max(t)
    constraint_violations += validate_constraint(
        _constraints,
        "equals(t) - equals(t-1)",
        "<=",
        "derivative_max(t) * factor_w_wh(t)",
    )

    # 2) derivative_min(t) <= equals(t) - equals(t-1)
    constraint_violations += validate_constraint(
        _constraints,
        "derivative_min(t) * factor_w_wh(t)",
        "<=",
        "equals(t) - equals(t-1)",
    )

    # 3) min(t) - max(t-1) <= derivative_max(t)
    constraint_violations += validate_constraint(
        _constraints, "min(t) - max(t-1)", "<=", "derivative_max(t) * factor_w_wh(t)"
    )

    # 4) max(t) - min(t-1) >= derivative_min(t)
    constraint_violations += validate_constraint(
        _constraints, "derivative_min(t) * factor_w_wh(t)", "<=", "max(t) - min(t-1)"
    )

    # 5) equals(t) - max(t-1) <= derivative_max(t)
    constraint_violations += validate_constraint(
        _constraints, "equals(t) - max(t-1)", "<=", "derivative_max(t) * factor_w_wh(t)"
    )

    # 6) derivative_min(t) <= equals(t) - min(t-1)
    constraint_violations += validate_constraint(
        _constraints, "derivative_min(t) * factor_w_wh(t)", "<=", "equals(t) - min(t-1)"
    )

    return constraint_violations


def get_pattern_match_word(word: str) -> str:
    """Get a regex pattern to match a word

    The conditions to delimit a word are:
      - start of line
      - whitespace
      - end of line
      - word boundary
      - arithmetic operations

    :return: regex expression
    """

    regex = r"(^|\s|$|\b|\+|\-|\*|\/\|\\)"

    return regex + re.escape(word) + regex


def sanitize_expression(expression: str, columns: list) -> tuple[str, list]:
    """Wrap column in commas to accept arbitrary column names (e.g. with spaces).

    :param expression: expression to sanitize
    :param columns: list with the name of the columns of the input data for the expression.
    :return: sanitized expression and columns (variables) used in the expression
    """

    _expression = copy.copy(expression)
    columns_involved = []

    for column in columns:
        if re.search(get_pattern_match_word(column), _expression):
            columns_involved.append(column)

        _expression = re.sub(get_pattern_match_word(column), f"`{column}`", _expression)

    return _expression, columns_involved


def validate_constraint(
    constraints_df: pd.DataFrame,
    lhs_expression: str,
    inequality: str,
    rhs_expression: str,
    round_to_decimals: int | None = 6,
) -> list[dict]:
    """Validate the feasibility of a given set of constraints.

    :param constraints_df:      DataFrame with the constraints
    :param lhs_expression:      left-hand side of the inequality expression following pd.eval format.
                                No need to use the syntax `column` to reference
                                column, just use the column name.
    :param inequality:          inequality operator, one of ('<=', '<', '>=', '>', '==', '!=').
    :param rhs_expression:      right-hand side of the inequality expression following pd.eval format.
                                No need to use the syntax `column` to reference
                                column, just use the column name.
    :param round_to_decimals:   Number of decimals to round off to before validating constraints.
    :return:                    List of constraint violations, specifying their time, constraint and violation.
    """

    constraint_expression = f"{lhs_expression} {inequality} {rhs_expression}"

    constraints_df_columns = list(constraints_df.columns)

    lhs_expression, columns_lhs = sanitize_expression(
        lhs_expression, constraints_df_columns
    )
    rhs_expression, columns_rhs = sanitize_expression(
        rhs_expression, constraints_df_columns
    )

    columns_involved = columns_lhs + columns_rhs

    lhs = constraints_df.fillna(0).eval(lhs_expression).round(round_to_decimals)
    rhs = constraints_df.fillna(0).eval(rhs_expression).round(round_to_decimals)

    condition = None

    inequality = inequality.strip()

    if inequality == "<=":
        condition = lhs <= rhs
    elif inequality == "<":
        condition = lhs < rhs
    elif inequality == ">=":
        condition = lhs >= rhs
    elif inequality == ">":
        condition = lhs > rhs
    elif inequality == "==":
        condition = lhs == rhs
    elif inequality == "!=":
        condition = lhs != rhs
    else:
        raise ValueError(f"Inequality `{inequality} not supported.")

    time_condition_fails = constraints_df.index[
        ~condition & ~constraints_df[columns_involved].isna().any(axis=1)
    ]

    constraint_violations = []

    for dt in time_condition_fails:
        value_replaced = copy.copy(constraint_expression)

        for column in constraints_df.columns:
            value_replaced = re.sub(
                get_pattern_match_word(column),
                f"{column} [{constraints_df.loc[dt, column]}] ",
                value_replaced,
            )

        constraint_violations.append(
            dict(
                dt=dt.to_pydatetime(),
                condition=constraint_expression,
                violation=value_replaced,
            )
        )

    return constraint_violations


def prepend_serie(serie: pd.Series, value) -> pd.Series:
    """Prepend a value to a time series series

    :param serie: serie containing the timed values
    :param value: value to place in the first position
    """
    # extend max
    serie = serie.copy()
    # insert `value` at time `serie.index[0] - resolution` which creates a new entry at the end of the series
    serie[serie.index[0] - serie.index.freq] = value
    # sort index to keep the time ordering
    serie = serie.sort_index()
    return serie.shift(1)


#####################
# TO BE DEPRECATED #
####################
@deprecated(build_device_soc_values, "0.14")
def build_device_soc_targets(
    targets: list[dict[str, datetime | float]] | pd.Series,
    soc_at_start: float,
    start_of_schedule: datetime,
    end_of_schedule: datetime,
    resolution: timedelta,
) -> pd.Series:
    return build_device_soc_values(
        targets, soc_at_start, start_of_schedule, end_of_schedule, resolution
    )


StorageScheduler.compute_schedule = deprecated(StorageScheduler.compute, "0.14")(
    StorageScheduler.compute_schedule
)<|MERGE_RESOLUTION|>--- conflicted
+++ resolved
@@ -207,8 +207,6 @@
             device_constraints[i + 1]["derivative min"] = power_values.clip(None, 0)
             device_constraints[i + 1]["derivative max"] = power_values.clip(0, None)
 
-<<<<<<< HEAD
-=======
             # todo: try pricing curtailment with timing preference according to market prices?
             # Add tiny reward for not curtailing (curtailing later preferred over curtailing sooner)
             device_downwards_price[i + 1] = -add_tiny_price_slope(
@@ -231,7 +229,6 @@
             #     resolution=resolution,
             # )
 
->>>>>>> 301274c8
         # Inflexible devices
         for i, inflexible_sensor in enumerate(inflexible_device_sensors):
             device_constraints[i + 1 + len(curtailable_device_sensors)][
@@ -740,10 +737,7 @@
             for i, curtailable_sensor in enumerate(
                 self.flex_context.get("curtailable_device_sensors", [])
             ):
-<<<<<<< HEAD
-=======
                 # todo: flip sign if output sensor stores consumption as negative values?
->>>>>>> 301274c8
                 results.append(
                     {
                         "name": "storage_schedule",
