--- conflicted
+++ resolved
@@ -147,11 +147,7 @@
                 beliefs_before=belief_time,
                 fallback_attribute="market_id",
                 fill_sides=True,
-<<<<<<< HEAD
-            ).to_frame()
-=======
             ).to_frame(name="event_value")
->>>>>>> 8e0822a2
         else:
             up_deviation_prices, (start, end) = get_prices(
                 (start, end),
@@ -179,11 +175,7 @@
                 beliefs_before=belief_time,
                 fallback_attribute="market_id",
                 fill_sides=True,
-<<<<<<< HEAD
-            ).to_frame()
-=======
             ).to_frame(name="event_value")
->>>>>>> 8e0822a2
         else:
             down_deviation_prices, (start, end) = get_prices(
                 (start, end),
@@ -240,25 +232,6 @@
 
         # Set up commitments to optimise for
         commitments = []
-<<<<<<< HEAD
-
-        index = initialize_index(start, end, self.resolution)
-        commitment_quantities = initialize_series(0, start, end, self.resolution)
-
-        # Todo: convert to EUR/(deviation of commitment, which is in MW)
-        commitment_upwards_deviation_price = up_deviation_prices.loc[
-            start : end - resolution
-        ]["event_value"]
-        commitment_downwards_deviation_price = down_deviation_prices.loc[
-            start : end - resolution
-        ]["event_value"]
-
-        # Set up commitments DataFrame
-        commitment = build_commitment(
-            quantity=commitment_quantities,
-            up_price=commitment_upwards_deviation_price,
-            down_price=commitment_downwards_deviation_price,
-=======
 
         index = initialize_index(start, end, self.resolution)
         commitment_quantities = initialize_series(0, start, end, self.resolution)
@@ -281,7 +254,6 @@
             quantity=commitment_quantities,
             upwards_deviation_price=commitment_upwards_deviation_price,
             downwards_deviation_price=commitment_downwards_deviation_price,
->>>>>>> 8e0822a2
             index=index,
         )
         commitments.append(commitment)
@@ -307,15 +279,11 @@
                 unit=(
                     ems_peak_consumption_price.unit
                     if isinstance(ems_peak_consumption_price, Sensor)
-<<<<<<< HEAD
-                    else str(ems_peak_consumption_price.units)
-=======
                     else (
                         ems_peak_consumption_price[0]["value"].units
                         if isinstance(ems_peak_consumption_price, list)
                         else str(ems_peak_consumption_price.units)
                     )
->>>>>>> 8e0822a2
                 ),
                 query_window=(start, end),
                 resolution=resolution,
@@ -325,18 +293,11 @@
             )
 
             # Set up commitments DataFrame
-<<<<<<< HEAD
-            commitment = build_commitment(
-                quantity=ems_peak_consumption,
-                # positive price because breaching in the upwards (consumption) direction is penalized
-                up_price=ems_peak_consumption_price,
-=======
             commitment = Commitment(
                 name="consumption peak",
                 quantity=ems_peak_consumption,
                 # positive price because breaching in the upwards (consumption) direction is penalized
                 upwards_deviation_price=ems_peak_consumption_price,
->>>>>>> 8e0822a2
                 _type="any",
                 index=index,
             )
@@ -361,15 +322,11 @@
                 unit=(
                     ems_peak_production_price.unit
                     if isinstance(ems_peak_production_price, Sensor)
-<<<<<<< HEAD
-                    else str(ems_peak_production_price.units)
-=======
                     else (
                         ems_peak_production_price[0]["value"].units
                         if isinstance(ems_peak_production_price, list)
                         else str(ems_peak_production_price.units)
                     )
->>>>>>> 8e0822a2
                 ),
                 query_window=(start, end),
                 resolution=resolution,
@@ -379,18 +336,11 @@
             )
 
             # Set up commitments DataFrame
-<<<<<<< HEAD
-            commitment = build_commitment(
-                quantity=-ems_peak_production,  # production is negative quantity
-                # negative price because peaking in the downwards (production) direction is penalized
-                down_price=-ems_peak_production_price,
-=======
             commitment = Commitment(
                 name="production peak",
                 quantity=-ems_peak_production,  # production is negative quantity
                 # negative price because peaking in the downwards (production) direction is penalized
                 downwards_deviation_price=-ems_peak_production_price,
->>>>>>> 8e0822a2
                 _type="any",
                 index=index,
             )
@@ -400,57 +350,16 @@
         ems_consumption_breach_price = self.flex_context.get(
             "ems_consumption_breach_price"
         )
-<<<<<<< HEAD
-        ems_consumption_breach_price = get_continuous_series_sensor_or_quantity(
-            variable_quantity=ems_consumption_breach_price,
-            actuator=sensor,
-            unit=(
-                ems_consumption_breach_price.unit
-                if isinstance(ems_consumption_breach_price, Sensor)
-                else str(ems_consumption_breach_price.units)
-            ),
-            query_window=(start, end),
-            resolution=resolution,
-            beliefs_before=belief_time,
-            fallback_attribute="ems-consumption-breach-price",
-            fill_sides=True,
-        )
-=======
->>>>>>> 8e0822a2
 
         ems_production_breach_price = self.flex_context.get(
             "ems_production_breach_price"
         )
-<<<<<<< HEAD
-        ems_production_breach_price = get_continuous_series_sensor_or_quantity(
-            variable_quantity=ems_production_breach_price,
-            actuator=sensor,
-            unit=(
-                ems_production_breach_price.unit
-                if isinstance(ems_production_breach_price, Sensor)
-                else str(ems_production_breach_price.units)
-            ),
-            query_window=(start, end),
-            resolution=resolution,
-            beliefs_before=belief_time,
-            fallback_attribute="ems-production-breach-price",
-            fill_sides=True,
-        )
-=======
->>>>>>> 8e0822a2
 
         ems_constraints = initialize_df(
             StorageScheduler.COLUMNS, start, end, resolution
         )
         if ems_consumption_breach_price is not None:
 
-<<<<<<< HEAD
-            # Set up commitments DataFrame to penalize any breach
-            commitment = build_commitment(
-                quantity=ems_consumption_capacity,
-                # positive price because breaching in the upwards (consumption) direction is penalized
-                up_price=ems_consumption_breach_price,
-=======
             # Convert to Series
             ems_consumption_breach_price = get_continuous_series_sensor_or_quantity(
                 variable_quantity=ems_consumption_breach_price,
@@ -477,25 +386,17 @@
                 quantity=ems_consumption_capacity,
                 # positive price because breaching in the upwards (consumption) direction is penalized
                 upwards_deviation_price=ems_consumption_breach_price,
->>>>>>> 8e0822a2
                 _type="any",
                 index=index,
             )
             commitments.append(commitment)
 
             # Set up commitments DataFrame to penalize each breach
-<<<<<<< HEAD
-            commitment = build_commitment(
-                quantity=ems_consumption_capacity,
-                # positive price because breaching in the upwards (consumption) direction is penalized
-                up_price=ems_consumption_breach_price,
-=======
             commitment = Commitment(
                 name="all consumption breaches",
                 quantity=ems_consumption_capacity,
                 # positive price because breaching in the upwards (consumption) direction is penalized
                 upwards_deviation_price=ems_consumption_breach_price,
->>>>>>> 8e0822a2
                 index=index,
             )
             commitments.append(commitment)
@@ -508,13 +409,6 @@
 
         if ems_production_breach_price is not None:
 
-<<<<<<< HEAD
-            # Set up commitments DataFrame to penalize any breach
-            commitment = build_commitment(
-                quantity=ems_production_capacity,
-                # positive price because breaching in the upwards (consumption) direction is penalized
-                down_price=-ems_production_breach_price,
-=======
             # Convert to Series
             ems_production_breach_price = get_continuous_series_sensor_or_quantity(
                 variable_quantity=ems_production_breach_price,
@@ -541,41 +435,26 @@
                 quantity=ems_production_capacity,
                 # positive price because breaching in the upwards (consumption) direction is penalized
                 downwards_deviation_price=-ems_production_breach_price,
->>>>>>> 8e0822a2
                 _type="any",
                 index=index,
             )
             commitments.append(commitment)
 
             # Set up commitments DataFrame to penalize each breach
-<<<<<<< HEAD
-            commitment = build_commitment(
-                quantity=ems_production_capacity,
-                # positive price because breaching in the upwards (consumption) direction is penalized
-                down_price=-ems_production_breach_price,
-=======
             commitment = Commitment(
                 name="all production breaches",
                 quantity=ems_production_capacity,
                 # positive price because breaching in the upwards (consumption) direction is penalized
                 downwards_deviation_price=-ems_production_breach_price,
->>>>>>> 8e0822a2
                 index=index,
             )
             commitments.append(commitment)
 
             # Take the physical capacity as a hard constraint
-<<<<<<< HEAD
-            ems_constraints["derivative min"] = - ems_power_capacity_in_mw
-        else:
-            # Take the contracted capacity as a hard constraint
-            ems_constraints["derivative min"] = - ems_production_capacity
-=======
             ems_constraints["derivative min"] = -ems_power_capacity_in_mw
         else:
             # Take the contracted capacity as a hard constraint
             ems_constraints["derivative min"] = ems_production_capacity
->>>>>>> 8e0822a2
 
         # Set up device constraints: only one scheduled flexible device for this EMS (at index 0), plus the forecasted inflexible devices (at indices 1 to n).
         device_constraints = [
