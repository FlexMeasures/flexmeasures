--- conflicted
+++ resolved
@@ -466,12 +466,11 @@
             fallback_attribute="capacity_in_mw",
         )
 
-<<<<<<< HEAD
         if ems_consumption_breach_price is None:
             ems_constraints[
                 "derivative max"
             ] = get_continuous_series_sensor_or_quantity(
-                quantity_or_sensor=self.flex_context.get(
+                variable_quantity=self.flex_context.get(
                     "ems_consumption_capacity_in_mw"
                 ),
                 actuator=sensor.generic_asset,
@@ -488,7 +487,7 @@
             ems_constraints["derivative min"] = (
                 -1
             ) * get_continuous_series_sensor_or_quantity(
-                quantity_or_sensor=self.flex_context.get(
+                variable_quantity=self.flex_context.get(
                     "ems_production_capacity_in_mw"
                 ),
                 actuator=sensor.generic_asset,
@@ -501,30 +500,6 @@
             )
         else:
             ems_constraints["derivative min"] = ems_power_capacity_in_mw
-=======
-        ems_constraints["derivative max"] = get_continuous_series_sensor_or_quantity(
-            variable_quantity=self.flex_context.get("ems_consumption_capacity_in_mw"),
-            actuator=sensor.generic_asset,
-            unit="MW",
-            query_window=(start, end),
-            resolution=resolution,
-            beliefs_before=belief_time,
-            fallback_attribute="consumption_capacity_in_mw",
-            max_value=ems_power_capacity_in_mw,
-        )
-        ems_constraints["derivative min"] = (
-            -1
-        ) * get_continuous_series_sensor_or_quantity(
-            variable_quantity=self.flex_context.get("ems_production_capacity_in_mw"),
-            actuator=sensor.generic_asset,
-            unit="MW",
-            query_window=(start, end),
-            resolution=resolution,
-            beliefs_before=belief_time,
-            fallback_attribute="production_capacity_in_mw",
-            max_value=ems_power_capacity_in_mw,
-        )
->>>>>>> 27964ade
 
         return (
             sensor,
