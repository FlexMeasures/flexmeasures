from __future__ import annotations

import re
import copy
from datetime import datetime, timedelta
from typing import Type

import pandas as pd
import numpy as np
from flask import current_app


from flexmeasures import Sensor
from flexmeasures.data.models.planning import (
    FlowCommitment,
    Scheduler,
    SchedulerOutputType,
    StockCommitment,
)
from flexmeasures.data.models.planning.linear_optimization import device_scheduler
from flexmeasures.data.models.planning.utils import (
    get_prices,
    add_tiny_price_slope,
    initialize_index,
    initialize_series,
    initialize_df,
    get_power_values,
    fallback_charging_policy,
    get_continuous_series_sensor_or_quantity,
)
from flexmeasures.data.models.planning.exceptions import InfeasibleProblemException
from flexmeasures.data.schemas.scheduling.storage import StorageFlexModelSchema
from flexmeasures.data.schemas.scheduling import (
    FlexContextSchema,
    MultiSensorFlexModelSchema,
)
from flexmeasures.utils.time_utils import get_max_planning_horizon
from flexmeasures.utils.coding_utils import deprecated
from flexmeasures.utils.time_utils import determine_minimum_resampling_resolution
from flexmeasures.utils.unit_utils import ur, convert_units


class MetaStorageScheduler(Scheduler):
    """This class defines the constraints of a schedule for a storage device from the
    flex-model, flex-context, and sensor and asset attributes"""

    __version__ = None
    __author__ = "Seita"

    COLUMNS = [
        "equals",
        "max",
        "min",
        "efficiency",
        "derivative equals",
        "derivative max",
        "derivative min",
        "derivative down efficiency",
        "derivative up efficiency",
        "stock delta",
    ]

    def compute_schedule(self) -> pd.Series | None:
        """Schedule a battery or Charge Point based directly on the latest beliefs regarding market prices within the specified time window.
        For the resulting consumption schedule, consumption is defined as positive values.

        Deprecated method in v0.14. As an alternative, use MetaStorageScheduler.compute().
        """

        return self.compute()

    def _prepare(self, skip_validation: bool = False) -> tuple:  # noqa: C901
        """This function prepares the required data to compute the schedule:
            - price data
            - device constraint
            - ems constraints

        :param skip_validation: If True, skip validation of constraints specified in the data.
        :returns:               Input data for the scheduler
        """

        if not self.config_deserialized:
            self.deserialize_config()

        start = self.start
        end = self.end
        resolution = self.resolution
        belief_time = self.belief_time

        # List the asset and sensor(s) being scheduled
        if self.asset is not None:
            sensors = [flex_model_d["sensor"] for flex_model_d in self.flex_model]
            resolution = determine_minimum_resampling_resolution(
                [s.event_resolution for s in sensors]
            )
            asset = self.asset
        else:
            # For backwards compatibility with the single asset scheduler
            sensors = [self.sensor]
            asset = self.sensor.generic_asset

        # For backwards compatibility with the single asset scheduler
        flex_model = self.flex_model
        if not isinstance(flex_model, list):
            flex_model = [flex_model]

        # total number of flexible devices D described in the flex-model
        num_flexible_devices = len(flex_model)

        soc_at_start = [flex_model_d.get("soc_at_start") for flex_model_d in flex_model]
        soc_targets = [flex_model_d.get("soc_targets") for flex_model_d in flex_model]
        soc_min = [flex_model_d.get("soc_min") for flex_model_d in flex_model]
        soc_max = [flex_model_d.get("soc_max") for flex_model_d in flex_model]
        soc_minima = [flex_model_d.get("soc_minima") for flex_model_d in flex_model]
        soc_maxima = [flex_model_d.get("soc_maxima") for flex_model_d in flex_model]
        storage_efficiency = [
            flex_model_d.get("storage_efficiency") for flex_model_d in flex_model
        ]
        prefer_charging_sooner = [
            flex_model_d.get("prefer_charging_sooner") for flex_model_d in flex_model
        ]
        soc_gain = [flex_model_d.get("soc_gain") for flex_model_d in flex_model]
        soc_usage = [flex_model_d.get("soc_usage") for flex_model_d in flex_model]
        consumption_capacity = [
            flex_model_d.get("consumption_capacity") for flex_model_d in flex_model
        ]
        production_capacity = [
            flex_model_d.get("production_capacity") for flex_model_d in flex_model
        ]
        charging_efficiency = [
            flex_model_d.get("charging_efficiency") for flex_model_d in flex_model
        ]
        discharging_efficiency = [
            flex_model_d.get("discharging_efficiency") for flex_model_d in flex_model
        ]

        # Get info from flex-context
        consumption_price_sensor = (
            self.flex_context.get("consumption_price_sensor")
            or asset.get_consumption_price_sensor()
        )
        production_price_sensor = (
            self.flex_context.get("production_price_sensor")
            or asset.get_production_price_sensor()
        )
        consumption_price = self.flex_context.get("consumption_price")
        production_price = self.flex_context.get("production_price")
        inflexible_device_sensors = (
            self.flex_context.get("inflexible_device_sensors")
            or asset.get_inflexible_device_sensors()
        )

        # Fetch the device's power capacity (required Sensor attribute)
        power_capacity_in_mw = self._get_device_power_capacity(flex_model, sensors)

        # Check for known prices or price forecasts, trimming planning window accordingly
        if consumption_price is not None:
            up_deviation_prices = get_continuous_series_sensor_or_quantity(
                variable_quantity=consumption_price,
                actuator=asset,
                unit=(
                    consumption_price.unit
                    if isinstance(consumption_price, Sensor)
                    else (
                        consumption_price[0]["value"].units
                        if isinstance(consumption_price, list)
                        else str(consumption_price.units)
                    )
                ),
                query_window=(start, end),
                resolution=resolution,
                beliefs_before=belief_time,
                fill_sides=True,
            ).to_frame(name="event_value")
        else:
            up_deviation_prices, (start, end) = get_prices(
                (start, end),
                resolution,
                beliefs_before=belief_time,
                price_sensor=consumption_price_sensor,
                asset=asset,
                allow_trimmed_query_window=False,
            )
        if production_price is not None:
            down_deviation_prices = get_continuous_series_sensor_or_quantity(
                variable_quantity=production_price,
                actuator=asset,
                unit=(
                    production_price.unit
                    if isinstance(production_price, Sensor)
                    else (
                        production_price[0]["value"].units
                        if isinstance(production_price, list)
                        else str(production_price.units)
                    )
                ),
                query_window=(start, end),
                resolution=resolution,
                beliefs_before=belief_time,
                fill_sides=True,
            ).to_frame(name="event_value")
        else:
            down_deviation_prices, (start, end) = get_prices(
                (start, end),
                resolution,
                beliefs_before=belief_time,
                price_sensor=production_price_sensor,
                asset=asset,
                allow_trimmed_query_window=False,
            )

        start = pd.Timestamp(start).tz_convert("UTC")
        end = pd.Timestamp(end).tz_convert("UTC")

        # Add tiny price slope to prefer charging now rather than later, and discharging later rather than now.
        # We penalise the future with at most 1 per thousand times the price spread.
        # todo: move to flow or stock commitment per device
        if any(prefer_charging_sooner):
            up_deviation_prices = add_tiny_price_slope(
                up_deviation_prices, "event_value"
            )
            down_deviation_prices = add_tiny_price_slope(
                down_deviation_prices, "event_value"
            )

        # Create Series with EMS capacities
        ems_power_capacity_in_mw = get_continuous_series_sensor_or_quantity(
            variable_quantity=self.flex_context.get("ems_power_capacity_in_mw"),
            actuator=asset,
            unit="MW",
            query_window=(start, end),
            resolution=resolution,
            beliefs_before=belief_time,
            fallback_attribute="site-power-capacity",
            resolve_overlaps="min",
        )
        ems_consumption_capacity = get_continuous_series_sensor_or_quantity(
            variable_quantity=self.flex_context.get("ems_consumption_capacity_in_mw"),
            actuator=asset,
            unit="MW",
            query_window=(start, end),
            resolution=resolution,
            beliefs_before=belief_time,
            fallback_attribute="site-consumption-capacity",
            max_value=ems_power_capacity_in_mw,
            resolve_overlaps="min",
        )
        ems_production_capacity = -1 * get_continuous_series_sensor_or_quantity(
            variable_quantity=self.flex_context.get("ems_production_capacity_in_mw"),
            actuator=asset,
            unit="MW",
            query_window=(start, end),
            resolution=resolution,
            beliefs_before=belief_time,
            fallback_attribute="site-production-capacity",
            max_value=ems_power_capacity_in_mw,
            resolve_overlaps="min",
        )

        # Set up commitments to optimise for
        commitments = []

        index = initialize_index(start, end, resolution)
        commitment_quantities = initialize_series(0, start, end, resolution)

        # Convert energy prices to EUR/(deviation of commitment, which is in MW)
        commitment_upwards_deviation_price = (
            up_deviation_prices.loc[start : end - resolution]["event_value"]
            * resolution
            / pd.Timedelta("1h")
        )
        commitment_downwards_deviation_price = (
            down_deviation_prices.loc[start : end - resolution]["event_value"]
            * resolution
            / pd.Timedelta("1h")
        )

        # Set up commitments DataFrame
        commitment = FlowCommitment(
            name="energy",
            quantity=commitment_quantities,
            upwards_deviation_price=commitment_upwards_deviation_price,
            downwards_deviation_price=commitment_downwards_deviation_price,
            index=index,
        )
        commitments.append(commitment)

        # Set up peak commitments
        if self.flex_context.get("ems_peak_consumption_price", None) is not None:
            ems_peak_consumption = get_continuous_series_sensor_or_quantity(
                variable_quantity=self.flex_context.get("ems_peak_consumption_in_mw"),
                actuator=asset,
                unit="MW",
                query_window=(start, end),
                resolution=resolution,
                beliefs_before=belief_time,
                max_value=np.inf,  # np.nan -> np.inf to ignore commitment if no quantity is given
                fallback_attribute="site-peak-consumption",
                fill_sides=True,
            )
            ems_peak_consumption_price = self.flex_context.get(
                "ems_peak_consumption_price"
            )
            ems_peak_consumption_price = get_continuous_series_sensor_or_quantity(
                variable_quantity=ems_peak_consumption_price,
                actuator=asset,
                unit=(
                    ems_peak_consumption_price.unit
                    if isinstance(ems_peak_consumption_price, Sensor)
                    else (
                        ems_peak_consumption_price[0]["value"].units
                        if isinstance(ems_peak_consumption_price, list)
                        else str(ems_peak_consumption_price.units)
                    )
                ),
                query_window=(start, end),
                resolution=resolution,
                beliefs_before=belief_time,
                fallback_attribute="site-peak-consumption-price",
                fill_sides=True,
            )

            # Set up commitments DataFrame
            commitment = FlowCommitment(
                name="consumption peak",
                quantity=ems_peak_consumption,
                # positive price because breaching in the upwards (consumption) direction is penalized
                upwards_deviation_price=ems_peak_consumption_price,
                _type="any",
                index=index,
            )
            commitments.append(commitment)
        if self.flex_context.get("ems_peak_production_price", None) is not None:
            ems_peak_production = get_continuous_series_sensor_or_quantity(
                variable_quantity=self.flex_context.get("ems_peak_production_in_mw"),
                actuator=asset,
                unit="MW",
                query_window=(start, end),
                resolution=resolution,
                beliefs_before=belief_time,
                max_value=np.inf,  # np.nan -> np.inf to ignore commitment if no quantity is given
                fallback_attribute="site-peak-production",
                fill_sides=True,
            )
            ems_peak_production_price = self.flex_context.get(
                "ems_peak_production_price"
            )
            ems_peak_production_price = get_continuous_series_sensor_or_quantity(
                variable_quantity=ems_peak_production_price,
                actuator=asset,
                unit=(
                    ems_peak_production_price.unit
                    if isinstance(ems_peak_production_price, Sensor)
                    else (
                        ems_peak_production_price[0]["value"].units
                        if isinstance(ems_peak_production_price, list)
                        else str(ems_peak_production_price.units)
                    )
                ),
                query_window=(start, end),
                resolution=resolution,
                beliefs_before=belief_time,
                fallback_attribute="site-peak-production-price",
                fill_sides=True,
            )

            # Set up commitments DataFrame
            commitment = FlowCommitment(
                name="production peak",
                quantity=-ems_peak_production,  # production is negative quantity
                # negative price because peaking in the downwards (production) direction is penalized
                downwards_deviation_price=-ems_peak_production_price,
                _type="any",
                index=index,
            )
            commitments.append(commitment)

        # Set up capacity breach commitments and EMS capacity constraints
        ems_consumption_breach_price = self.flex_context.get(
            "ems_consumption_breach_price"
        )

        ems_production_breach_price = self.flex_context.get(
            "ems_production_breach_price"
        )

        ems_constraints = initialize_df(
            StorageScheduler.COLUMNS, start, end, resolution
        )
        if ems_consumption_breach_price is not None:

            # Convert to Series
            ems_consumption_breach_price = get_continuous_series_sensor_or_quantity(
                variable_quantity=ems_consumption_breach_price,
                actuator=asset,
                unit=(
                    ems_consumption_breach_price.unit
                    if isinstance(ems_consumption_breach_price, Sensor)
                    else (
                        ems_consumption_breach_price[0]["value"].units
                        if isinstance(ems_consumption_breach_price, list)
                        else str(ems_consumption_breach_price.units)
                    )
                ),
                query_window=(start, end),
                resolution=resolution,
                beliefs_before=belief_time,
                fallback_attribute="site-consumption-breach-price",
                fill_sides=True,
            )

            # Set up commitments DataFrame to penalize any breach
            commitment = FlowCommitment(
                name="any consumption breach",
                quantity=ems_consumption_capacity,
                # positive price because breaching in the upwards (consumption) direction is penalized
                upwards_deviation_price=ems_consumption_breach_price,
                _type="any",
                index=index,
            )
            commitments.append(commitment)

            # Set up commitments DataFrame to penalize each breach
            commitment = FlowCommitment(
                name="all consumption breaches",
                quantity=ems_consumption_capacity,
                # positive price because breaching in the upwards (consumption) direction is penalized
                upwards_deviation_price=ems_consumption_breach_price,
                index=index,
            )
            commitments.append(commitment)

            # Take the physical capacity as a hard constraint
            ems_constraints["derivative max"] = ems_power_capacity_in_mw
        else:
            # Take the contracted capacity as a hard constraint
            ems_constraints["derivative max"] = ems_consumption_capacity

        if ems_production_breach_price is not None:

            # Convert to Series
            ems_production_breach_price = get_continuous_series_sensor_or_quantity(
                variable_quantity=ems_production_breach_price,
                actuator=asset,
                unit=(
                    ems_production_breach_price.unit
                    if isinstance(ems_production_breach_price, Sensor)
                    else (
                        ems_production_breach_price[0]["value"].units
                        if isinstance(ems_production_breach_price, list)
                        else str(ems_production_breach_price.units)
                    )
                ),
                query_window=(start, end),
                resolution=resolution,
                beliefs_before=belief_time,
                fallback_attribute="site-production-breach-price",
                fill_sides=True,
            )

            # Set up commitments DataFrame to penalize any breach
            commitment = FlowCommitment(
                name="any production breach",
                quantity=ems_production_capacity,
                # positive price because breaching in the upwards (consumption) direction is penalized
                downwards_deviation_price=-ems_production_breach_price,
                _type="any",
                index=index,
            )
            commitments.append(commitment)

            # Set up commitments DataFrame to penalize each breach
            commitment = FlowCommitment(
                name="all production breaches",
                quantity=ems_production_capacity,
                # positive price because breaching in the upwards (consumption) direction is penalized
                downwards_deviation_price=-ems_production_breach_price,
                index=index,
            )
            commitments.append(commitment)

            # Take the physical capacity as a hard constraint
            ems_constraints["derivative min"] = -ems_power_capacity_in_mw
        else:
            # Take the contracted capacity as a hard constraint
            ems_constraints["derivative min"] = ems_production_capacity

        # Set up device constraints: scheduled flexible devices for this EMS (from index 0 to D-1), plus the forecasted inflexible devices (at indices D to n).
        device_constraints = [
            initialize_df(StorageScheduler.COLUMNS, start, end, resolution)
            for i in range(num_flexible_devices + len(inflexible_device_sensors))
        ]
        for i, inflexible_sensor in enumerate(inflexible_device_sensors):
            device_constraints[i + num_flexible_devices]["derivative equals"] = (
                get_power_values(
                    query_window=(start, end),
                    resolution=resolution,
                    beliefs_before=belief_time,
                    sensor=inflexible_sensor,
                )
            )

<<<<<<< HEAD
        # fetch SOC constraints from sensors
        if isinstance(soc_targets, Sensor):
            soc_targets = get_continuous_series_sensor_or_quantity(
                variable_quantity=soc_targets,
                actuator=sensor,
                unit="MWh",
                query_window=(start, end),
                resolution=resolution,
                beliefs_before=belief_time,
                as_instantaneous_events=True,
                resolve_overlaps="first",
            )
            # todo: check flex-model for soc_minima_breach_price and soc_maxima_breach_price fields; if these are defined, create a StockCommitment using both prices (if only 1 price is given, still create the commitment, but only penalize one direction)
        if isinstance(soc_minima, Sensor):
            soc_minima = get_continuous_series_sensor_or_quantity(
                variable_quantity=soc_minima,
                actuator=sensor,
                unit="MWh",
                query_window=(start, end),
                resolution=resolution,
                beliefs_before=belief_time,
                as_instantaneous_events=True,
                resolve_overlaps="max",
            )
        if self.flex_context.get("soc_minima_breach_price", None) is not None:
            soc_minima_breach_price = self.flex_context.get("soc_minima_breach_price")
            soc_minima_breach_price = get_continuous_series_sensor_or_quantity(
                variable_quantity=soc_minima_breach_price,
                actuator=sensor,
                unit=(
                    soc_minima_breach_price.unit
                    if isinstance(soc_minima_breach_price, Sensor)
                    else (
                        soc_minima_breach_price[0]["value"].units
                        if isinstance(soc_minima_breach_price, list)
                        else str(soc_minima_breach_price.units)
                    )
                ),
                query_window=(start, end),
                resolution=resolution,
                beliefs_before=belief_time,
                fallback_attribute="soc-minima-breach-price",
                fill_sides=True,
            )
            # Set up commitments DataFrame
            commitment = StockCommitment(
                name="soc minima",
                quantity=soc_minima,
                # negative price because breaching in the downwards (shortage) direction is penalized
                downwards_deviation_price=-soc_minima_breach_price,
                _type="any",
                index=index,
                device=0,
            )
            commitments.append(commitment)

            # soc-minima will become a soft constraint (modelled as stock commitments), so remove hard constraint
            soc_minima = None

        if isinstance(soc_maxima, Sensor):
            soc_maxima = get_continuous_series_sensor_or_quantity(
                variable_quantity=soc_maxima,
                actuator=sensor,
                unit="MWh",
                query_window=(start, end),
                resolution=resolution,
                beliefs_before=belief_time,
                as_instantaneous_events=True,
                resolve_overlaps="min",
            )
        if self.flex_context.get("soc_maxima_breach_price", None) is not None:
            soc_maxima_breach_price = self.flex_context.get("soc_maxima_breach_price")
            soc_maxima_breach_price = get_continuous_series_sensor_or_quantity(
                variable_quantity=soc_maxima_breach_price,
                actuator=sensor,
                unit=(
                    soc_maxima_breach_price.unit
                    if isinstance(soc_maxima_breach_price, Sensor)
                    else (
                        soc_maxima_breach_price[0]["value"].units
                        if isinstance(soc_maxima_breach_price, list)
                        else str(soc_maxima_breach_price.units)
                    )
                ),
                query_window=(start, end),
                resolution=resolution,
                beliefs_before=belief_time,
                fallback_attribute="soc-maxima-breach-price",
                fill_sides=True,
            )
            # Set up commitments DataFrame
            commitment = StockCommitment(
                name="soc maxima",
                quantity=soc_maxima,
                # positive price because breaching in the upwards (surplus) direction is penalized
                upwards_deviation_price=soc_maxima_breach_price,
                _type="any",
                index=index,
                device=0,
            )
            commitments.append(commitment)

            # soc-maxima will become a soft constraint (modelled as stock commitments), so remove hard constraint
            soc_maxima = None
=======
        # Create the device constraints for all the flexible devices
        for d in range(num_flexible_devices):
            sensor_d = sensors[d]
>>>>>>> 6806ad42

            # fetch SOC constraints from sensors
            if isinstance(soc_targets[d], Sensor):
                soc_targets[d] = get_continuous_series_sensor_or_quantity(
                    variable_quantity=soc_targets[d],
                    actuator=sensor_d,
                    unit="MWh",
                    query_window=(start, end),
                    resolution=resolution,
                    beliefs_before=belief_time,
                    as_instantaneous_events=True,
                    resolve_overlaps="first",
                )
            if isinstance(soc_minima[d], Sensor):
                soc_minima[d] = get_continuous_series_sensor_or_quantity(
                    variable_quantity=soc_minima[d],
                    actuator=sensor_d,
                    unit="MWh",
                    query_window=(start, end),
                    resolution=resolution,
                    beliefs_before=belief_time,
                    as_instantaneous_events=True,
                    resolve_overlaps="max",
                )
            if isinstance(soc_maxima[d], Sensor):
                soc_maxima[d] = get_continuous_series_sensor_or_quantity(
                    variable_quantity=soc_maxima[d],
                    actuator=sensor_d,
                    unit="MWh",
                    query_window=(start, end),
                    resolution=resolution,
                    beliefs_before=belief_time,
                    as_instantaneous_events=True,
                    resolve_overlaps="min",
                )

            device_constraints[d] = add_storage_constraints(
                start,
                end,
                resolution,
                soc_at_start[d],
                soc_targets[d],
                soc_maxima[d],
                soc_minima[d],
                soc_max[d],
                soc_min[d],
            )

            power_capacity_in_mw[d] = get_continuous_series_sensor_or_quantity(
                variable_quantity=power_capacity_in_mw[d],
                actuator=sensor_d,
                unit="MW",
                query_window=(start, end),
                resolution=resolution,
                beliefs_before=belief_time,
                resolve_overlaps="min",
            )

            if sensor_d.get_attribute("is_strictly_non_positive"):
                device_constraints[d]["derivative min"] = 0
            else:
                device_constraints[d]["derivative min"] = (
                    -1
                ) * get_continuous_series_sensor_or_quantity(
                    variable_quantity=production_capacity[d],
                    actuator=sensor_d,
                    unit="MW",
                    query_window=(start, end),
                    resolution=resolution,
                    beliefs_before=belief_time,
                    fallback_attribute="production_capacity",
                    max_value=power_capacity_in_mw[d],
                    resolve_overlaps="min",
                )
            if sensor_d.get_attribute("is_strictly_non_negative"):
                device_constraints[d]["derivative max"] = 0
            else:
                device_constraints[d]["derivative max"] = (
                    get_continuous_series_sensor_or_quantity(
                        variable_quantity=consumption_capacity[d],
                        actuator=sensor_d,
                        unit="MW",
                        query_window=(start, end),
                        resolution=resolution,
                        beliefs_before=belief_time,
                        fallback_attribute="consumption_capacity",
                        max_value=power_capacity_in_mw[d],
                        resolve_overlaps="min",
                    )
                )

            all_stock_delta = []

            for is_usage, soc_delta in zip([False, True], [soc_gain[d], soc_usage[d]]):
                if soc_delta is None:
                    # Try to get fallback
                    soc_delta = [None]

                for component in soc_delta:
                    stock_delta_series = get_continuous_series_sensor_or_quantity(
                        variable_quantity=component,
                        actuator=sensor_d,
                        unit="MW",
                        query_window=(start, end),
                        resolution=resolution,
                        beliefs_before=belief_time,
                        fallback_attribute="soc-usage" if is_usage else "soc-gain",
                    )

                    # example: 4 MW sustained over 15 minutes gives 1 MWh
                    stock_delta_series *= resolution / timedelta(
                        hours=1
                    )  # MW -> MWh / resolution

                    if is_usage:
                        stock_delta_series *= -1

                    all_stock_delta.append(stock_delta_series)

            if len(all_stock_delta) > 0:
                all_stock_delta = pd.concat(all_stock_delta, axis=1)

                device_constraints[d]["stock delta"] = all_stock_delta.sum(1)
                device_constraints[d]["stock delta"] *= timedelta(hours=1) / resolution

            # Apply round-trip efficiency evenly to charging and discharging
            charging_efficiency[d] = get_continuous_series_sensor_or_quantity(
                variable_quantity=charging_efficiency[d],
                actuator=sensor_d,
                unit="dimensionless",
                query_window=(start, end),
                resolution=resolution,
                beliefs_before=belief_time,
                fallback_attribute="charging-efficiency",
            ).fillna(1)
            discharging_efficiency[d] = get_continuous_series_sensor_or_quantity(
                variable_quantity=discharging_efficiency[d],
                actuator=sensor_d,
                unit="dimensionless",
                query_window=(start, end),
                resolution=resolution,
                beliefs_before=belief_time,
                fallback_attribute="discharging-efficiency",
            ).fillna(1)

            roundtrip_efficiency = flex_model[d].get(
                "roundtrip_efficiency",
                sensor_d.get_attribute("roundtrip_efficiency", 1),
            )

            # if roundtrip efficiency is provided in the flex-model or defined as an asset attribute
            if "roundtrip_efficiency" in flex_model[d] or sensor_d.has_attribute(
                "roundtrip-efficiency"
            ):
                charging_efficiency[d] = roundtrip_efficiency**0.5
                discharging_efficiency[d] = roundtrip_efficiency**0.5

            device_constraints[d]["derivative down efficiency"] = (
                discharging_efficiency[d]
            )
            device_constraints[d]["derivative up efficiency"] = charging_efficiency[d]

            # Apply storage efficiency (accounts for losses over time)
            if isinstance(storage_efficiency[d], ur.Quantity) or isinstance(
                storage_efficiency[d], Sensor
            ):
                device_constraints[d]["efficiency"] = (
                    get_continuous_series_sensor_or_quantity(
                        variable_quantity=storage_efficiency[d],
                        actuator=sensor_d,
                        unit="dimensionless",
                        query_window=(start, end),
                        resolution=resolution,
                        beliefs_before=belief_time,
                        fallback_attribute="storage_efficiency",  # this should become storage-efficiency
                        max_value=1,
                    )
                    .fillna(1.0)
                    .clip(lower=0.0, upper=1.0)
                )
            elif storage_efficiency[d] is not None:
                device_constraints[d]["efficiency"] = storage_efficiency[d]

            # check that storage constraints are fulfilled
            if not skip_validation:
                constraint_violations = validate_storage_constraints(
                    constraints=device_constraints[d],
                    soc_at_start=soc_at_start[d],
                    soc_min=soc_min[d],
                    soc_max=soc_max[d],
                    resolution=resolution,
                )

                if len(constraint_violations) > 0:
                    # TODO: include hints from constraint_violations into the error message
                    message = create_constraint_violations_message(
                        constraint_violations
                    )
                    raise ValueError(
                        "The input data yields an infeasible problem. Constraint validation has found the following issues:\n"
                        + message
                    )

        return (
            sensors,
            start,
            end,
            resolution,
            soc_at_start,
            device_constraints,
            ems_constraints,
            commitments,
        )

    def persist_flex_model(self):
        """Store new soc info as GenericAsset attributes

        This method should become obsolete when all SoC information is recorded on a sensor, instead.
        """
        if self.sensor is not None:
            self.sensor.generic_asset.set_attribute(
                "soc_datetime", self.start.isoformat()
            )
            self.sensor.generic_asset.set_attribute(
                "soc_in_mwh", self.flex_model["soc_at_start"]
            )

    def deserialize_flex_config(self):
        """
        Deserialize storage flex model and the flex context against schemas.
        Before that, we fill in values from wider context, if possible.
        Mostly, we allow several fields to come from sensor attributes.
        TODO: this work could maybe go to the schema as a pre-load hook (if we pass in the sensor to schema initialization)

        Note: Before we apply the flex config schemas, we need to use the flex config identifiers with hyphens,
              (this is how they are represented to outside, e.g. by the API), after deserialization
              we use internal schema names (with underscores).
        """
        if self.flex_model is None:
            self.flex_model = {}

        self.flex_context = FlexContextSchema().load(self.flex_context)

        if isinstance(self.flex_model, dict):
            # Check state of charge.
            # Preferably, a starting soc is given.
            # Otherwise, we try to retrieve the current state of charge from the asset (if that is the valid one at the start).
            # If that doesn't work, we set the starting soc to 0 (some assets don't use the concept of a state of charge,
            # and without soc targets and limits the starting soc doesn't matter).
            if (
                "soc-at-start" not in self.flex_model
                or self.flex_model["soc-at-start"] is None
            ):
                if (
                    self.start == self.sensor.get_attribute("soc_datetime")
                    and self.sensor.get_attribute("soc_in_mwh") is not None
                ):
                    self.flex_model["soc-at-start"] = self.sensor.get_attribute(
                        "soc_in_mwh"
                    )
                else:
                    self.flex_model["soc-at-start"] = 0

            self.ensure_soc_min_max()

            # Now it's time to check if our flex configuration holds up to schemas
            self.flex_model = StorageFlexModelSchema(
                start=self.start,
                sensor=self.sensor,
                default_soc_unit=self.flex_model.get("soc-unit"),
            ).load(self.flex_model)

            # Extend schedule period in case a target exceeds its end
            self.possibly_extend_end(soc_targets=self.flex_model.get("soc_targets"))
        elif isinstance(self.flex_model, list):
            self.flex_model = MultiSensorFlexModelSchema(many=True).load(
                self.flex_model
            )
            for d, sensor_flex_model in enumerate(self.flex_model):
                self.flex_model[d] = StorageFlexModelSchema(
                    start=self.start, sensor=sensor_flex_model["sensor"]
                ).load(sensor_flex_model["sensor_flex_model"])
                self.flex_model[d]["sensor"] = sensor_flex_model["sensor"]

                # Extend schedule period in case a target exceeds its end
                self.possibly_extend_end(
                    soc_targets=sensor_flex_model.get("soc_targets"),
                    sensor=sensor_flex_model["sensor"],
                )

        else:
            raise TypeError(
                f"Unsupported type of flex-model: '{type(self.flex_model)}'"
            )

        return self.flex_model

    def possibly_extend_end(self, soc_targets, sensor: Sensor = None):
        """Extend schedule period in case a target exceeds its end.

        The schedule's duration is possibly limited by the server config setting 'FLEXMEASURES_MAX_PLANNING_HORIZON'.

        todo: when deserialize_flex_config becomes a single schema for the whole scheduler,
              this function would become a class method with a @post_load decorator.
        """
        if sensor is None:
            sensor = self.sensor

        if soc_targets and not isinstance(soc_targets, Sensor):
            max_target_datetime = max([soc_target["end"] for soc_target in soc_targets])
            if max_target_datetime > self.end:
                max_server_horizon = get_max_planning_horizon(sensor.event_resolution)
                if max_server_horizon:
                    self.end = min(max_target_datetime, self.start + max_server_horizon)
                else:
                    self.end = max_target_datetime

    def get_min_max_targets(
        self, deserialized_names: bool = True
    ) -> tuple[float | None, float | None]:
        min_target = None
        max_target = None
        soc_targets_label = "soc_targets" if deserialized_names else "soc-targets"

        # if the SOC targets are defined as a Sensor, we don't get min max values
        if isinstance(self.flex_model.get(soc_targets_label), dict):
            return None, None

        if (
            soc_targets_label in self.flex_model
            and len(self.flex_model[soc_targets_label]) > 0
        ):
            min_target = min(
                [target["value"] for target in self.flex_model[soc_targets_label]]
            )
            max_target = max(
                [target["value"] for target in self.flex_model[soc_targets_label]]
            )
        return min_target, max_target

    def get_min_max_soc_on_sensor(
        self, adjust_unit: bool = False, deserialized_names: bool = True
    ) -> tuple[float | None, float | None]:
        soc_min_sensor = self.sensor.get_attribute("min_soc_in_mwh", None)
        soc_max_sensor = self.sensor.get_attribute("max_soc_in_mwh", None)
        soc_unit_label = "soc_unit" if deserialized_names else "soc-unit"
        if adjust_unit:
            if soc_min_sensor and self.flex_model.get(soc_unit_label) == "kWh":
                soc_min_sensor *= 1000  # later steps assume soc data is kWh
            if soc_max_sensor and self.flex_model.get(soc_unit_label) == "kWh":
                soc_max_sensor *= 1000
        return soc_min_sensor, soc_max_sensor

    def ensure_soc_min_max(self):
        """
        Make sure we have min and max SOC.
        If not passed directly, then get default from sensor or targets.
        """
        _, max_target = self.get_min_max_targets(deserialized_names=False)
        soc_min_sensor, soc_max_sensor = self.get_min_max_soc_on_sensor(
            adjust_unit=True, deserialized_names=False
        )
        if "soc-min" not in self.flex_model or self.flex_model["soc-min"] is None:
            # Default is 0 - can't drain the storage by more than it contains
            self.flex_model["soc-min"] = soc_min_sensor if soc_min_sensor else 0
        if "soc-max" not in self.flex_model or self.flex_model["soc-max"] is None:
            self.flex_model["soc-max"] = soc_max_sensor
            # Lacking information about the battery's nominal capacity, we use the highest target value as the maximum state of charge
            if self.flex_model["soc-max"] is None:
                if max_target:
                    self.flex_model["soc-max"] = max_target
                else:
                    raise ValueError(
                        "Need maximal permitted state of charge, please specify soc-max or some soc-targets."
                    )

    def _get_device_power_capacity(
        self, flex_model: list[dict], sensors: list[Sensor]
    ) -> list[ur.Quantity]:
        """The device power capacity for each device must be known for the optimization problem to stay bounded.

        We search for the power capacity in the following order:
        1. Look for the power_capacity_in_mw field in the deserialized flex-model.
        2. Look for the capacity_in_mw attribute of the sensor.
        3. Look for the capacity_in_mw attribute of the asset (sensor.get_attribute does this internally).
        4. Look for the power-capacity attribute of the sensor.
        5. Look for the power-capacity attribute of the asset.
        6. Look for the site-power-capacity attribute of the asset.
        """
        power_capacities = []
        for flex_model_d, sensor in zip(flex_model, sensors):

            # 1, 2 and 3
            power_capacity_in_mw = flex_model_d.get(
                "power_capacity_in_mw",
                sensor.get_attribute("capacity_in_mw"),
            )
            if power_capacity_in_mw is not None:
                power_capacities.append(
                    self._ensure_variable_quantity(power_capacity_in_mw, "MW")
                )
                continue

            # 4 and 5
            power_capacity = sensor.get_attribute("power-capacity")
            if power_capacity is not None:
                power_capacities.append(
                    self._ensure_variable_quantity(power_capacity, "MW")
                )
                continue

            # 6
            site_power_capacity = sensor.generic_asset.get_attribute(
                "site-power-capacity"
            )
            if site_power_capacity is not None:
                current_app.logger.warning(
                    f"Missing 'power-capacity' or 'capacity_in_mw' attribute on power sensor {sensor.id}. Using site-power-capacity instead."
                )
                power_capacities.append(
                    self._ensure_variable_quantity(site_power_capacity, "MW")
                )
                continue

            raise ValueError(
                "Power capacity is not defined in the sensor attributes or the flex-model."
            )
        return power_capacities

    def _ensure_variable_quantity(
        self, value: str | int | float | ur.Quantity, unit: str
    ) -> Sensor | list[dict] | ur.Quantity:
        if isinstance(value, str):
            q = ur.Quantity(value).to(unit)
        elif isinstance(value, (float, int)):
            q = ur.Quantity(f"{value} {unit}")
        elif isinstance(value, (Sensor, list, ur.Quantity)):
            q = value
        else:
            raise TypeError(
                f"Unsupported type '{type(value)}' to describe Quantity. Value: {value}"
            )
        return q


class StorageFallbackScheduler(MetaStorageScheduler):
    __version__ = "2"
    __author__ = "Seita"

    def compute(self, skip_validation: bool = False) -> SchedulerOutputType:
        """Schedule a battery or Charge Point by just starting to charge, discharge, or do neither,
           depending on the first target state of charge and the capabilities of the Charge Point.
           For the resulting consumption schedule, consumption is defined as positive values.

           Note that this ignores any cause of the infeasibility.

        :param skip_validation: If True, skip validation of constraints specified in the data.
        :returns:               The computed schedule.
        """

        (
            sensors,
            start,
            end,
            resolution,
            soc_at_start,
            device_constraints,
            ems_constraints,
            commitments,
        ) = self._prepare(skip_validation=skip_validation)

        # Fallback policy if the problem was unsolvable
        storage_schedule = {
            sensor: fallback_charging_policy(
                sensor, device_constraints[d], start, end, resolution
            )
            for d, sensor in enumerate(sensors)
        }

        # Convert each device schedule to the unit of the device's power sensor
        storage_schedule = {
            sensor: convert_units(storage_schedule[sensor], "MW", sensor.unit)
            for sensor in sensors
        }

        # Round schedule
        if self.round_to_decimals:
            storage_schedule = {
                sensor: storage_schedule[sensor].round(self.round_to_decimals)
                for sensor in sensors
            }

        if self.return_multiple:
            return [
                {
                    "name": "storage_schedule",
                    "sensor": sensor,
                    "data": storage_schedule[sensor],
                }
                for sensor in sensors
            ]
        else:
            return storage_schedule[sensors[0]]


class StorageScheduler(MetaStorageScheduler):
    __version__ = "4"
    __author__ = "Seita"

    fallback_scheduler_class: Type[Scheduler] = StorageFallbackScheduler

    def compute(self, skip_validation: bool = False) -> SchedulerOutputType:
        """Schedule a battery or Charge Point based directly on the latest beliefs regarding market prices within the specified time window.
        For the resulting consumption schedule, consumption is defined as positive values.

        :param skip_validation: If True, skip validation of constraints specified in the data.
        :returns:               The computed schedule.
        """

        (
            sensors,
            start,
            end,
            resolution,
            soc_at_start,
            device_constraints,
            ems_constraints,
            commitments,
        ) = self._prepare(skip_validation=skip_validation)

        ems_schedule, expected_costs, scheduler_results, model = device_scheduler(
            device_constraints,
            ems_constraints,
            commitments=commitments,
            initial_stock=[
                soc_at_start_d * (timedelta(hours=1) / resolution)
                for soc_at_start_d in soc_at_start
            ],
        )
        if scheduler_results.solver.termination_condition == "infeasible":
            raise InfeasibleProblemException()

        # Obtain the storage schedule from all device schedules within the EMS
        storage_schedule = {sensor: ems_schedule[d] for d, sensor in enumerate(sensors)}

        # Convert each device schedule to the unit of the device's power sensor
        storage_schedule = {
            sensor: convert_units(storage_schedule[sensor], "MW", sensor.unit)
            for sensor in sensors
        }

        # Resample each device schedule to the resolution of the device's power sensor
        if self.resolution is None:
            storage_schedule = {
                sensor: storage_schedule[sensor]
                .resample(sensor.event_resolution)
                .mean()
                for sensor in sensors
            }

        # Round schedule
        if self.round_to_decimals:
            storage_schedule = {
                sensor: storage_schedule[sensor].round(self.round_to_decimals)
                for sensor in sensors
            }

        if self.return_multiple:
            return [
                {
                    "name": "storage_schedule",
                    "sensor": sensor,
                    "data": storage_schedule[sensor],
                }
                for sensor in sensors
            ] + [
                {
                    "name": "commitment_costs",
                    "data": {
                        c.name: costs
                        for c, costs in zip(
                            commitments, model.commitment_costs.values()
                        )
                    },
                },
            ]
        else:
            return storage_schedule[sensors[0]]


def create_constraint_violations_message(constraint_violations: list) -> str:
    """Create a human-readable message with the constraint_violations.

    :param constraint_violations: list with the constraint violations
    :return: human-readable message
    """
    message = ""

    for c in constraint_violations:
        message += f"t={c['dt']} | {c['violation']}\n"

    if len(message) > 1:
        message = message[:-1]

    return message


def build_device_soc_values(
    soc_values: list[dict[str, datetime | float]] | pd.Series,
    soc_at_start: float,
    start_of_schedule: datetime,
    end_of_schedule: datetime,
    resolution: timedelta,
) -> pd.Series:
    """
    Utility function to create a Pandas series from SOC values we got from the flex-model.

    Should set NaN anywhere where there is no target.

    SOC values should be indexed by their due date. For example, for quarter-hourly targets from 5 to 6 AM:
    >>> df = pd.Series(data=[1, 1.5, 2, 2.5, 3], index=pd.date_range(pd.Timestamp("2010-01-01T05"), pd.Timestamp("2010-01-01T06"), freq=pd.Timedelta("PT15M"), inclusive="both"))
    >>> print(df)
    2010-01-01 05:00:00    1.0
    2010-01-01 05:15:00    1.5
    2010-01-01 05:30:00    2.0
    2010-01-01 05:45:00    2.5
    2010-01-01 06:00:00    3.0
    Freq: 15min, dtype: float64

    TODO: this function could become the deserialization method of a new TimedEventSchema (targets, plural), which wraps TimedEventSchema.

    """
    if isinstance(soc_values, pd.Series):  # some tests prepare it this way
        device_values = soc_values
    else:
        device_values = initialize_series(
            np.nan,
            start=start_of_schedule,
            end=end_of_schedule,
            resolution=resolution,
            inclusive="right",  # note that target values are indexed by their due date (i.e. inclusive="right")
        )

        max_server_horizon = get_max_planning_horizon(resolution)
        disregarded_periods: list[tuple[datetime, datetime]] = []
        for soc_value in soc_values:
            soc = soc_value["value"]
            # convert timezone, otherwise DST would be problematic
            soc_constraint_start = soc_value["start"].astimezone(
                device_values.index.tzinfo
            )
            soc_constraint_end = soc_value["end"].astimezone(device_values.index.tzinfo)
            if soc_constraint_end > end_of_schedule:
                # Skip too-far-into-the-future target
                disregarded_periods += [(soc_constraint_start, soc_constraint_end)]
                if soc_constraint_start <= end_of_schedule:
                    device_values.loc[soc_constraint_start:end_of_schedule] = soc
                continue

            device_values.loc[soc_constraint_start:soc_constraint_end] = soc

        if not disregarded_periods:
            pass
        elif len(disregarded_periods) == 1:
            soc_constraint_start, soc_constraint_end = disregarded_periods[0]
            if soc_constraint_start == soc_constraint_end:
                current_app.logger.warning(
                    f"Disregarding target datetime {soc_constraint_end}, because it exceeds {end_of_schedule}. Maximum scheduling horizon is {max_server_horizon}."
                )
            else:
                current_app.logger.warning(
                    f"Disregarding target datetimes that exceed {end_of_schedule} (within the window {soc_constraint_start} until {soc_constraint_end}). Maximum scheduling horizon is {max_server_horizon}."
                )
        else:
            soc_constraint_starts, soc_constraint_ends = zip(*disregarded_periods)
            current_app.logger.warning(
                f"Disregarding target datetimes that exceed {end_of_schedule} (within the window {min(soc_constraint_starts)} until {max(soc_constraint_ends)} spanning {len(disregarded_periods)} targets). Maximum scheduling horizon is {max_server_horizon}."
            )

        # soc_values are at the end of each time slot, while prices are indexed by the start of each time slot
        device_values = device_values[start_of_schedule + resolution : end_of_schedule]

    device_values = device_values.tz_convert("UTC")

    # shift "equals" constraint for target SOC by one resolution (the target defines a state at a certain time,
    # while the "equals" constraint defines what the total stock should be at the end of a time slot,
    # where the time slot is indexed by its starting time)
    device_values = device_values.shift(-1, freq=resolution).values * (
        timedelta(hours=1) / resolution
    ) - soc_at_start * (timedelta(hours=1) / resolution)

    return device_values


def add_storage_constraints(
    start: datetime,
    end: datetime,
    resolution: timedelta,
    soc_at_start: float,
    soc_targets: list[dict[str, datetime | float]] | pd.Series | None,
    soc_maxima: list[dict[str, datetime | float]] | pd.Series | None,
    soc_minima: list[dict[str, datetime | float]] | pd.Series | None,
    soc_max: float,
    soc_min: float,
) -> pd.DataFrame:
    """Collect all constraints for a given storage device in a DataFrame that the device_scheduler can interpret.

    :param start:                       Start of the schedule.
    :param end:                         End of the schedule.
    :param resolution:                  Timedelta used to resample the constraints to the resolution of the schedule.
    :param soc_at_start:                State of charge at the start time.
    :param soc_targets:                 Exact targets for the state of charge at each time.
    :param soc_maxima:                  Maximum state of charge at each time.
    :param soc_minima:                  Minimum state of charge at each time.
    :param soc_max:                     Maximum state of charge at all times.
    :param soc_min:                     Minimum state of charge at all times.
    :returns:                           Constraints (StorageScheduler.COLUMNS) for a storage device, at each time step (index).
                                        See device_scheduler for possible column names.
    """

    # create empty storage device constraints dataframe
    storage_device_constraints = initialize_df(
        StorageScheduler.COLUMNS, start, end, resolution
    )

    if soc_targets is not None:
        # make an equality series with the SOC targets set in the flex model
        # storage_device_constraints refers to the flexible device we are scheduling
        storage_device_constraints["equals"] = build_device_soc_values(
            soc_targets, soc_at_start, start, end, resolution
        )

    soc_min_change = (soc_min - soc_at_start) * timedelta(hours=1) / resolution
    soc_max_change = (soc_max - soc_at_start) * timedelta(hours=1) / resolution

    if soc_minima is not None:
        storage_device_constraints["min"] = build_device_soc_values(
            soc_minima,
            soc_at_start,
            start,
            end,
            resolution,
        )

    storage_device_constraints["min"] = storage_device_constraints["min"].fillna(
        soc_min_change
    )

    if soc_maxima is not None:
        storage_device_constraints["max"] = build_device_soc_values(
            soc_maxima,
            soc_at_start,
            start,
            end,
            resolution,
        )

    storage_device_constraints["max"] = storage_device_constraints["max"].fillna(
        soc_max_change
    )

    # limiting max and min to be in the range [soc_min, soc_max]
    storage_device_constraints["min"] = storage_device_constraints["min"].clip(
        lower=soc_min_change, upper=soc_max_change
    )
    storage_device_constraints["max"] = storage_device_constraints["max"].clip(
        lower=soc_min_change, upper=soc_max_change
    )

    return storage_device_constraints


def validate_storage_constraints(
    constraints: pd.DataFrame,
    soc_at_start: float,
    soc_min: float,
    soc_max: float,
    resolution: timedelta,
) -> list[dict]:
    """Check that the storage constraints are fulfilled, e.g min <= equals <= max.

    A. Global validation
        A.1) min >= soc_min
        A.2) max <= soc_max
    B. Validation in the same time frame
        B.1) min <= max
        B.2) min <= equals
        B.3) equals <= max
    C. Validation in different time frames
        C.1) equals(t) - equals(t-1) <= derivative_max(t)
        C.2) derivative_min(t) <= equals(t) - equals(t-1)
        C.3) min(t) - max(t-1) <= derivative_max(t)
        C.4) max(t) - min(t-1) >= derivative_min(t)
        C.5) equals(t) - max(t-1) <= derivative_max(t)
        C.6) derivative_min(t) <= equals(t) - min(t-1)

    :param constraints:         dataframe containing the constraints of a storage device
    :param soc_at_start:        State of charge at the start time.
    :param soc_min:             Minimum state of charge at all times.
    :param soc_max:             Maximum state of charge at all times.
    :param resolution:          Constant duration between the start of each time step.
    :returns:                   List of constraint violations, specifying their time, constraint and violation.
    """

    # get a copy of the constraints to make sure the dataframe doesn't get updated
    _constraints = constraints.copy()

    _constraints = _constraints.rename(
        columns={
            columns_name: columns_name.replace(" ", "_")
            + "(t)"  # replace spaces with underscore and add time index
            for columns_name in _constraints.columns
        }
    )

    constraint_violations = []

    ########################
    # A. Global validation #
    ########################

    # 1) min >= soc_min
    soc_min = (soc_min - soc_at_start) * timedelta(hours=1) / resolution
    _constraints["soc_min(t)"] = soc_min
    constraint_violations += validate_constraint(
        _constraints, "soc_min(t)", "<=", "min(t)"
    )

    # 2) max <= soc_max
    soc_max = (soc_max - soc_at_start) * timedelta(hours=1) / resolution
    _constraints["soc_max(t)"] = soc_max
    constraint_violations += validate_constraint(
        _constraints, "max(t)", "<=", "soc_max(t)"
    )

    ########################################
    # B. Validation in the same time frame #
    ########################################

    # 1) min <= max
    constraint_violations += validate_constraint(_constraints, "min(t)", "<=", "max(t)")

    # 2) min <= equals
    constraint_violations += validate_constraint(
        _constraints, "min(t)", "<=", "equals(t)"
    )

    # 3) equals <= max
    constraint_violations += validate_constraint(
        _constraints, "equals(t)", "<=", "max(t)"
    )

    ##########################################
    # C. Validation in different time frames #
    ##########################################

    _constraints["factor_w_wh(t)"] = resolution / timedelta(hours=1)
    _constraints["min(t-1)"] = prepend_serie(_constraints["min(t)"], soc_min)
    _constraints["equals(t-1)"] = prepend_serie(_constraints["equals(t)"], soc_at_start)
    _constraints["max(t-1)"] = prepend_serie(_constraints["max(t)"], soc_max)

    # 1) equals(t) - equals(t-1) <= derivative_max(t)
    constraint_violations += validate_constraint(
        _constraints,
        "equals(t) - equals(t-1)",
        "<=",
        "derivative_max(t) * factor_w_wh(t)",
    )

    # 2) derivative_min(t) <= equals(t) - equals(t-1)
    constraint_violations += validate_constraint(
        _constraints,
        "derivative_min(t) * factor_w_wh(t)",
        "<=",
        "equals(t) - equals(t-1)",
    )

    # 3) min(t) - max(t-1) <= derivative_max(t)
    constraint_violations += validate_constraint(
        _constraints, "min(t) - max(t-1)", "<=", "derivative_max(t) * factor_w_wh(t)"
    )

    # 4) max(t) - min(t-1) >= derivative_min(t)
    constraint_violations += validate_constraint(
        _constraints, "derivative_min(t) * factor_w_wh(t)", "<=", "max(t) - min(t-1)"
    )

    # 5) equals(t) - max(t-1) <= derivative_max(t)
    constraint_violations += validate_constraint(
        _constraints, "equals(t) - max(t-1)", "<=", "derivative_max(t) * factor_w_wh(t)"
    )

    # 6) derivative_min(t) <= equals(t) - min(t-1)
    constraint_violations += validate_constraint(
        _constraints, "derivative_min(t) * factor_w_wh(t)", "<=", "equals(t) - min(t-1)"
    )

    return constraint_violations


def get_pattern_match_word(word: str) -> str:
    """Get a regex pattern to match a word

    The conditions to delimit a word are:
      - start of line
      - whitespace
      - end of line
      - word boundary
      - arithmetic operations

    :return: regex expression
    """

    regex = r"(^|\s|$|\b|\+|\-|\*|\/\|\\)"

    return regex + re.escape(word) + regex


def sanitize_expression(expression: str, columns: list) -> tuple[str, list]:
    """Wrap column in commas to accept arbitrary column names (e.g. with spaces).

    :param expression: expression to sanitize
    :param columns: list with the name of the columns of the input data for the expression.
    :return: sanitized expression and columns (variables) used in the expression
    """

    _expression = copy.copy(expression)
    columns_involved = []

    for column in columns:
        if re.search(get_pattern_match_word(column), _expression):
            columns_involved.append(column)

        _expression = re.sub(get_pattern_match_word(column), f"`{column}`", _expression)

    return _expression, columns_involved


def validate_constraint(
    constraints_df: pd.DataFrame,
    lhs_expression: str,
    inequality: str,
    rhs_expression: str,
    round_to_decimals: int | None = 6,
) -> list[dict]:
    """Validate the feasibility of a given set of constraints.

    :param constraints_df:      DataFrame with the constraints
    :param lhs_expression:      left-hand side of the inequality expression following pd.eval format.
                                No need to use the syntax `column` to reference
                                column, just use the column name.
    :param inequality:          inequality operator, one of ('<=', '<', '>=', '>', '==', '!=').
    :param rhs_expression:      right-hand side of the inequality expression following pd.eval format.
                                No need to use the syntax `column` to reference
                                column, just use the column name.
    :param round_to_decimals:   Number of decimals to round off to before validating constraints.
    :return:                    List of constraint violations, specifying their time, constraint and violation.
    """

    constraint_expression = f"{lhs_expression} {inequality} {rhs_expression}"

    constraints_df_columns = list(constraints_df.columns)

    lhs_expression, columns_lhs = sanitize_expression(
        lhs_expression, constraints_df_columns
    )
    rhs_expression, columns_rhs = sanitize_expression(
        rhs_expression, constraints_df_columns
    )

    columns_involved = columns_lhs + columns_rhs

    lhs = constraints_df.fillna(0).eval(lhs_expression).round(round_to_decimals)
    rhs = constraints_df.fillna(0).eval(rhs_expression).round(round_to_decimals)

    condition = None

    inequality = inequality.strip()

    if inequality == "<=":
        condition = lhs <= rhs
    elif inequality == "<":
        condition = lhs < rhs
    elif inequality == ">=":
        condition = lhs >= rhs
    elif inequality == ">":
        condition = lhs > rhs
    elif inequality == "==":
        condition = lhs == rhs
    elif inequality == "!=":
        condition = lhs != rhs
    else:
        raise ValueError(f"Inequality `{inequality} not supported.")

    time_condition_fails = constraints_df.index[
        ~condition & ~constraints_df[columns_involved].isna().any(axis=1)
    ]

    constraint_violations = []

    for dt in time_condition_fails:
        value_replaced = copy.copy(constraint_expression)

        for column in constraints_df.columns:
            value_replaced = re.sub(
                get_pattern_match_word(column),
                f"{column} [{constraints_df.loc[dt, column]}] ",
                value_replaced,
            )

        constraint_violations.append(
            dict(
                dt=dt.to_pydatetime(),
                condition=constraint_expression,
                violation=value_replaced,
            )
        )

    return constraint_violations


def prepend_serie(serie: pd.Series, value) -> pd.Series:
    """Prepend a value to a time series series

    :param serie: serie containing the timed values
    :param value: value to place in the first position
    """
    # extend max
    serie = serie.copy()
    # insert `value` at time `serie.index[0] - resolution` which creates a new entry at the end of the series
    serie[serie.index[0] - serie.index.freq] = value
    # sort index to keep the time ordering
    serie = serie.sort_index()
    return serie.shift(1)


#####################
# TO BE DEPRECATED #
####################
@deprecated(build_device_soc_values, "0.14")
def build_device_soc_targets(
    targets: list[dict[str, datetime | float]] | pd.Series,
    soc_at_start: float,
    start_of_schedule: datetime,
    end_of_schedule: datetime,
    resolution: timedelta,
) -> pd.Series:
    return build_device_soc_values(
        targets, soc_at_start, start_of_schedule, end_of_schedule, resolution
    )


StorageScheduler.compute_schedule = deprecated(StorageScheduler.compute, "0.14")(
    StorageScheduler.compute_schedule
)<|MERGE_RESOLUTION|>--- conflicted
+++ resolved
@@ -500,116 +500,9 @@
                 )
             )
 
-<<<<<<< HEAD
-        # fetch SOC constraints from sensors
-        if isinstance(soc_targets, Sensor):
-            soc_targets = get_continuous_series_sensor_or_quantity(
-                variable_quantity=soc_targets,
-                actuator=sensor,
-                unit="MWh",
-                query_window=(start, end),
-                resolution=resolution,
-                beliefs_before=belief_time,
-                as_instantaneous_events=True,
-                resolve_overlaps="first",
-            )
-            # todo: check flex-model for soc_minima_breach_price and soc_maxima_breach_price fields; if these are defined, create a StockCommitment using both prices (if only 1 price is given, still create the commitment, but only penalize one direction)
-        if isinstance(soc_minima, Sensor):
-            soc_minima = get_continuous_series_sensor_or_quantity(
-                variable_quantity=soc_minima,
-                actuator=sensor,
-                unit="MWh",
-                query_window=(start, end),
-                resolution=resolution,
-                beliefs_before=belief_time,
-                as_instantaneous_events=True,
-                resolve_overlaps="max",
-            )
-        if self.flex_context.get("soc_minima_breach_price", None) is not None:
-            soc_minima_breach_price = self.flex_context.get("soc_minima_breach_price")
-            soc_minima_breach_price = get_continuous_series_sensor_or_quantity(
-                variable_quantity=soc_minima_breach_price,
-                actuator=sensor,
-                unit=(
-                    soc_minima_breach_price.unit
-                    if isinstance(soc_minima_breach_price, Sensor)
-                    else (
-                        soc_minima_breach_price[0]["value"].units
-                        if isinstance(soc_minima_breach_price, list)
-                        else str(soc_minima_breach_price.units)
-                    )
-                ),
-                query_window=(start, end),
-                resolution=resolution,
-                beliefs_before=belief_time,
-                fallback_attribute="soc-minima-breach-price",
-                fill_sides=True,
-            )
-            # Set up commitments DataFrame
-            commitment = StockCommitment(
-                name="soc minima",
-                quantity=soc_minima,
-                # negative price because breaching in the downwards (shortage) direction is penalized
-                downwards_deviation_price=-soc_minima_breach_price,
-                _type="any",
-                index=index,
-                device=0,
-            )
-            commitments.append(commitment)
-
-            # soc-minima will become a soft constraint (modelled as stock commitments), so remove hard constraint
-            soc_minima = None
-
-        if isinstance(soc_maxima, Sensor):
-            soc_maxima = get_continuous_series_sensor_or_quantity(
-                variable_quantity=soc_maxima,
-                actuator=sensor,
-                unit="MWh",
-                query_window=(start, end),
-                resolution=resolution,
-                beliefs_before=belief_time,
-                as_instantaneous_events=True,
-                resolve_overlaps="min",
-            )
-        if self.flex_context.get("soc_maxima_breach_price", None) is not None:
-            soc_maxima_breach_price = self.flex_context.get("soc_maxima_breach_price")
-            soc_maxima_breach_price = get_continuous_series_sensor_or_quantity(
-                variable_quantity=soc_maxima_breach_price,
-                actuator=sensor,
-                unit=(
-                    soc_maxima_breach_price.unit
-                    if isinstance(soc_maxima_breach_price, Sensor)
-                    else (
-                        soc_maxima_breach_price[0]["value"].units
-                        if isinstance(soc_maxima_breach_price, list)
-                        else str(soc_maxima_breach_price.units)
-                    )
-                ),
-                query_window=(start, end),
-                resolution=resolution,
-                beliefs_before=belief_time,
-                fallback_attribute="soc-maxima-breach-price",
-                fill_sides=True,
-            )
-            # Set up commitments DataFrame
-            commitment = StockCommitment(
-                name="soc maxima",
-                quantity=soc_maxima,
-                # positive price because breaching in the upwards (surplus) direction is penalized
-                upwards_deviation_price=soc_maxima_breach_price,
-                _type="any",
-                index=index,
-                device=0,
-            )
-            commitments.append(commitment)
-
-            # soc-maxima will become a soft constraint (modelled as stock commitments), so remove hard constraint
-            soc_maxima = None
-=======
         # Create the device constraints for all the flexible devices
         for d in range(num_flexible_devices):
             sensor_d = sensors[d]
->>>>>>> 6806ad42
 
             # fetch SOC constraints from sensors
             if isinstance(soc_targets[d], Sensor):
@@ -623,6 +516,7 @@
                     as_instantaneous_events=True,
                     resolve_overlaps="first",
                 )
+                # todo: check flex-model for soc_minima_breach_price and soc_maxima_breach_price fields; if these are defined, create a StockCommitment using both prices (if only 1 price is given, still create the commitment, but only penalize one direction)
             if isinstance(soc_minima[d], Sensor):
                 soc_minima[d] = get_continuous_series_sensor_or_quantity(
                     variable_quantity=soc_minima[d],
@@ -634,6 +528,43 @@
                     as_instantaneous_events=True,
                     resolve_overlaps="max",
                 )
+            if self.flex_context.get("soc_minima_breach_price", None) is not None:
+                soc_minima_breach_price = self.flex_context.get(
+                    "soc_minima_breach_price"
+                )
+                soc_minima_breach_price = get_continuous_series_sensor_or_quantity(
+                    variable_quantity=soc_minima_breach_price,
+                    actuator=asset,
+                    unit=(
+                        soc_minima_breach_price.unit
+                        if isinstance(soc_minima_breach_price, Sensor)
+                        else (
+                            soc_minima_breach_price[0]["value"].units
+                            if isinstance(soc_minima_breach_price, list)
+                            else str(soc_minima_breach_price.units)
+                        )
+                    ),
+                    query_window=(start, end),
+                    resolution=resolution,
+                    beliefs_before=belief_time,
+                    fallback_attribute="soc-minima-breach-price",
+                    fill_sides=True,
+                )
+                # Set up commitments DataFrame
+                commitment = StockCommitment(
+                    name="soc minima",
+                    quantity=soc_minima,
+                    # negative price because breaching in the downwards (shortage) direction is penalized
+                    downwards_deviation_price=-soc_minima_breach_price,
+                    _type="any",
+                    index=index,
+                    device=0,
+                )
+                commitments.append(commitment)
+
+                # soc-minima will become a soft constraint (modelled as stock commitments), so remove hard constraint
+                soc_minima = None
+
             if isinstance(soc_maxima[d], Sensor):
                 soc_maxima[d] = get_continuous_series_sensor_or_quantity(
                     variable_quantity=soc_maxima[d],
@@ -645,6 +576,42 @@
                     as_instantaneous_events=True,
                     resolve_overlaps="min",
                 )
+            if self.flex_context.get("soc_maxima_breach_price", None) is not None:
+                soc_maxima_breach_price = self.flex_context.get(
+                    "soc_maxima_breach_price"
+                )
+                soc_maxima_breach_price = get_continuous_series_sensor_or_quantity(
+                    variable_quantity=soc_maxima_breach_price,
+                    actuator=asset,
+                    unit=(
+                        soc_maxima_breach_price.unit
+                        if isinstance(soc_maxima_breach_price, Sensor)
+                        else (
+                            soc_maxima_breach_price[0]["value"].units
+                            if isinstance(soc_maxima_breach_price, list)
+                            else str(soc_maxima_breach_price.units)
+                        )
+                    ),
+                    query_window=(start, end),
+                    resolution=resolution,
+                    beliefs_before=belief_time,
+                    fallback_attribute="soc-maxima-breach-price",
+                    fill_sides=True,
+                )
+                # Set up commitments DataFrame
+                commitment = StockCommitment(
+                    name="soc maxima",
+                    quantity=soc_maxima,
+                    # positive price because breaching in the upwards (surplus) direction is penalized
+                    upwards_deviation_price=soc_maxima_breach_price,
+                    _type="any",
+                    index=index,
+                    device=0,
+                )
+                commitments.append(commitment)
+
+                # soc-maxima will become a soft constraint (modelled as stock commitments), so remove hard constraint
+                soc_maxima = None
 
             device_constraints[d] = add_storage_constraints(
                 start,
