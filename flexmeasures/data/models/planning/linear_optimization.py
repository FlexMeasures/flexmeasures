--- conflicted
+++ resolved
@@ -149,7 +149,6 @@
             if not np.isnan(equal_v):
                 # make min_v < equal_v
                 equal_v = np.nanmax([equal_v, min_v])
-
             return np.nanmin([max_v, equal_v])
 
     def device_min_select(m, d, j):
@@ -162,10 +161,6 @@
             if not np.isnan(equal_v):
                 # make equal_v <= max_v
                 equal_v = np.nanmin([equal_v, max_v])
-<<<<<<< HEAD
-=======
-                
->>>>>>> 9b83c7a2
             return np.nanmax([min_v, equal_v])
 
     def device_derivative_max_select(m, d, j):
