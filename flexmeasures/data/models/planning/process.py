--- conflicted
+++ resolved
@@ -111,11 +111,7 @@
                     {
                         "name": "process_schedule",
                         "sensor": sensor,
-<<<<<<< HEAD
-                        "data": -1 * schedule,
-=======
                         "data": schedule,
->>>>>>> 0d8e9149
                     }
                 ]
             else:
@@ -164,11 +160,7 @@
                 {
                     "name": "process_schedule",
                     "sensor": sensor,
-<<<<<<< HEAD
-                    "data": -schedule.tz_convert(self.start.tzinfo),
-=======
                     "data": schedule.tz_convert(self.start.tzinfo),
->>>>>>> 0d8e9149
                 }
             ]
         else:
