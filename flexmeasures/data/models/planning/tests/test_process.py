from datetime import datetime, timedelta
import pytest
import pytz
from sqlalchemy import select

from flexmeasures.data.models.planning.process import ProcessScheduler
from flexmeasures.tests.utils import get_test_sensor


tz = pytz.timezone("Europe/Amsterdam")
start = tz.localize(datetime(2015, 1, 2))
end = tz.localize(datetime(2015, 1, 3))
resolution = timedelta(hours=1)


@pytest.mark.parametrize(
    "process_type, optimal_start",
    [("INFLEXIBLE", datetime(2015, 1, 2, 0)), ("SHIFTABLE", datetime(2015, 1, 2, 8))],
)
def test_process_scheduler(
    add_battery_assets, process, process_type, optimal_start, db
):
    """
    Test scheduling a process of 4kW of power that last 4h using the ProcessScheduler
    without time restrictions.
    """

    # get the sensors from the database
<<<<<<< HEAD
    epex_da = db.session.execute(
        select(Sensor).filter_by(name="epex_da")
    ).scalar_one_or_none()
=======
    epex_da = get_test_sensor(db)
>>>>>>> 071a4de2

    flex_model = {
        "duration": "PT4H",
        "process-type": process_type,
        "power": 4,
    }

    flex_context = {
        "consumption-price-sensor": epex_da.id,
    }

    scheduler = ProcessScheduler(
        process,
        start,
        end,
        resolution,
        flex_model=flex_model,
        flex_context=flex_context,
    )
    schedule = scheduler.compute()

    optimal_start = tz.localize(optimal_start)

    mask = (optimal_start <= schedule.index) & (
        schedule.index < optimal_start + timedelta(hours=4)
    )

    assert (schedule[mask] == 4).all()
    assert (schedule[~mask] == 0).all()


@pytest.mark.parametrize(
    "process_type, optimal_start",
    [("INFLEXIBLE", datetime(2015, 1, 2, 0)), ("SHIFTABLE", datetime(2015, 1, 2, 8))],
)
def test_duration_exceeds_planning_window(
    add_battery_assets, process, process_type, optimal_start, db
):
    """
    Test scheduling a process that last longer than the planning window.
    """

    # get the sensors from the database
<<<<<<< HEAD
    epex_da = db.session.execute(
        select(Sensor).filter_by(name="epex_da")
    ).scalar_one_or_none()
=======
    epex_da = get_test_sensor(db)
>>>>>>> 071a4de2

    flex_model = {
        "duration": "PT48H",
        "process-type": process_type,
        "power": 4,
    }

    flex_context = {
        "consumption-price-sensor": epex_da.id,
    }

    scheduler = ProcessScheduler(
        process,
        start,
        end,
        resolution,
        flex_model=flex_model,
        flex_context=flex_context,
    )
    schedule = scheduler.compute()

    optimal_start = tz.localize(optimal_start)

    assert (schedule == 4).all()


def test_process_scheduler_time_restrictions(add_battery_assets, process, db):
    """
    Test ProcessScheduler with a time restrictions consisting of a block of 2h starting
    at 8am. The resulting schedules avoid the 8am-10am period and schedules for a valid period.
    """

    # get the sensors from the database
<<<<<<< HEAD
    epex_da = db.session.execute(
        select(Sensor).filter(Sensor.name == "epex_da")
    ).scalar_one_or_none()
=======
    epex_da = get_test_sensor(db)
>>>>>>> 071a4de2

    # time parameters

    flex_model = {
        "duration": "PT4H",
        "process-type": "SHIFTABLE",
        "power": 4,
        "time-restrictions": [
            {"start": "2015-01-02T08:00:00+01:00", "duration": "PT2H"}
        ],
    }
    flex_context = {
        "consumption-price-sensor": epex_da.id,
    }

    scheduler = ProcessScheduler(
        process,
        start,
        end,
        resolution,
        flex_model=flex_model,
        flex_context=flex_context,
    )
    schedule = scheduler.compute()

    optimal_start = tz.localize(datetime(2015, 1, 2, 10))

    mask = (optimal_start <= schedule.index) & (
        schedule.index < optimal_start + timedelta(hours=4)
    )

    assert (schedule[mask] == 4).all()
    assert (schedule[~mask] == 0).all()

    # check that the time restrictions are fulfilled
    time_restrictions = scheduler.flex_model["time_restrictions"]
    time_restrictions = time_restrictions.tz_convert(tz)

    assert (schedule[time_restrictions] == 0).all()


def test_breakable_scheduler_time_restrictions(add_battery_assets, process, db):
    """
    Test BREAKABLE process_type of ProcessScheduler by introducing four 1-hour restrictions
    interspaced by 1 hour. The equivalent mask would be the following: [0,...,0,1,0,1,0,1,0,1,0, ...,0].
    Trying to get the best prices (between 9am and 4pm), his makes the schedule choose time periods between
    the time restrictions.
    """

    # get the sensors from the database
<<<<<<< HEAD
    epex_da = db.session.execute(
        select(Sensor).filter(Sensor.name == "epex_da")
    ).scalar_one_or_none()
=======
    epex_da = get_test_sensor(db)
>>>>>>> 071a4de2

    # time parameters

    flex_model = {
        "duration": "PT4H",
        "process-type": "BREAKABLE",
        "power": 4,
        "time-restrictions": [
            {"start": "2015-01-02T09:00:00+01:00", "duration": "PT1H"},
            {"start": "2015-01-02T11:00:00+01:00", "duration": "PT1H"},
            {"start": "2015-01-02T13:00:00+01:00", "duration": "PT1H"},
            {"start": "2015-01-02T15:00:00+01:00", "duration": "PT1H"},
        ],
    }

    flex_context = {
        "consumption-price-sensor": epex_da.id,
    }

    scheduler = ProcessScheduler(
        process,
        start,
        end,
        resolution,
        flex_model=flex_model,
        flex_context=flex_context,
    )
    schedule = scheduler.compute()

    expected_schedule = [0] * 8 + [4, 0, 4, 0, 4, 0, 4, 0] + [0] * 8

    assert (schedule == expected_schedule).all()

    # check that the time restrictions are fulfilled
    time_restrictions = scheduler.flex_model["time_restrictions"]
    time_restrictions = time_restrictions.tz_convert(tz)

    assert (schedule[time_restrictions] == 0).all()


@pytest.mark.parametrize(
    "process_type, time_restrictions",
    [
        ("BREAKABLE", [{"start": "2015-01-02T00:00:00+01:00", "duration": "PT24H"}]),
        ("INFLEXIBLE", [{"start": "2015-01-02T03:00:00+01:00", "duration": "PT21H"}]),
        ("SHIFTABLE", [{"start": "2015-01-02T03:00:00+01:00", "duration": "PT21H"}]),
    ],
)
def test_impossible_schedules(
    add_battery_assets, process, process_type, time_restrictions, db
):
    """
    Test schedules with time restrictions that make a 4h block not fit anytime during the
    planned window.
    """

    # get the sensors from the database
    epex_da = get_test_sensor(db)

    flex_model = {
        "duration": "PT4H",
        "process-type": process_type,
        "power": 4,
        "time-restrictions": time_restrictions,
    }
    flex_context = {
        "consumption-price-sensor": epex_da.id,
    }

    scheduler = ProcessScheduler(
        process,
        start,
        end,
        resolution,
        flex_model=flex_model,
        flex_context=flex_context,
    )

    with pytest.raises(ValueError):
        scheduler.compute()<|MERGE_RESOLUTION|>--- conflicted
+++ resolved
@@ -26,13 +26,7 @@
     """
 
     # get the sensors from the database
-<<<<<<< HEAD
-    epex_da = db.session.execute(
-        select(Sensor).filter_by(name="epex_da")
-    ).scalar_one_or_none()
-=======
-    epex_da = get_test_sensor(db)
->>>>>>> 071a4de2
+    epex_da = get_test_sensor(db)
 
     flex_model = {
         "duration": "PT4H",
@@ -76,13 +70,7 @@
     """
 
     # get the sensors from the database
-<<<<<<< HEAD
-    epex_da = db.session.execute(
-        select(Sensor).filter_by(name="epex_da")
-    ).scalar_one_or_none()
-=======
-    epex_da = get_test_sensor(db)
->>>>>>> 071a4de2
+    epex_da = get_test_sensor(db)
 
     flex_model = {
         "duration": "PT48H",
@@ -116,13 +104,7 @@
     """
 
     # get the sensors from the database
-<<<<<<< HEAD
-    epex_da = db.session.execute(
-        select(Sensor).filter(Sensor.name == "epex_da")
-    ).scalar_one_or_none()
-=======
-    epex_da = get_test_sensor(db)
->>>>>>> 071a4de2
+    epex_da = get_test_sensor(db)
 
     # time parameters
 
@@ -173,13 +155,7 @@
     """
 
     # get the sensors from the database
-<<<<<<< HEAD
-    epex_da = db.session.execute(
-        select(Sensor).filter(Sensor.name == "epex_da")
-    ).scalar_one_or_none()
-=======
-    epex_da = get_test_sensor(db)
->>>>>>> 071a4de2
+    epex_da = get_test_sensor(db)
 
     # time parameters
 
