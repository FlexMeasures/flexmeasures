from __future__ import annotations

from datetime import timedelta
import pytest

from timely_beliefs.sensors.func_store.knowledge_horizons import at_date
import pandas as pd

from flexmeasures.data.models.generic_assets import GenericAsset, GenericAssetType
from flexmeasures.data.models.planning.utils import initialize_index
from flexmeasures.data.models.time_series import Sensor, TimedBelief


@pytest.fixture(params=["appsi_highs", "cbc"])
def app_with_each_solver(app, request):
    """Set up the app config to run with different solvers.

    A test that uses this fixtures runs all of its test cases with HiGHS and then again with Cbc.
    """
    original_solver = app.config["FLEXMEASURES_LP_SOLVER"]
    app.config["FLEXMEASURES_LP_SOLVER"] = request.param

    yield app

    # Restore original config setting for the solver
    app.config["FLEXMEASURES_LP_SOLVER"] = original_solver


@pytest.fixture(scope="module", autouse=True)
def setup_planning_test_data(db, add_market_prices, add_charging_station_assets):
    """
    Set up data for all planning tests.
    """
    print("Setting up data for planning tests on %s" % db.engine)
    return add_charging_station_assets


@pytest.fixture(scope="module")
def create_test_tariffs(db, setup_accounts, setup_sources) -> dict[str, Sensor]:
    """Create a fixed consumption tariff and a fixed feed-in tariff that is lower."""

    market_type = GenericAssetType(
        name="tariff market",
    )
    db.session.add(market_type)
    contract = GenericAsset(
        name="supply contract",
        generic_asset_type=market_type,
        owner=setup_accounts["Supplier"],
    )
    db.session.add(contract)
    consumption_price_sensor = Sensor(
        name="fixed consumption tariff",
        generic_asset=contract,
        event_resolution=timedelta(hours=24 * 365),
        unit="EUR/MWh",
        knowledge_horizon=(at_date, {"knowledge_time": "2014-11-01T00:00+01:00"}),
    )
    db.session.add(consumption_price_sensor)
    production_price_sensor = Sensor(
        name="fixed feed-in tariff",
        generic_asset=contract,
        event_resolution=timedelta(hours=24 * 365),
        unit="EUR/MWh",
        knowledge_horizon=(at_date, {"knowledge_time": "2014-11-01T00:00+01:00"}),
    )
    db.session.add(production_price_sensor)

    # Add prices
    consumption_price = TimedBelief(
        event_start="2015-01-01T00:00+01:00",
        belief_time="2014-11-01T00:00+01:00",  # publication date
        event_value=300 * 1.21,
        source=setup_sources["Seita"],
        sensor=consumption_price_sensor,
    )
    db.session.add(consumption_price)
    production_price = TimedBelief(
        event_start="2015-01-01T00:00+01:00",
        belief_time="2014-11-01T00:00+01:00",  # publication date
        event_value=300,
        source=setup_sources["Seita"],
        sensor=production_price_sensor,
    )
    db.session.add(production_price)
    db.session.flush()  # make sure that prices are assigned to price sensors
    return {
        "consumption_price_sensor": consumption_price_sensor,
        "production_price_sensor": production_price_sensor,
    }


@pytest.fixture(scope="module")
def building(db, setup_accounts, setup_markets) -> GenericAsset:
    """
    Set up a building.
    """
    building_type = GenericAssetType(name="building")
    db.session.add(building_type)
    building = GenericAsset(
        name="building",
        generic_asset_type=building_type,
        owner=setup_accounts["Prosumer"],
        attributes=dict(
            market_id=setup_markets["epex_da"].id,
            capacity_in_mw=2,
        ),
    )
    db.session.add(building)
    return building


@pytest.fixture(scope="module")
def flexible_devices(db, building) -> dict[str, Sensor]:
    """
    Set up power sensors for flexible devices:
    - A battery
    - A Charge Point (todo)
    """
    battery_sensor = Sensor(
        name="battery power sensor",
        generic_asset=building,
        event_resolution=timedelta(minutes=15),
        attributes=dict(
            capacity_in_mw=2,
            max_soc_in_mwh=5,
            min_soc_in_mwh=0,
        ),
        unit="MW",
    )
    db.session.add(battery_sensor)
    return {
        battery_sensor.name: battery_sensor,
    }


@pytest.fixture(scope="module")
def inflexible_devices(db, building) -> dict[str, Sensor]:
    """
    Set up power sensors for inflexible devices:
    - A PV panel
    - Residual building demand
    """
    pv_sensor = Sensor(
        name="PV power sensor",
        generic_asset=building,
        event_resolution=timedelta(hours=1),
        unit="kW",
        attributes={"capacity_in_mw": 2},
    )
    db.session.add(pv_sensor)
    residual_demand_sensor = Sensor(
        name="residual demand power sensor",
        generic_asset=building,
        event_resolution=timedelta(hours=1),
        unit="kW",
        attributes={"capacity_in_mw": 2},
    )
    db.session.add(residual_demand_sensor)
    return {
        pv_sensor.name: pv_sensor,
        residual_demand_sensor.name: residual_demand_sensor,
    }


@pytest.fixture(scope="module")
def add_inflexible_device_forecasts(
    db, inflexible_devices, setup_sources
) -> dict[Sensor, list[int | float]]:
    """
    Set up inflexible devices and forecasts.
    """
    # 2 days of test data
    time_slots = initialize_index(
        start=pd.Timestamp("2015-01-01").tz_localize("Europe/Amsterdam"),
        end=pd.Timestamp("2015-01-03").tz_localize("Europe/Amsterdam"),
        resolution="15T",
    )

    # PV (8 hours at zero capacity, 8 hours at 90% capacity, and again 8 hours at zero capacity)
    headroom = 0.1  # 90% of nominal capacity
    pv_sensor = inflexible_devices["PV power sensor"]
    capacity = pv_sensor.get_attribute("capacity_in_mw")
    pv_values = (
        [0] * (8 * 4) + [(1 - headroom) * capacity] * (8 * 4) + [0] * (8 * 4)
    ) * (len(time_slots) // (24 * 4))
    add_as_beliefs(db, pv_sensor, pv_values, time_slots, setup_sources["Seita"])

    # Residual demand (1 MW continuously)
    residual_demand_sensor = inflexible_devices["residual demand power sensor"]
    residual_demand_values = [-1] * len(time_slots)
    add_as_beliefs(
        db,
        residual_demand_sensor,
        residual_demand_values,
        time_slots,
        setup_sources["Seita"],
    )

    return {
        pv_sensor: pv_values,
        residual_demand_sensor: residual_demand_values,
    }


@pytest.fixture(scope="module")
def process(db, building, setup_sources) -> dict[str, Sensor]:
    """
    Set up a process sensor where the output of the optimization is stored.
    """
    _process = Sensor(
        name="Process",
        generic_asset=building,
        event_resolution=timedelta(hours=1),
        unit="kWh",
    )
    db.session.add(_process)

    return _process


@pytest.fixture(scope="module")
<<<<<<< HEAD
def efficiency_sensors(db, add_battery_assets, setup_sources) -> dict[str, Sensor]:
    battery = add_battery_assets["Test battery"]
    sensors = {}
    sensor_specs = [("efficiency", timedelta(minutes=15), 0.9)]
=======
def add_stock_delta(db, add_battery_assets, setup_sources) -> dict[str, Sensor]:
    """
    Different usage forecast sensors are defined:
        - "delta fails": the usage forecast exceeds the maximum power.
        - "delta": the usage forecast can be fulfilled just right. This coincides with the schedule resolution.
        - "delta hourly": the event resolution is changed to test that the schedule is still feasible.
                          This has a greater resolution.
        - "delta 5min": the event resolution is reduced even more. This sensor has a resolution smaller than that used
                        for the scheduler.
    """

    battery = add_battery_assets["Test battery"]
    capacity = battery.get_attribute("capacity_in_mw")
    sensors = {}
    sensor_specs = [
        ("delta fails", timedelta(minutes=15), capacity * 1.2),
        ("delta", timedelta(minutes=15), capacity),
        ("delta hourly", timedelta(hours=1), capacity),
        ("delta 5min", timedelta(minutes=5), capacity),
    ]
>>>>>>> 5576b567

    for name, resolution, value in sensor_specs:
        # 1 days of test data
        time_slots = initialize_index(
            start=pd.Timestamp("2015-01-01").tz_localize("Europe/Amsterdam"),
            end=pd.Timestamp("2015-01-02").tz_localize("Europe/Amsterdam"),
            resolution=resolution,
        )

<<<<<<< HEAD
        efficiency_sensor = Sensor(
            name=name,
            unit="%",
            event_resolution=resolution,
            generic_asset=battery,
        )
        db.session.add(efficiency_sensor)
        db.session.flush()

        steps_in_hour = int(timedelta(hours=1) / resolution)
        efficiency = [value] * len(time_slots)

        add_as_beliefs(
            db,
            efficiency_sensor,
            efficiency[:-steps_in_hour],
            time_slots[:-steps_in_hour],
            setup_sources["Seita"],
        )
        sensors[name] = efficiency_sensor
=======
        stock_delta_sensor = Sensor(
            name=name,
            unit="MW",
            event_resolution=resolution,
            generic_asset=battery,
        )
        db.session.add(stock_delta_sensor)
        db.session.flush()

        stock_gain = [value] * len(time_slots)

        add_as_beliefs(
            db,
            stock_delta_sensor,
            stock_gain,
            time_slots,
            setup_sources["Seita"],
        )
        sensors[name] = stock_delta_sensor
>>>>>>> 5576b567

    return sensors


def add_as_beliefs(db, sensor, values, time_slots, source):
    beliefs = [
        TimedBelief(
            event_start=dt,
            belief_time=time_slots[0],
            event_value=val,
            source=source,
            sensor=sensor,
        )
        for dt, val in zip(time_slots, values)
    ]
    db.session.add_all(beliefs)<|MERGE_RESOLUTION|>--- conflicted
+++ resolved
@@ -220,12 +220,44 @@
 
 
 @pytest.fixture(scope="module")
-<<<<<<< HEAD
 def efficiency_sensors(db, add_battery_assets, setup_sources) -> dict[str, Sensor]:
     battery = add_battery_assets["Test battery"]
     sensors = {}
     sensor_specs = [("efficiency", timedelta(minutes=15), 0.9)]
-=======
+
+    for name, resolution, value in sensor_specs:
+        # 1 days of test data
+        time_slots = initialize_index(
+            start=pd.Timestamp("2015-01-01").tz_localize("Europe/Amsterdam"),
+            end=pd.Timestamp("2015-01-02").tz_localize("Europe/Amsterdam"),
+            resolution=resolution,
+        )
+
+        efficiency_sensor = Sensor(
+            name=name,
+            unit="%",
+            event_resolution=resolution,
+            generic_asset=battery,
+        )
+        db.session.add(efficiency_sensor)
+        db.session.flush()
+
+        steps_in_hour = int(timedelta(hours=1) / resolution)
+        efficiency = [value] * len(time_slots)
+
+        add_as_beliefs(
+            db,
+            efficiency_sensor,
+            efficiency[:-steps_in_hour],
+            time_slots[:-steps_in_hour],
+            setup_sources["Seita"],
+        )
+        sensors[name] = efficiency_sensor
+
+    return sensors
+
+
+@pytest.fixture(scope="module")
 def add_stock_delta(db, add_battery_assets, setup_sources) -> dict[str, Sensor]:
     """
     Different usage forecast sensors are defined:
@@ -246,7 +278,6 @@
         ("delta hourly", timedelta(hours=1), capacity),
         ("delta 5min", timedelta(minutes=5), capacity),
     ]
->>>>>>> 5576b567
 
     for name, resolution, value in sensor_specs:
         # 1 days of test data
@@ -256,28 +287,6 @@
             resolution=resolution,
         )
 
-<<<<<<< HEAD
-        efficiency_sensor = Sensor(
-            name=name,
-            unit="%",
-            event_resolution=resolution,
-            generic_asset=battery,
-        )
-        db.session.add(efficiency_sensor)
-        db.session.flush()
-
-        steps_in_hour = int(timedelta(hours=1) / resolution)
-        efficiency = [value] * len(time_slots)
-
-        add_as_beliefs(
-            db,
-            efficiency_sensor,
-            efficiency[:-steps_in_hour],
-            time_slots[:-steps_in_hour],
-            setup_sources["Seita"],
-        )
-        sensors[name] = efficiency_sensor
-=======
         stock_delta_sensor = Sensor(
             name=name,
             unit="MW",
@@ -297,7 +306,6 @@
             setup_sources["Seita"],
         )
         sensors[name] = stock_delta_sensor
->>>>>>> 5576b567
 
     return sensors
 
