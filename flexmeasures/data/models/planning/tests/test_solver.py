from datetime import datetime, timedelta
import pytest
import pytz
import logging

import numpy as np
import pandas as pd
from pandas.tseries.frequencies import to_offset
from sqlalchemy import select

from flexmeasures.data.models.time_series import Sensor
from flexmeasures.data.models.planning import Scheduler
from flexmeasures.data.models.planning.exceptions import InfeasibleProblemException
from flexmeasures.data.models.planning.storage import (
    StorageScheduler,
    add_storage_constraints,
    validate_storage_constraints,
    build_device_soc_values,
)
from flexmeasures.data.models.planning.linear_optimization import device_scheduler
from flexmeasures.data.models.planning.tests.utils import check_constraints
from flexmeasures.data.models.planning.utils import initialize_series, initialize_df
from flexmeasures.data.schemas.sensors import TimedEventSchema
from flexmeasures.utils.calculations import (
    apply_stock_changes_and_losses,
    integrate_time_series,
)
from flexmeasures.tests.utils import get_test_sensor
from flexmeasures.utils.unit_utils import convert_units

TOLERANCE = 0.00001


@pytest.mark.parametrize(
    "initial_stock, stock_deltas, expected_stocks, storage_efficiency",
    [
        (
            1000,
            [100, -100, -100, 100],
            [1000, 1089, 979.11, 870.3189, 960.615711],
            0.99,
        ),
        (
            2.5,
            [-0.5, -0.5, -0.5, -0.5],
            [2.5, 1.8, 1.17, 0.603, 0.0927],
            0.9,
        ),
    ],
)
def test_storage_loss_function(
    initial_stock, stock_deltas, expected_stocks, storage_efficiency
):
    stocks = apply_stock_changes_and_losses(
        initial_stock,
        stock_deltas,
        storage_efficiency=storage_efficiency,
        how="left",
        decimal_precision=6,
    )
    print(stocks)
    assert all(a == b for a, b in zip(stocks, expected_stocks))


@pytest.mark.parametrize("use_inflexible_device", [False, True])
@pytest.mark.parametrize("battery_name", ["Test battery", "Test small battery"])
def test_battery_solver_day_1(
    add_battery_assets,
    add_inflexible_device_forecasts,
    use_inflexible_device,
    battery_name,
    db,
):
    epex_da, battery = get_sensors_from_db(
        db, add_battery_assets, battery_name=battery_name
    )
    tz = pytz.timezone("Europe/Amsterdam")
    start = tz.localize(datetime(2015, 1, 1))
    end = tz.localize(datetime(2015, 1, 2))
    resolution = timedelta(minutes=15)
    soc_at_start = battery.get_attribute("soc_in_mwh")
    scheduler: Scheduler = StorageScheduler(
        battery,
        start,
        end,
        resolution,
        flex_model={"soc-at-start": soc_at_start},
        flex_context={
            "inflexible-device-sensors": [
                s.id for s in add_inflexible_device_forecasts.keys()
            ]
            if use_inflexible_device
            else [],
            "site-power-capacity": "2 MW",
        },
    )
    schedule = scheduler.compute()

    # Check if constraints were met
    check_constraints(battery, schedule, soc_at_start)


@pytest.mark.parametrize(
    "roundtrip_efficiency, storage_efficiency",
    [
        (1, 1),
        (1, 0.999),
        (1, 0.5),
        (0.99, 1),
        (0.01, 1),
    ],
)
def test_battery_solver_day_2(
    add_battery_assets, roundtrip_efficiency: float, storage_efficiency: float, db
):
    """Check battery scheduling results for day 2, which is set up with
    8 expensive, then 8 cheap, then again 8 expensive hours.
    If efficiency losses aren't too bad, we expect the scheduler to:
    - completely discharge within the first 8 hours
    - completely charge within the next 8 hours
    - completely discharge within the last 8 hours
    If efficiency losses are bad, the price difference is not worth cycling the battery,
    and so we expect the scheduler to only:
    - completely discharge within the last 8 hours
    """
    _epex_da, battery = get_sensors_from_db(db, add_battery_assets)
    tz = pytz.timezone("Europe/Amsterdam")
    start = tz.localize(datetime(2015, 1, 2))
    end = tz.localize(datetime(2015, 1, 3))
    resolution = timedelta(minutes=15)
    soc_at_start = battery.get_attribute("soc_in_mwh")
    soc_min = 0.5
    soc_max = 4.5
    scheduler = StorageScheduler(
        battery,
        start,
        end,
        resolution,
        flex_model={
            "soc-at-start": soc_at_start,
            "soc-min": soc_min,
            "soc-max": soc_max,
            "roundtrip-efficiency": roundtrip_efficiency,
            "storage-efficiency": storage_efficiency,
        },
    )
    schedule = scheduler.compute()

    # Check if constraints were met
    soc_schedule = check_constraints(
        battery, schedule, soc_at_start, roundtrip_efficiency, storage_efficiency
    )

    # Check whether the resulting soc schedule follows our expectations for 8 expensive, 8 cheap and 8 expensive hours
    assert soc_schedule.iloc[-1] == max(
        soc_min, battery.get_attribute("min_soc_in_mwh")
    )  # Battery sold out at the end of its planning horizon

    # As long as the efficiencies aren't too bad (I haven't computed the actual switch points)
    if roundtrip_efficiency > 0.9 and storage_efficiency > 0.9:
        assert soc_schedule.loc[start + timedelta(hours=8)] == max(
            soc_min, battery.get_attribute("min_soc_in_mwh")
        )  # Sell what you begin with
        assert soc_schedule.loc[start + timedelta(hours=16)] == min(
            soc_max, battery.get_attribute("max_soc_in_mwh")
        )  # Buy what you can to sell later
    elif storage_efficiency > 0.9:
        # If only the roundtrip efficiency is poor, best to stand idle (keep a high SoC as long as possible)
        assert soc_schedule.loc[start + timedelta(hours=8)] == battery.get_attribute(
            "soc_in_mwh"
        )
        assert soc_schedule.loc[start + timedelta(hours=16)] == battery.get_attribute(
            "soc_in_mwh"
        )
    else:
        # If the storage efficiency is poor, regardless of whether the roundtrip efficiency is poor, best to sell asap
        assert soc_schedule.loc[start + timedelta(hours=8)] == max(
            soc_min, battery.get_attribute("min_soc_in_mwh")
        )
        assert soc_schedule.loc[start + timedelta(hours=16)] == max(
            soc_min, battery.get_attribute("min_soc_in_mwh")
        )


def run_test_charge_discharge_sign(
    battery,
    roundtrip_efficiency,
    consumption_price_sensor_id,
    production_price_sensor_id,
):
    tz = pytz.timezone("Europe/Amsterdam")
    start = tz.localize(datetime(2015, 1, 3))
    end = tz.localize(datetime(2015, 1, 4))
    resolution = timedelta(hours=1)
    storage_efficiency = 1
    # Choose the SoC constraints and starting value such that the battery can fully charge or discharge in a single time step
    soc_min = 0
    soc_max = battery.get_attribute("capacity_in_mw")
    soc_at_start = battery.get_attribute("capacity_in_mw")

    scheduler: Scheduler = StorageScheduler(
        battery,
        start,
        end,
        resolution,
        flex_model={
            "soc-min": soc_min,
            "soc-max": soc_max,
            "soc-at-start": soc_at_start,
            "roundtrip-efficiency": roundtrip_efficiency,
            "storage-efficiency": storage_efficiency,
            "prefer-charging-sooner": True,
        },
        flex_context={
            "consumption-price-sensor": consumption_price_sensor_id,
            "production-price-sensor": production_price_sensor_id,
        },
    )

    (
        sensor,
        start,
        end,
        resolution,
        soc_at_start,
        soc_sensor,
        device_constraints,
        ems_constraints,
        commitment_quantities,
        commitment_downwards_deviation_price,
        commitment_upwards_deviation_price,
    ) = scheduler._prepare(skip_validation=True)

    _, _, results, model = device_scheduler(
        device_constraints,
        ems_constraints,
        commitment_quantities,
        commitment_downwards_deviation_price,
        commitment_upwards_deviation_price,
        initial_stock=soc_at_start * (timedelta(hours=1) / resolution),
    )

    device_power_sign = pd.Series(model.device_power_sign.extract_values())[0]
    device_power_up = pd.Series(model.device_power_up.extract_values())[0]
    device_power_down = pd.Series(model.device_power_down.extract_values())[0]

    is_power_down = ~np.isclose(abs(device_power_down), 0)
    is_power_up = ~np.isclose(abs(device_power_up), 0)

    # only one power active at a time
    assert (~(is_power_down & is_power_up)).all()

    # downwards power not active when the binary variable is 1
    assert (~is_power_down[device_power_sign == 1.0]).all()

    # upwards power not active when the binary variable is 0
    assert (~is_power_up[device_power_sign == 0.0]).all()

    schedule = initialize_series(
        data=[model.ems_power[0, j].value for j in model.j],
        start=start,
        end=end,
        resolution=to_offset(resolution),
    )

    # Check if constraints were met
    soc_schedule = check_constraints(
        battery, schedule, soc_at_start, roundtrip_efficiency, storage_efficiency
    )

    return schedule.tz_convert(tz), soc_schedule.tz_convert(tz)


def test_battery_solver_day_3(add_battery_assets, add_inflexible_device_forecasts, db):
    """Check battery scheduling results for day 3, which is set up with
    8 hours with negative prices, followed by 16 expensive hours.

    Under certain conditions, batteries can be used to "burn" energy in form of heat, due to the conversion
    losses of the inverters. Nonetheless, this doesn't come for free as this is shortening the lifetime of the asset.
    For this reason, the constraints `device_up_derivative_sign` and `device_down_derivative_sign' make sure that
    the storage can only charge or discharge within the same time period.

    These constraints don't avoid burning energy in Case 1) in which a storage with conversion losses operating under the
    same buy/sell prices.

    Nonetheless, as shown in Cases 3) and 4), the oscillatory dynamic is gone when having Consumption Price > Production Price.
    This is because even though the energy consumed is bigger than that produced, the difference between the cost of consuming and the
    revenue of producing doesn't create a profit.
    """

    roundtrip_efficiency = 0.9
    epex_da = get_test_sensor(db)
    epex_da_production = db.session.execute(
        select(Sensor).filter_by(name="epex_da_production")
    ).scalar_one_or_none()
    battery = add_battery_assets["Test battery"].sensors[0]

    tz = pytz.timezone("Europe/Amsterdam")
    start = tz.localize(datetime(2015, 1, 3))

    # Case 1: Consumption Price = Production Price, roundtrip_efficiency < 1
    schedule_1, soc_schedule_1 = run_test_charge_discharge_sign(
        battery, roundtrip_efficiency, epex_da.id, epex_da.id
    )

    # For the negative price period, the schedule shows oscillations
    # discharge in even hours
    assert all(schedule_1[:8:2] < 0)  # 12am, 2am, 4am, 6am

    # charge in odd hours
    assert all(schedule_1[1:8:2] > 0)  # 1am, 3am, 5am, 7am

    # in positive price hours, the battery will only discharge to sell the energy charged in the negative hours
    assert all(schedule_1.loc[start + timedelta(hours=8) :] <= 0)

    # Case 2: Consumption Price = Production Price, roundtrip_efficiency = 1
    schedule_2, soc_schedule_2 = run_test_charge_discharge_sign(
        battery, 1, epex_da.id, epex_da.id
    )
    assert all(np.isclose(schedule_2[:8], 0))  # no oscillation

    # Case 3: Consumption Price > Production Price, roundtrip_efficiency < 1
    # In this case, we expect the battery to hold the energy that has initially and sell it during the period of
    # positive prices.
    schedule_3, soc_schedule_3 = run_test_charge_discharge_sign(
        battery, roundtrip_efficiency, epex_da.id, epex_da_production.id
    )
    assert all(np.isclose(schedule_3[:8], 0))  # no oscillation
    assert all(schedule_3[8:] <= 0)

    # discharge the whole battery in 1 time period
    assert np.isclose(
        schedule_3.min(),
        -battery.get_attribute("capacity_in_mw") * np.sqrt(roundtrip_efficiency),
    )

    # Case 4: Consumption Price > Production Price, roundtrip_efficiency < 1
    schedule_4, soc_schedule_4 = run_test_charge_discharge_sign(
        battery, 1, epex_da.id, epex_da_production.id
    )

    assert all(np.isclose(schedule_4[:8], 0))  # no oscillation
    assert all(schedule_4[8:] <= 0)

    # discharge the whole battery in 1 time period, with no conversion losses
    assert np.isclose(schedule_4.min(), -battery.get_attribute("capacity_in_mw"))


@pytest.mark.parametrize(
    "target_soc, charging_station_name",
    [
        (1, "Test charging station"),
        (5, "Test charging station"),
        (0, "Test charging station (bidirectional)"),
        (5, "Test charging station (bidirectional)"),
    ],
)
def test_charging_station_solver_day_2(
    target_soc, charging_station_name, setup_planning_test_data, db
):
    """Starting with a state of charge 1 kWh, within 2 hours we should be able to reach
    any state of charge in the range [1, 5] kWh for a unidirectional station,
    or [0, 5] for a bidirectional station, given a charging capacity of 2 kW.
    """
    soc_at_start = 1
    duration_until_target = timedelta(hours=2)

    epex_da = get_test_sensor(db)
    charging_station = setup_planning_test_data[charging_station_name].sensors[0]
    assert charging_station.get_attribute("capacity_in_mw") == 2
    assert charging_station.get_attribute("market_id") == epex_da.id
    tz = pytz.timezone("Europe/Amsterdam")
    start = tz.localize(datetime(2015, 1, 2))
    end = tz.localize(datetime(2015, 1, 3))
    resolution = timedelta(minutes=15)
    target_soc_datetime = start + duration_until_target
    soc_targets = initialize_series(np.nan, start, end, resolution, inclusive="right")
    soc_targets.loc[target_soc_datetime] = target_soc
    scheduler = StorageScheduler(
        charging_station,
        start,
        end,
        resolution,
        flex_model={
            "soc_at_start": soc_at_start,
            "soc_min": charging_station.get_attribute("min_soc_in_mwh", 0),
            "soc_max": charging_station.get_attribute(
                "max_soc_in_mwh", max(soc_targets.values)
            ),
            "roundtrip_efficiency": charging_station.get_attribute(
                "roundtrip_efficiency", 1
            ),
            "storage_efficiency": charging_station.get_attribute(
                "storage_efficiency", 1
            ),
            "soc_targets": soc_targets,
        },
    )
    scheduler.config_deserialized = (
        True  # soc targets are already a DataFrame, names get underscore
    )
    consumption_schedule = scheduler.compute()
    soc_schedule = integrate_time_series(
        consumption_schedule, soc_at_start, decimal_precision=6
    )

    # Check if constraints were met
    assert (
        min(consumption_schedule.values)
        >= charging_station.get_attribute("capacity_in_mw") * -1
    )
    assert (
        max(consumption_schedule.values)
        <= charging_station.get_attribute("capacity_in_mw") + TOLERANCE
    )
    print(consumption_schedule.head(12))
    print(soc_schedule.head(12))
    assert abs(soc_schedule.loc[target_soc_datetime] - target_soc) < TOLERANCE


@pytest.mark.parametrize(
    "target_soc, charging_station_name",
    [
        (9, "Test charging station"),
        (15, "Test charging station"),
        (5, "Test charging station (bidirectional)"),
        (15, "Test charging station (bidirectional)"),
    ],
)
def test_fallback_to_unsolvable_problem(
    target_soc, charging_station_name, setup_planning_test_data, db
):
    """Starting with a state of charge 10 kWh, within 2 hours we should be able to reach
    any state of charge in the range [10, 14] kWh for a unidirectional station,
    or [6, 14] for a bidirectional station, given a charging capacity of 2 kW.
    Here we test target states of charge outside that range, ones that we should be able
    to get as close to as 1 kWh difference.
    We want our scheduler to handle unsolvable problems like these with a sensible fallback policy.

    The StorageScheduler raises an Exception which triggers the creation of a new job to compute a fallback
    schedule.
    """
    soc_at_start = 10
    duration_until_target = timedelta(hours=2)
    expected_gap = 1

    epex_da = get_test_sensor(db)
    charging_station = setup_planning_test_data[charging_station_name].sensors[0]
    assert charging_station.get_attribute("capacity_in_mw") == 2
    assert charging_station.get_attribute("market_id") == epex_da.id
    tz = pytz.timezone("Europe/Amsterdam")
    start = tz.localize(datetime(2015, 1, 2))
    end = tz.localize(datetime(2015, 1, 3))
    resolution = timedelta(minutes=15)
    target_soc_datetime = start + duration_until_target
    soc_targets = initialize_series(np.nan, start, end, resolution, inclusive="right")
    soc_targets.loc[target_soc_datetime] = target_soc
    kwargs = {
        "sensor": charging_station,
        "start": start,
        "end": end,
        "resolution": resolution,
        "flex_model": {
            "soc_at_start": soc_at_start,
            "soc_min": charging_station.get_attribute("min_soc_in_mwh", 0),
            "soc_max": charging_station.get_attribute(
                "max_soc_in_mwh", max(soc_targets.values)
            ),
            "roundtrip_efficiency": charging_station.get_attribute(
                "roundtrip_efficiency", 1
            ),
            "storage_efficiency": charging_station.get_attribute(
                "storage_efficiency", 1
            ),
            "soc_targets": soc_targets,
        },
    }
    scheduler = StorageScheduler(**kwargs)
    scheduler.config_deserialized = (
        True  # soc targets are already a DataFrame, names get underscore
    )

    # calling the scheduler with an infeasible problem raises an Exception
    with pytest.raises(InfeasibleProblemException):
        consumption_schedule = scheduler.compute(skip_validation=True)

    # check that the fallback scheduler provides a sensible fallback policy
    fallback_scheduler = scheduler.fallback_scheduler_class(**kwargs)
    fallback_scheduler.config_deserialized = True
    consumption_schedule = fallback_scheduler.compute(skip_validation=True)

    soc_schedule = integrate_time_series(
        consumption_schedule, soc_at_start, decimal_precision=6
    )

    # Check if constraints were met
    assert (
        min(consumption_schedule.values)
        >= charging_station.get_attribute("capacity_in_mw") * -1
    )
    assert max(consumption_schedule.values) <= charging_station.get_attribute(
        "capacity_in_mw"
    )
    print(consumption_schedule.head(12))
    print(soc_schedule.head(12))
    assert (
        abs(abs(soc_schedule.loc[target_soc_datetime] - target_soc) - expected_gap)
        < TOLERANCE
    )


@pytest.mark.parametrize(
    "market_scenario",
    [
        "dynamic contract",
        "fixed contract",
    ],
)
def test_building_solver_day_2(
    db,
    add_battery_assets,
    add_market_prices,
    create_test_tariffs,
    add_inflexible_device_forecasts,
    inflexible_devices,
    flexible_devices,
    market_scenario: str,
):
    """Check battery scheduling results within the context of a building with PV, for day 2, against the following market scenarios:
    1) a dynamic tariff with equal consumption and feed-in tariffs, that is set up with 8 expensive, then 8 cheap, then again 8 expensive hours.
    2) a fixed consumption tariff and a fixed feed-in tariff that is lower, which incentives to maximize self-consumption of PV power into the battery.
    In the test data:
    - Hours with net production coincide with low dynamic market prices.
    - Hours with net consumption coincide with high dynamic market prices.
    So when the prices are low (in scenario 1), we have net production, and when they are high, net consumption.
    That means we have first net consumption, then net production, and then net consumption again.
    In either scenario, we expect the scheduler to:
    - completely discharge within the first 8 hours (either due to 1) high prices, or 2) net consumption)
    - completely charge within the next 8 hours (either due to 1) low prices, or 2) net production)
    - completely discharge within the last 8 hours (either due to 1) high prices, or 2) net consumption)
    """
    battery = flexible_devices["battery power sensor"]
    building = battery.generic_asset
    default_consumption_price_sensor = get_test_sensor(db)
    assert battery.get_attribute("market_id") == default_consumption_price_sensor.id
    if market_scenario == "dynamic contract":
        consumption_price_sensor = default_consumption_price_sensor
        production_price_sensor = consumption_price_sensor
    elif market_scenario == "fixed contract":
        consumption_price_sensor = create_test_tariffs["consumption_price_sensor"]
        production_price_sensor = create_test_tariffs["production_price_sensor"]
    else:
        raise NotImplementedError(
            f"Missing test case for market conditions '{market_scenario}'"
        )
    tz = pytz.timezone("Europe/Amsterdam")
    start = tz.localize(datetime(2015, 1, 2))
    end = tz.localize(datetime(2015, 1, 3))
    resolution = timedelta(minutes=15)
    soc_at_start = 2.5
    soc_min = 0.5
    soc_max = 4.5
    scheduler = StorageScheduler(
        battery,
        start,
        end,
        resolution,
        flex_model={
            "soc_at_start": soc_at_start,
            "soc_min": soc_min,
            "soc_max": soc_max,
            "roundtrip_efficiency": battery.get_attribute("roundtrip_efficiency", 1),
            "storage_efficiency": battery.get_attribute("storage_efficiency", 1),
        },
        flex_context={
            "inflexible_device_sensors": inflexible_devices.values(),
            "production_price_sensor": production_price_sensor,
            "consumption_price_sensor": consumption_price_sensor,
        },
    )
    scheduler.config_deserialized = (
        True  # inflexible device sensors are already objects, names get underscore
    )
    schedule = scheduler.compute()
    soc_schedule = integrate_time_series(schedule, soc_at_start, decimal_precision=6)

    with pd.option_context("display.max_rows", None, "display.max_columns", 3):
        print(soc_schedule)

    unit_factors = np.expand_dims(
        [
            convert_units(1, s.unit, "MW")
            for s in add_inflexible_device_forecasts.keys()
        ],
        axis=1,
    )
    inflexible_devices_power = np.array(list(add_inflexible_device_forecasts.values()))

    # Check if constraints were met
    capacity = pd.DataFrame(
        data=inflexible_devices_power.T.dot(
            unit_factors
        ),  # convert to MW and sum column-wise
        columns=["inflexible"],
    ).tail(
        -4 * 24
    )  # remove first 96 quarter-hours (the schedule is about the 2nd day)
    capacity["max"] = building.get_attribute("capacity_in_mw")
    capacity["min"] = -building.get_attribute("capacity_in_mw")
    capacity["production headroom"] = capacity["max"] - capacity["inflexible"]
    capacity["consumption headroom"] = capacity["inflexible"] - capacity["min"]
    capacity["battery production headroom"] = capacity["production headroom"].clip(
        upper=battery.get_attribute("capacity_in_mw")
    )
    capacity["battery consumption headroom"] = capacity["consumption headroom"].clip(
        upper=battery.get_attribute("capacity_in_mw")
    )
    capacity[
        "schedule"
    ] = schedule.values  # consumption is positive, production is negative
    with pd.option_context(
        "display.max_rows", None, "display.max_columns", None, "display.width", 2000
    ):
        print(capacity)
    assert (capacity["schedule"] >= -capacity["battery production headroom"]).all()
    assert (capacity["schedule"] <= capacity["battery consumption headroom"]).all()

    for soc in soc_schedule.values:
        assert soc >= max(soc_min, battery.get_attribute("min_soc_in_mwh"))
        assert soc <= battery.get_attribute("max_soc_in_mwh")

    # Check whether the resulting soc schedule follows our expectations for.
    # To recap, in scenario 1 and 2, the schedule should mainly be influenced by:
    # 1) 8 expensive, 8 cheap and 8 expensive hours
    # 2) 8 net-consumption, 8 net-production and 8 net-consumption hours

    # Result after 8 hours
    # 1) Sell what you begin with
    # 2) The battery discharged as far as it could during the first 8 net-consumption hours
    assert soc_schedule.loc[start + timedelta(hours=8)] == max(
        soc_min, battery.get_attribute("min_soc_in_mwh")
    )

    # Result after second 8 hour-interval
    # 1) Buy what you can to sell later, when prices will be high again
    # 2) The battery charged with PV power as far as it could during the middle 8 net-production hours
    assert soc_schedule.loc[start + timedelta(hours=16)] == min(
        soc_max, battery.get_attribute("max_soc_in_mwh")
    )

    # Result at end of day
    # 1) The battery sold out at the end of its planning horizon
    # 2) The battery discharged as far as it could during the last 8 net-consumption hours
    assert soc_schedule.iloc[-1] == max(
        soc_min, battery.get_attribute("min_soc_in_mwh")
    )


def test_soc_bounds_timeseries(db, add_battery_assets):
    """Check that the maxima and minima timeseries alter the result
    of the optimization.

    Two schedules are run:
    - with global maximum and minimum values
    - with global maximum and minimum values +  maxima / minima time series constraints
    """

    # get the sensors from the database
    epex_da, battery = get_sensors_from_db(db, add_battery_assets)

    # time parameters
    tz = pytz.timezone("Europe/Amsterdam")
    start = tz.localize(datetime(2015, 1, 2))
    end = tz.localize(datetime(2015, 1, 3))
    resolution = timedelta(hours=1)

    # soc parameters
    soc_at_start = battery.get_attribute("soc_in_mwh")
    soc_min = 0.5
    soc_max = 4.5

    def compute_schedule(flex_model):
        scheduler = StorageScheduler(
            battery,
            start,
            end,
            resolution,
            flex_model=flex_model,
        )
        schedule = scheduler.compute()

        soc_schedule = integrate_time_series(
            schedule,
            soc_at_start,
            decimal_precision=6,
        )

        return soc_schedule

    flex_model = {
        "soc-at-start": soc_at_start,
        "soc-min": soc_min,
        "soc-max": soc_max,
    }

    soc_schedule_1 = compute_schedule(flex_model)

    # soc maxima and soc minima
    soc_maxima = [
        {"datetime": "2015-01-02T15:00:00+01:00", "value": 1.0},
        {"datetime": "2015-01-02T16:00:00+01:00", "value": 1.0},
    ]

    soc_minima = [{"datetime": "2015-01-02T08:00:00+01:00", "value": 3.5}]

    soc_targets = [{"datetime": "2015-01-02T19:00:00+01:00", "value": 2.0}]

    flex_model = {
        "soc-at-start": soc_at_start,
        "soc-min": soc_min,
        "soc-max": soc_max,
        "soc-maxima": soc_maxima,
        "soc-minima": soc_minima,
        "soc-targets": soc_targets,
    }

    soc_schedule_2 = compute_schedule(flex_model)

    # check that, in this case, adding the constraints
    # alter the SOC profile
    assert not soc_schedule_2.equals(soc_schedule_1)

    # check that global minimum is achieved
    assert soc_schedule_1.min() == soc_min
    assert soc_schedule_2.min() == soc_min

    # check that global maximum is achieved
    assert soc_schedule_1.max() == soc_max
    assert soc_schedule_2.max() == soc_max

    # test for soc_minima
    # check that the local minimum constraint is respected
    assert soc_schedule_2.loc["2015-01-02T08:00:00+01:00"] >= 3.5

    # test for soc_maxima
    # check that the local maximum constraint is respected
    assert soc_schedule_2.loc["2015-01-02T15:00:00+01:00"] <= 1.0

    # test for soc_targets
    # check that the SOC target (at 19 pm, local time) is met
    assert soc_schedule_2.loc["2015-01-02T19:00:00+01:00"] == 2.0


@pytest.mark.parametrize(
    "value_soc_min, value_soc_minima, value_soc_target, value_soc_maxima, value_soc_max",
    [
        (-1, -0.5, 0, 0.5, 1.0),
        (-1, -2, 0, 0.5, 1.0),
        (-1, -0.5, 0.5, 0.5, 1.0),
    ],
)
def test_add_storage_constraints(
    value_soc_min, value_soc_minima, value_soc_target, value_soc_maxima, value_soc_max
):
    """Check that the storage constraints are generated properly"""

    # from 00:00 to 04.00, both inclusive.
    start = datetime(2023, 5, 18, tzinfo=pytz.utc)
    end = datetime(2023, 5, 18, 5, tzinfo=pytz.utc)
    # hourly resolution
    resolution = timedelta(hours=1)

    soc_at_start = 0.0

    test_date = start + timedelta(hours=1)

    soc_targets = initialize_series(np.nan, start, end, resolution)
    soc_targets[test_date] = value_soc_target

    soc_maxima = initialize_series(np.nan, start, end, resolution)
    soc_maxima[test_date] = value_soc_maxima

    soc_minima = initialize_series(np.nan, start, end, resolution)
    soc_minima[test_date] = value_soc_minima

    soc_max = value_soc_max
    soc_min = value_soc_min

    storage_device_constraints = add_storage_constraints(
        start,
        end,
        resolution,
        soc_at_start,
        soc_targets,
        soc_maxima,
        soc_minima,
        soc_max,
        soc_min,
    )

    assert (storage_device_constraints["max"] <= soc_max).all()
    assert (storage_device_constraints["min"] >= soc_min).all()

    equals_not_nan = ~storage_device_constraints["equals"].isna()

    assert (storage_device_constraints["min"] <= storage_device_constraints["equals"])[
        equals_not_nan
    ].all()
    assert (storage_device_constraints["equals"] <= storage_device_constraints["max"])[
        equals_not_nan
    ].all()


@pytest.mark.parametrize(
    "value_min1, value_equals1, value_max1, value_min2, value_equals2, value_max2, expected_constraint_type_violations",
    [
        (1, np.nan, 9, 1, np.nan, 9, []),  # base case
        (1, np.nan, 10, 1, np.nan, 10, []),  # exact equality
        (
            1,
            np.nan,
            10 + 0.5e-6,
            1,
            np.nan,
            10,
            [],
        ),  # equality considering the precision (6 decimal figures)
        (
            1,
            np.nan,
            10 + 1e-5,
            1,
            np.nan,
            10,
            ["max(t) <= soc_max(t)"],
        ),  # difference of 0.5e-5 > 1e-6
        (1, np.nan, 9, 2, np.nan, 20, ["max(t) <= soc_max(t)"]),
        (-1, np.nan, 9, 1, np.nan, 9, ["soc_min(t) <= min(t)"]),
        (1, 10, 9, 1, np.nan, 9, ["equals(t) <= max(t)"]),
        (1, 0, 9, 1, np.nan, 9, ["min(t) <= equals(t)"]),
        (
            1,
            np.nan,
            9,
            9,
            np.nan,
            1,
            ["min(t) <= max(t)"],
        ),
        (
            9,
            5,
            1,
            1,
            np.nan,
            9,
            ["min(t) <= equals(t)", "equals(t) <= max(t)", "min(t) <= max(t)"],
        ),
        (1, np.nan, 9, 1, np.nan, 9, []),  # same interval, should not fail
        (1, np.nan, 9, 3, np.nan, 7, []),  # should not fail, containing interval
        (1, np.nan, 3, 3, np.nan, 5, []),  # difference = 0 < 1, should not fail
        (1, np.nan, 3, 4, np.nan, 5, []),  # difference == max, should not fail
        (
            1,
            np.nan,
            3,
            5,
            np.nan,
            7,
            ["min(t) - max(t-1) <= derivative_max(t) * factor_w_wh(t)"],
        ),  # difference > max = 1, this should fail
        (3, np.nan, 5, 2, np.nan, 3, []),  # difference = 0 < 1, should not fail
        (3, np.nan, 5, 1, np.nan, 2, []),  # difference = -1 >= -1, should not fail
        (
            3,
            np.nan,
            5,
            1,
            np.nan,
            1,
            ["derivative_min(t) * factor_w_wh(t) <= max(t) - min(t-1)"],
        ),  # difference = -2 < -1, should fail,
        (1, 4, 9, 1, 4, 9, []),  # same target value (4), should not fail
        (
            1,
            6,
            9,
            1,
            4,
            9,
            ["derivative_min(t) * factor_w_wh(t) <= equals(t) - equals(t-1)"],
        ),  # difference = -2 < -1, should fail,
        (
            1,
            4,
            9,
            1,
            6,
            9,
            ["equals(t) - equals(t-1) <= derivative_max(t) * factor_w_wh(t)"],
        ),  # difference 2 > 1, should fail,
    ],
)
def test_validate_constraints(
    value_min1,
    value_equals1,
    value_max1,
    value_min2,
    value_equals2,
    value_max2,
    expected_constraint_type_violations,
):
    """Check the validation of constraints.
    Two consecutive SOC ranges are parametrized (min, equals, max) and the different conditions are tested.
    """
    # from 00:00 to 04.00, both inclusive.
    start = datetime(2023, 5, 18, tzinfo=pytz.utc)
    end = datetime(2023, 5, 18, 5, tzinfo=pytz.utc)

    # hourly resolution
    resolution = timedelta(hours=1)

    columns = ["equals", "max", "min", "derivative max", "derivative min"]

    storage_device_constraints = initialize_df(columns, start, end, resolution)

    test_time = start + resolution * 2

    storage_device_constraints["min"] = 0
    storage_device_constraints["max"] = 10

    storage_device_constraints["derivative max"] = 1
    storage_device_constraints["derivative min"] = -1

    storage_device_constraints.loc[
        storage_device_constraints.index == test_time, "min"
    ] = value_min1
    storage_device_constraints.loc[
        storage_device_constraints.index == test_time, "max"
    ] = value_max1
    storage_device_constraints.loc[
        storage_device_constraints.index == test_time, "equals"
    ] = value_equals1

    storage_device_constraints.loc[
        storage_device_constraints.index == test_time + resolution, "min"
    ] = value_min2
    storage_device_constraints.loc[
        storage_device_constraints.index == test_time + resolution, "max"
    ] = value_max2
    storage_device_constraints.loc[
        storage_device_constraints.index == test_time + resolution, "equals"
    ] = value_equals2

    constraint_violations = validate_storage_constraints(
        constraints=storage_device_constraints,
        soc_at_start=0.0,
        soc_min=0,
        soc_max=10,
        resolution=resolution,
    )

    constraint_type_violations_output = set(
        constraint_violation["condition"]
        for constraint_violation in constraint_violations
    )

    assert set(expected_constraint_type_violations) == constraint_type_violations_output


def test_infeasible_problem_error(db, add_battery_assets):
    """Try to create a schedule with infeasible constraints. soc-max is 4.5 and soc-target is 8.0"""

    # get the sensors from the database
    _epex_da, battery = get_sensors_from_db(db, add_battery_assets)

    # time parameters
    tz = pytz.timezone("Europe/Amsterdam")
    start = tz.localize(datetime(2015, 1, 2))
    end = tz.localize(datetime(2015, 1, 3))
    resolution = timedelta(hours=1)

    def compute_schedule(flex_model):
        scheduler = StorageScheduler(
            battery,
            start,
            end,
            resolution,
            flex_model=flex_model,
        )
        schedule = scheduler.compute()

        soc_schedule = integrate_time_series(
            schedule,
            soc_at_start,
            decimal_precision=1,
        )

        return soc_schedule

    # soc parameters
    soc_at_start = battery.get_attribute("soc_in_mwh")
    infeasible_max_soc_targets = [
        {"datetime": "2015-01-02T16:00:00+01:00", "value": 8.0}
    ]

    flex_model = {
        "soc-at-start": soc_at_start,
        "soc-min": 0.5,
        "soc-max": 4.5,
        "soc-targets": infeasible_max_soc_targets,
    }

    with pytest.raises(
        ValueError, match="The input data yields an infeasible problem."
    ):
        compute_schedule(flex_model)


def get_sensors_from_db(db, battery_assets, battery_name="Test battery"):
    # get the sensors from the database
    epex_da = get_test_sensor(db)
    battery = battery_assets[battery_name].sensors[0]
    assert battery.get_attribute("market_id") == epex_da.id

    return epex_da, battery


def test_numerical_errors(app_with_each_solver, setup_planning_test_data, db):
    """Test that a soc-target = soc-max can exceed this value due to numerical errors in the operations
    to compute the device constraint DataFrame.
    In the case of HiGHS, the tiny difference creates an infeasible constraint.
    """

    epex_da = get_test_sensor(db)
    charging_station = setup_planning_test_data[
        "Test charging station (bidirectional)"
    ].sensors[0]
    assert charging_station.get_attribute("capacity_in_mw") == 2
    assert charging_station.get_attribute("market_id") == epex_da.id

    tz = pytz.timezone("Europe/Amsterdam")
    start = tz.localize(datetime(2015, 1, 2))
    end = tz.localize(datetime(2015, 1, 3))
    resolution = timedelta(minutes=5)

    duration_until_next_target = timedelta(hours=1)
    target_soc_datetime_1 = pd.Timestamp(start + duration_until_next_target).isoformat()
    target_soc_datetime_2 = pd.Timestamp(
        start + 2 * duration_until_next_target
    ).isoformat()

    scheduler = StorageScheduler(
        charging_station,
        start,
        end,
        resolution,
        flex_model={
            "soc-at-start": 0.01456,
            "soc-min": 0.01295,
            "soc-max": 0.056,
            "roundtrip-efficiency": 0.85,
            "storage-efficiency": 1,
            "soc-targets": [
                {"value": 0.01295, "datetime": target_soc_datetime_1},
                {"value": 0.056, "datetime": target_soc_datetime_2},
            ],
            "soc-unit": "MWh",
        },
    )

    (
        sensor,
        start,
        end,
        resolution,
        soc_at_start,
        soc_sensor,
        device_constraints,
        ems_constraints,
        commitment_quantities,
        commitment_downwards_deviation_price,
        commitment_upwards_deviation_price,
    ) = scheduler._prepare(skip_validation=True)

    _, _, results, model = device_scheduler(
        device_constraints,
        ems_constraints,
        commitment_quantities,
        commitment_downwards_deviation_price,
        commitment_upwards_deviation_price,
        initial_stock=soc_at_start * (timedelta(hours=1) / resolution),
    )

    assert device_constraints[0]["equals"].max() > device_constraints[0]["max"].max()
    assert device_constraints[0]["equals"].min() < device_constraints[0]["min"].min()
    assert results.solver.status == "ok"


@pytest.mark.parametrize(
    "power_sensor_name,capacity,expected_capacity,site_capacity,site_consumption_capacity,site_production_capacity,expected_site_consumption_capacity, expected_site_production_capacity",
    [
        (
            "Battery (with symmetric site limits)",
            "100kW",
            0.1,
            "300kW",
            None,
            None,
            0.3,
            -0.3,
        ),
        (
            "Battery (with symmetric site limits)",
            "0.2 MW",
            0.2,
            "42 kW",
            None,
            None,
            0.042,
            -0.042,
        ),
        (
            "Battery (with symmetric site limits)",
            "0.2 MW",
            0.2,
            "42 kW",
            "10kW",
            "100kW",
            0.01,
            -0.042,
        ),
        (
            "Battery (with symmetric site limits)",
            "0.2 MW",
            0.2,
            None,
            "10kW",
            "100kW",
            0.01,
            -0.1,
        ),
        (
            "Battery (with symmetric site limits)",
            "0.2 MW",
            0.2,
            None,
            None,
            None,
            2,
            -2,
        ),
        (
            "Battery (with asymmetric site limits)",
            "0.2 MW",
            0.2,
            None,
            None,
            None,
            0.9,
            -0.75,
        ),  # default from the asset attributes
        (
            "Battery (with asymmetric site limits)",
            "0.2 MW",
            0.2,
            "42 kW",
            None,
            None,
            0.042,
            -0.042,
        ),
        (
            "Battery (with asymmetric site limits)",
            "0.2 MW",
            0.2,
            "42 kW",
            "30kW",
            None,
            0.03,
            -0.042,
        ),
        (
            "Battery (with asymmetric site limits)",
            "0.2 MW",
            0.2,
            "42 kW",
            None,
            "30kW",
            0.042,
            -0.03,
        ),
    ],
)
def test_capacity(
    app,
    power_sensor_name,
    add_assets_with_site_power_limits,
    add_market_prices,
    capacity,
    expected_capacity,
    site_capacity,
    site_consumption_capacity,
    site_production_capacity,
    expected_site_consumption_capacity,
    expected_site_production_capacity,
):
    """Test that the power limits of the site and storage device are set properly using the
    flex-model and flex-context.

    Priority for fetching the production and consumption capacity:

    "site-{direction}-capacity" (flex-context) -> "site-power-capacity" (flex-context) ->
    "{direction}_capacity_in_mw" (asset attribute) -> "capacity_in_mw" (asset attribute)

    direction = "production" or "consumption"
    """

    flex_model = {
        "soc-at-start": 0.01,
    }

    flex_context = {
        "production-price-sensor": add_market_prices["epex_da_production"].id,
        "consumption-price-sensor": add_market_prices["epex_da"].id,
    }

    def set_if_not_none(dictionary, key, value):
        if value is not None:
            dictionary[key] = value

    set_if_not_none(flex_model, "power-capacity", capacity)
    set_if_not_none(flex_context, "site-power-capacity", site_capacity)
    set_if_not_none(
        flex_context, "site-consumption-capacity", site_consumption_capacity
    )
    set_if_not_none(flex_context, "site-production-capacity", site_production_capacity)

    device = add_assets_with_site_power_limits[power_sensor_name]

    tz = pytz.timezone("Europe/Amsterdam")
    start = tz.localize(datetime(2015, 1, 3))
    end = tz.localize(datetime(2015, 1, 4))
    resolution = timedelta(minutes=5)

    scheduler = StorageScheduler(
        device,
        start,
        end,
        resolution,
        flex_model=flex_model,
        flex_context=flex_context,
    )

    (
        sensor,
        start,
        end,
        resolution,
        soc_at_start,
        soc_sensor,
        device_constraints,
        ems_constraints,
        commitment_quantities,
        commitment_downwards_deviation_price,
        commitment_upwards_deviation_price,
    ) = scheduler._prepare(skip_validation=True)

    assert all(device_constraints[0]["derivative min"] == -expected_capacity)
    assert all(device_constraints[0]["derivative max"] == expected_capacity)

    assert all(ems_constraints["derivative min"] == expected_site_production_capacity)
    assert all(ems_constraints["derivative max"] == expected_site_consumption_capacity)


@pytest.mark.parametrize(
    ["soc_values", "log_message", "expected_num_targets"],
    [
        (
            [
                {
                    "start": datetime(2023, 5, 19, tzinfo=pytz.utc),
                    "end": datetime(2023, 5, 23, tzinfo=pytz.utc),
                    "value": 1.0,
                },
            ],
            "Disregarding target datetimes that exceed 2023-05-20 00:00:00+00:00 (within the window 2023-05-19 00:00:00+00:00 until 2023-05-23 00:00:00+00:00).",
            1 * 24 * 60 / 5
            + 1,  # every 5-minute mark on the 19th including both midnights
        ),
        (
            [
                {"datetime": datetime(2023, 5, 19, tzinfo=pytz.utc), "value": 1.0},
                {"datetime": datetime(2023, 5, 23, tzinfo=pytz.utc), "value": 1.0},
            ],
            "Disregarding target datetime 2023-05-23 00:00:00+00:00, because it exceeds 2023-05-20 00:00:00+00:00.",
            1,  # only the 19th
        ),
        (
            [
                {"datetime": datetime(2023, 5, 19, tzinfo=pytz.utc), "value": 1.0},
                {"datetime": datetime(2023, 5, 22, tzinfo=pytz.utc), "value": 1.0},
                {"datetime": datetime(2023, 5, 23, tzinfo=pytz.utc), "value": 1.0},
                {"datetime": datetime(2023, 5, 21, tzinfo=pytz.utc), "value": 1.0},
            ],
            "Disregarding target datetimes that exceed 2023-05-20 00:00:00+00:00 (within the window 2023-05-21 00:00:00+00:00 until 2023-05-23 00:00:00+00:00 spanning 3 targets).",
            1,  # only the 19th
        ),
    ],
)
def test_build_device_soc_values(caplog, soc_values, log_message, expected_num_targets):
    caplog.set_level(logging.WARNING)
    soc_at_start = 3.0
    start_of_schedule = datetime(2023, 5, 18, tzinfo=pytz.utc)
    end_of_schedule = datetime(2023, 5, 20, tzinfo=pytz.utc)
    resolution = timedelta(minutes=5)

    # Convert SoC datetimes to periods with a start and end.
    for soc in soc_values:
        TimedEventSchema().check_time_window(soc)

    with caplog.at_level(logging.WARNING):
        device_values = build_device_soc_values(
            soc_values=soc_values,
            soc_at_start=soc_at_start,
            start_of_schedule=start_of_schedule,
            end_of_schedule=end_of_schedule,
            resolution=resolution,
        )
    print(device_values)
    assert log_message in caplog.text

    # Check test assumption
    for soc in soc_values:
        assert soc["value"] == 1
    soc_delta = 1 - soc_at_start
    soc_delta_per_resolution = soc_delta * timedelta(hours=1) / resolution

    assert soc_delta_per_resolution in device_values
    assert np.count_nonzero(~np.isnan(device_values)) == expected_num_targets


@pytest.mark.parametrize(
    [
        "battery_name",
        "production_sensor",
        "consumption_sensor",
        "production_quantity",
        "consumption_quantity",
        "expected_production",
        "expected_consumption",
        "site_production_capacity_sensor",
        "site_consumption_capacity_sensor",
        "expected_site_production",
        "expected_site_consumption",
    ],
    [
        (
            "Test battery with dynamic power capacity",
            False,
            False,
            None,
            None,
            -8,  # from the power sensor attribute 'production_capacity'
            0.5,  # from the power sensor attribute 'consumption_capacity'
            False,
            False,
            -1.1,
            1.1,
        ),
        (
            "Test battery with dynamic power capacity",
            True,
            False,
            None,
            None,
            # from the flex model field 'production-capacity' (a sensor),
            # and when absent, defaulting to the max value from the power sensor attribute capacity_in_mw
            [-0.2] * 4 * 4 + [-0.3] * 4 * 4 + [-10] * 16 * 4,
            # from the power sensor attribute 'consumption_capacity'
            0.5,
            False,
            False,
            -1.1,
            1.1,
        ),
        (
            "Test battery with dynamic power capacity",
            False,
            True,
            None,
            None,
            # from the power sensor attribute 'consumption_capacity'
            [-8] * 24 * 4,
            # from the flex model field 'consumption-capacity' (a sensor),
            # and when absent, defaulting to the max value from the power sensor attribute capacity_in_mw
            [0.25] * 4 * 4 + [0.15] * 4 * 4 + [10] * 16 * 4,
            False,
            True,
            -1.1,
            # the first period with consumption capacity of 1.3 MVA is clipped by a site-power-capacity of 1.1 MVA,
            # the second period with consumption capacity of 1.05 MVA is kept as is, and
            # the third period with missing consumption capacity defaults to 1.1 MVA
            [1.1] * 4 * 4 + [1.05] * 4 * 4 + [1.1] * 16 * 4,
        ),
        (
            "Test battery with dynamic power capacity",
            False,
            False,
            "100 kW",
            "200 kW",
            # from the flex model field 'production-capacity' (a quantity)
            -0.1,
            # from the flex model field 'consumption-capacity' (a quantity)
            0.2,
            False,
            False,
            -1.1,
            1.1,
        ),
        (
            "Test battery with dynamic power capacity",
            False,
            False,
            "1 MW",
            "2 MW",
            # from the flex model field 'production-capacity' (a quantity)
            -1,
            # from the power sensor attribute 'consumption_capacity' (a quantity)
            2,
            False,
            False,
            -1.1,
            1.1,
        ),
        (
            "Test battery",
            False,
            False,
            None,
            None,
            # from the asset attribute 'capacity_in_mw'
            -2,
            # from the asset attribute 'capacity_in_mw'
            2,
            False,
            False,
            -1.1,
            1.1,
        ),
        (
            "Test battery",
            False,
            False,
            "10 kW",
            None,
            # from the flex model field 'production-capacity' (a quantity)
            -0.01,
            # from the asset attribute 'capacity_in_mw'
            2,
            False,
            False,
            -1.1,
            1.1,
        ),
        (
            "Test battery",
            False,
            False,
            "10 kW",
            "100 kW",
            # from the flex model field 'production-capacity' (a quantity)
            -0.01,
            # from the flex model field 'consumption-capacity' (a quantity)
            0.1,
            True,
            True,
            [-1.1] * 4 * 4 + [-1.05] * 4 * 4 + [-1.1] * 16 * 4,
            [1.1] * 4 * 4 + [1.05] * 4 * 4 + [1.1] * 16 * 4,
        ),
    ],
)
def test_battery_power_capacity_as_sensor(
    db,
    add_battery_assets,
    add_inflexible_device_forecasts,
    capacity_sensors,
    battery_name,
    production_sensor,
    consumption_sensor,
    production_quantity,
    consumption_quantity,
    expected_production,
    expected_consumption,
    site_consumption_capacity_sensor,
    site_production_capacity_sensor,
    expected_site_production,
    expected_site_consumption,
):
    epex_da, battery = get_sensors_from_db(
        db, add_battery_assets, battery_name=battery_name
    )

    tz = pytz.timezone("Europe/Amsterdam")
    start = tz.localize(datetime(2015, 1, 2))
    end = tz.localize(datetime(2015, 1, 3))
    resolution = timedelta(minutes=15)
    soc_at_start = 10

    flex_context = {"site-power-capacity": "1100 kVA"}  # 1.1 MW
    if site_consumption_capacity_sensor:
        flex_context["site-consumption-capacity"] = {
            "sensor": capacity_sensors["site_power_capacity"].id
        }
    if site_production_capacity_sensor:
        flex_context["site-production-capacity"] = {
            "sensor": capacity_sensors["site_power_capacity"].id
        }

    flex_model = {
        "soc-at-start": soc_at_start,
        "roundtrip-efficiency": "100%",
        "prefer-charging-sooner": False,
    }

    if production_sensor:
        flex_model["production-capacity"] = {
            "sensor": capacity_sensors["production"].id
        }

    if consumption_sensor:
        flex_model["consumption-capacity"] = {
            "sensor": capacity_sensors["consumption"].id
        }

    if production_quantity is not None:
        flex_model["production-capacity"] = production_quantity

    if consumption_quantity is not None:
        flex_model["consumption-capacity"] = consumption_quantity

    scheduler: Scheduler = StorageScheduler(
        battery,
        start,
        end,
        resolution,
        flex_model=flex_model,
        flex_context=flex_context,
    )

    data_to_solver = scheduler._prepare()
    device_constraints = data_to_solver[6][0]
    ems_constraints = data_to_solver[7]

    assert all(device_constraints["derivative min"].values == expected_production)
    assert all(device_constraints["derivative max"].values == expected_consumption)
    assert all(ems_constraints["derivative min"].values == expected_site_production)
    assert all(ems_constraints["derivative max"].values == expected_site_consumption)


def test_battery_bothways_power_capacity_as_sensor(
    db, add_battery_assets, add_inflexible_device_forecasts, capacity_sensors
):
    """Check that the charging and discharging power capacities are limited by the power capacity."""
    epex_da, battery = get_sensors_from_db(
        db, add_battery_assets, battery_name="Test battery"
    )

    tz = pytz.timezone("Europe/Amsterdam")
    start = tz.localize(datetime(2015, 1, 2))
    end = tz.localize(datetime(2015, 1, 2, 7, 45))
    resolution = timedelta(minutes=15)
    soc_at_start = 10

    flex_model = {
        "soc-at-start": soc_at_start,
        "roundtrip-efficiency": "100%",
        "prefer-charging-sooner": False,
    }

    flex_model["power-capacity"] = {"sensor": capacity_sensors["production"].id}
    flex_model["consumption-capacity"] = {"sensor": capacity_sensors["consumption"].id}
    flex_model["production-capacity"] = {
        "sensor": capacity_sensors["power_capacity"].id
    }

    scheduler: Scheduler = StorageScheduler(
        battery, start, end, resolution, flex_model=flex_model
    )

    data_to_solver = scheduler._prepare()
    device_constraints = data_to_solver[6][0]

    max_capacity = (
        capacity_sensors["power_capacity"]
        .search_beliefs(event_starts_after=start, event_ends_before=end)
        .event_value.values
    )

    assert all(device_constraints["derivative min"].values >= -max_capacity)
    assert all(device_constraints["derivative max"].values <= max_capacity)


def get_efficiency_problem_device_constraints(
    extra_flex_model, efficiency_sensors, add_battery_assets, db
) -> pd.DataFrame:
    _, battery = get_sensors_from_db(db, add_battery_assets)
    tz = pytz.timezone("Europe/Amsterdam")
    start = tz.localize(datetime(2015, 1, 1))
    end = tz.localize(datetime(2015, 1, 2))
    resolution = timedelta(minutes=15)
    base_flex_model = {
        "soc-max": 2,
        "soc-min": 0,
    }
    base_flex_model.update(extra_flex_model)
    scheduler: Scheduler = StorageScheduler(
        battery, start, end, resolution, flex_model=base_flex_model
    )

    scheduler_data = scheduler._prepare()
    return scheduler_data[6][0]


def test_dis_charging_efficiency_as_sensor(
    db,
    add_battery_assets,
    add_inflexible_device_forecasts,
    add_market_prices,
    efficiency_sensors,
):
    """
    Check that the charging and discharging efficiency can be defined in the flex-model.
    For missing values, the fallback value is 100%.
    """

    tz = pytz.timezone("Europe/Amsterdam")

    end = tz.localize(datetime(2015, 1, 2))
    resolution = timedelta(minutes=15)

    extra_flex_model = {
        "charging-efficiency": {"sensor": efficiency_sensors["efficiency"].id},
        "discharging-efficiency": "200%",
    }

    device_constraints = get_efficiency_problem_device_constraints(
        extra_flex_model, efficiency_sensors, add_battery_assets, db
    )

    assert all(
        device_constraints[: end - timedelta(hours=1) - resolution][
            "derivative up efficiency"
        ]
        == 0.9
    )
    assert all(
        device_constraints[end - timedelta(hours=1) :]["derivative up efficiency"] == 1
    )

    assert all(device_constraints["derivative down efficiency"] == 2)


@pytest.mark.parametrize(
    "stock_delta_sensor",
    ["delta fails", "delta", "delta hourly", "delta 5min"],
)
def test_battery_stock_delta_sensor(
    add_battery_assets, add_stock_delta, stock_delta_sensor, db
):
    """
    Test the SOC delta feature using sensors.

    An empty battery is made to fulfill a usage signal under a flat tariff.
    The battery is only allowed to charge (production-capacity = 0).

    Set up the same constant delta (capacity_in_mw) in different resolutions.

    The problem is defined with the following settings:
        - Battery empty at the start of the schedule (soc-at-start = 0).
        - Battery of size 2 MWh.
        - Consumption capacity of the battery is 2 MW.
        - The battery cannot discharge.
    With these settings, the battery needs to charge at a power or greater than the usage forecast
    to keep the SOC within bounds ([0, 2 MWh]).
    """
    _, battery = get_sensors_from_db(db, add_battery_assets)
    tz = pytz.timezone("Europe/Amsterdam")
    start = tz.localize(datetime(2015, 1, 1))
    end = tz.localize(datetime(2015, 1, 2))
    resolution = timedelta(minutes=15)
    stock_delta_sensor_obj = add_stock_delta[stock_delta_sensor]
    capacity = stock_delta_sensor_obj.get_attribute("capacity_in_mw")

    scheduler: Scheduler = StorageScheduler(
        battery,
        start,
        end,
        resolution,
        flex_model={
            "soc-max": 2,
            "soc-min": 0,
            "soc-usage": [{"sensor": stock_delta_sensor_obj.id}],
            "roundtrip-efficiency": 1,
            "storage-efficiency": 1,
            "production-capacity": "0kW",
            "soc-at-start": 0,
        },
    )

    if "fails" in stock_delta_sensor:
        with pytest.raises(InfeasibleProblemException):
            schedule = scheduler.compute()
    else:
        schedule = scheduler.compute()
        assert all(schedule == capacity)


@pytest.mark.parametrize(
    "gain,usage,expected_delta",
    [
        (["1 MW"], ["1MW"], 0),  # delta stock is 0 (1 MW - 1 MW)
        (["0.5 MW", "0.5 MW"], [], 1),  # 1 MW stock gain
        (["100 kW"], None, 0.1),  # 100 MW stock gain
        (None, ["100 kW"], -0.1),  # 100 kW stock loss
        ([], [], None),  # no gain defined -> no gain or loss happens
    ],
)
def test_battery_stock_delta_quantity(
    add_battery_assets, gain, usage, expected_delta, db
):
    """
    Test the stock gain field when a constant value is provided.

    We expect a constant gain/loss to happen in every time period equal to the energy
    value provided.
    """
    _, battery = get_sensors_from_db(db, add_battery_assets)
    tz = pytz.timezone("Europe/Amsterdam")
    start = tz.localize(datetime(2015, 1, 1))
    end = tz.localize(datetime(2015, 1, 2))
    resolution = timedelta(minutes=15)
    flex_model = {
        "soc-max": 2,
        "soc-min": 0,
        "roundtrip-efficiency": 1,
        "storage-efficiency": 1,
    }

    if gain is not None:
        flex_model["soc-gain"] = gain
    if usage is not None:
        flex_model["soc-usage"] = usage

    scheduler: Scheduler = StorageScheduler(
        battery, start, end, resolution, flex_model=flex_model
    )
    scheduler_info = scheduler._prepare()

    if expected_delta is not None:
        assert all(scheduler_info[6][0]["stock delta"] == expected_delta)
    else:
        assert all(scheduler_info[6][0]["stock delta"].isna())


@pytest.mark.parametrize(
    "efficiency,expected_efficiency",
    [
        ("100%", 1),
        (
            "110%",
            1,
        ),  # value exceeding the upper bound (100%). It clips the values above 100%.
        (
            "90%",
            0.9,
        ),  # percentage unit to dimensionless units within the [0,1] interval
        (0.9, 0.9),  # numeric values are interpreted as dimensionless
        (
            None,
            None,
        ),  # if the `storage-efficiency` is not defined, the constraint dataframe
        # uses NaN.
    ],
)
def test_battery_efficiency_quantity(
    add_battery_assets, efficiency, expected_efficiency, db
):
    """
    Test to ensure correct handling of storage efficiency quantities in the StorageScheduler.

    The test covers the handling of percentage values, dimensionless numeric values, and the
    case where the efficiency is not defined.
    """

    _, battery = get_sensors_from_db(db, add_battery_assets)
    tz = pytz.timezone("Europe/Amsterdam")
    start = tz.localize(datetime(2015, 1, 1))
    end = tz.localize(datetime(2015, 1, 2))
    resolution = timedelta(minutes=15)
    flex_model = {
        "soc-max": 2,
        "soc-min": 0,
        "roundtrip-efficiency": 1,
    }

    if efficiency is not None:
        flex_model["storage-efficiency"] = efficiency

    scheduler: Scheduler = StorageScheduler(
        battery, start, end, resolution, flex_model=flex_model
    )
    scheduler_info = scheduler._prepare()

    if efficiency is not None:
        assert all(scheduler_info[6][0]["efficiency"] == expected_efficiency)
    else:
        assert all(scheduler_info[6][0]["efficiency"].isna())


@pytest.mark.parametrize(
    "efficiency_sensor_name, expected_efficiency",
    [
        ("storage efficiency 90%", 0.9),  # regular value
        ("storage efficiency 110%", 1),  # clip values that exceed 100%
        ("storage efficiency negative", 0),  # clip negative values
        pytest.param(
            "storage efficiency hourly",
            0.974003,
            marks=pytest.mark.xfail(
                reason="resampling storage efficiency is not supported"
            ),
        ),  # this one fails.
        # We should resample making sure that the efficiencies are equivalent.
        # For example, 90% defined in 1h is equivalent to 97% in a 15min period (0.97^4≈0.9).
        # Plans to support resampling efficiencies can be found here https://github.com/FlexMeasures/flexmeasures/issues/720
    ],
)
def test_battery_storage_efficiency_sensor(
    add_battery_assets,
    add_storage_efficiency,
    efficiency_sensor_name,
    expected_efficiency,
    db,
):
    """
    Test the handling of different storage efficiency sensors in the StorageScheduler.

    It checks if the scheduler correctly handles regular values, values exceeding 100%, negative values,
    and values with different resolutions compared to the scheduling resolution.
    """
    _, battery = get_sensors_from_db(db, add_battery_assets)
    tz = pytz.timezone("Europe/Amsterdam")
    start = tz.localize(datetime(2015, 1, 1))
    end = tz.localize(datetime(2015, 1, 2))
    resolution = timedelta(minutes=15)
    storage_efficiency_sensor_obj = add_storage_efficiency[efficiency_sensor_name]

    scheduler: Scheduler = StorageScheduler(
        battery,
        start,
        end,
        resolution,
        flex_model={
            "soc-max": 2,
            "soc-min": 0,
            "roundtrip-efficiency": 1,
            "storage-efficiency": {"sensor": storage_efficiency_sensor_obj.id},
            "production-capacity": "0kW",
            "soc-at-start": 0,
        },
    )

    scheduler_info = scheduler._prepare()
<<<<<<< HEAD
    assert all(scheduler_info[6][0]["efficiency"] == expected_efficiency)
=======
    assert all(scheduler_info[5][0]["efficiency"] == expected_efficiency)


@pytest.mark.parametrize(
    "sensor_name, expected_start, expected_end",
    [
        # A value defined in a coarser resolution is upsampled to match the power sensor resolution.
        (
            "soc-targets (1h)",
            "14:00:00",
            "15:00:00",
        ),
        # A value defined in a finer resolution is downsampled to match the power sensor resolution.
        # Only a single value coincides with the power sensor resolution.
        pytest.param(
            "soc-targets (5min)",
            "14:00:00",
            "14:00:00",  # not "14:15:00"
            marks=pytest.mark.xfail(
                reason="timely-beliefs doesn't yet make it possible to resample to a certain frequency and event resolution simultaneously"
            ),
        ),
        # A simple case, SOC constraint sensor in the same resolution as the power sensor.
        (
            "soc-targets (15min)",
            "14:00:00",
            "14:15:00",
        ),
        # For an instantaneous sensor, the value is set to the interval containing the instantaneous event.
        (
            "soc-targets (instantaneous)",
            "14:00:00",
            "14:00:00",
        ),
        # This is an event at 14:05:00 with a duration of 15min.
        # This constraint should span the intervals from 14:00 to 14:15 and from 14:15 to 14:30, but we are not reindexing properly.
        pytest.param(
            "soc-targets (15min lagged)",
            "14:00:00",
            "14:15:00",
            marks=pytest.mark.xfail(
                reason="we should re-index the series so that values of the original index that overlap are used."
            ),
        ),
    ],
)
def test_add_storage_constraint_from_sensor(
    add_battery_assets,
    add_soc_targets,
    sensor_name,
    expected_start,
    expected_end,
    db,
):
    """
    Test the handling of different values for the target SOC constraints as sensors in the StorageScheduler.
    """
    _, battery = get_sensors_from_db(db, add_battery_assets)
    tz = pytz.timezone("Europe/Amsterdam")
    start = tz.localize(datetime(2015, 1, 1))
    end = tz.localize(datetime(2015, 1, 2))
    resolution = timedelta(minutes=15)
    soc_targets = add_soc_targets[sensor_name]

    flex_model = {
        "soc-max": 2,
        "soc-min": 0,
        "roundtrip-efficiency": 1,
        "production-capacity": "0kW",
        "soc-at-start": 0,
    }

    flex_model["soc-targets"] = {"sensor": soc_targets.id}

    scheduler: Scheduler = StorageScheduler(
        battery, start, end, resolution, flex_model=flex_model
    )

    scheduler_info = scheduler._prepare()
    storage_constraints = scheduler_info[5][0]

    expected_target_start = pd.Timedelta(expected_start) + start
    expected_target_end = pd.Timedelta(expected_end) + start
    expected_soc_target_value = 0.5 * timedelta(hours=1) / resolution

    # convert dates from UTC to local time (Europe/Amsterdam)
    equals = storage_constraints["equals"].tz_convert(tz)

    # check that no value before expected_target_start is non-nan
    assert all(equals[: expected_target_start - resolution].isna())

    # check that no value after expected_target_end is non-nan
    assert all(equals[expected_target_end + resolution :].isna())

    # check that the values in the (expected_target_start, expected_target_end) are equal to the expected value
    assert all(
        equals[expected_target_start + resolution : expected_target_end]
        == expected_soc_target_value
    )
>>>>>>> 73826722
<|MERGE_RESOLUTION|>--- conflicted
+++ resolved
@@ -1872,10 +1872,7 @@
     )
 
     scheduler_info = scheduler._prepare()
-<<<<<<< HEAD
     assert all(scheduler_info[6][0]["efficiency"] == expected_efficiency)
-=======
-    assert all(scheduler_info[5][0]["efficiency"] == expected_efficiency)
 
 
 @pytest.mark.parametrize(
@@ -1973,5 +1970,4 @@
     assert all(
         equals[expected_target_start + resolution : expected_target_end]
         == expected_soc_target_value
-    )
->>>>>>> 73826722
+    )