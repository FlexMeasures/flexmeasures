from datetime import datetime, timedelta
import pytest
import pytz
import logging

import numpy as np
import pandas as pd
from pandas.tseries.frequencies import to_offset
from sqlalchemy import select

from flexmeasures.data.models.time_series import Sensor
from flexmeasures.data.models.planning import Scheduler
from flexmeasures.data.models.planning.exceptions import InfeasibleProblemException
from flexmeasures.data.models.planning.storage import (
    StorageScheduler,
    add_storage_constraints,
    validate_storage_constraints,
    build_device_soc_values,
)
from flexmeasures.data.models.planning.linear_optimization import device_scheduler
<<<<<<< HEAD
from flexmeasures.data.models.planning.tests.utils import check_constraints, get_sensors_from_db
=======
from flexmeasures.data.models.planning.tests.utils import (
    check_constraints,
    get_sensors_from_db,
)
>>>>>>> 8e0822a2
from flexmeasures.data.models.planning.utils import initialize_series, initialize_df
from flexmeasures.data.schemas.sensors import TimedEventSchema
from flexmeasures.utils.calculations import (
    apply_stock_changes_and_losses,
    integrate_time_series,
)
from flexmeasures.tests.utils import get_test_sensor
from flexmeasures.utils.unit_utils import convert_units, ur

from pyomo.environ import value

TOLERANCE = 0.00001


@pytest.mark.parametrize(
    "initial_stock, stock_deltas, expected_stocks, storage_efficiency",
    [
        (
            1000,
            [100, -100, -100, 100],
            [1000, 1089, 979.11, 870.3189, 960.615711],
            0.99,
        ),
        (
            2.5,
            [-0.5, -0.5, -0.5, -0.5],
            [2.5, 1.8, 1.17, 0.603, 0.0927],
            0.9,
        ),
    ],
)
def test_storage_loss_function(
    initial_stock, stock_deltas, expected_stocks, storage_efficiency
):
    stocks = apply_stock_changes_and_losses(
        initial_stock,
        stock_deltas,
        storage_efficiency=storage_efficiency,
        how="left",
        decimal_precision=6,
    )
    print(stocks)
    assert all(a == b for a, b in zip(stocks, expected_stocks))


@pytest.mark.parametrize("use_inflexible_device", [False, True])
@pytest.mark.parametrize("battery_name", ["Test battery", "Test small battery"])
def test_battery_solver_day_1(
    add_battery_assets,
    add_inflexible_device_forecasts,
    use_inflexible_device,
    battery_name,
    db,
):
    epex_da, battery = get_sensors_from_db(
        db, add_battery_assets, battery_name=battery_name
    )
    tz = pytz.timezone("Europe/Amsterdam")
    start = tz.localize(datetime(2015, 1, 1))
    end = tz.localize(datetime(2015, 1, 2))
    resolution = timedelta(minutes=15)
    soc_at_start = battery.get_attribute("soc_in_mwh")
    scheduler: Scheduler = StorageScheduler(
        battery,
        start,
        end,
        resolution,
        flex_model={"soc-at-start": soc_at_start},
        flex_context={
            "inflexible-device-sensors": (
                [s.id for s in add_inflexible_device_forecasts.keys()]
                if use_inflexible_device
                else []
            ),
            "site-power-capacity": "2 MW",
        },
    )
    schedule = scheduler.compute()

    # Check if constraints were met
    check_constraints(battery, schedule, soc_at_start)


@pytest.mark.parametrize(
    "roundtrip_efficiency, storage_efficiency",
    [
        (1, 1),
        (1, 0.999),
        (1, 0.5),
        (0.99, 1),
        (0.01, 1),
    ],
)
def test_battery_solver_day_2(
    add_battery_assets, roundtrip_efficiency: float, storage_efficiency: float, db
):
    """Check battery scheduling results for day 2, which is set up with
    8 expensive, then 8 cheap, then again 8 expensive hours.
    If efficiency losses aren't too bad, we expect the scheduler to:
    - completely discharge within the first 8 hours
    - completely charge within the next 8 hours
    - completely discharge within the last 8 hours
    If efficiency losses are bad, the price difference is not worth cycling the battery,
    and so we expect the scheduler to only:
    - completely discharge within the last 8 hours
    """
    _epex_da, battery = get_sensors_from_db(db, add_battery_assets)
    tz = pytz.timezone("Europe/Amsterdam")
    start = tz.localize(datetime(2015, 1, 2))
    end = tz.localize(datetime(2015, 1, 3))
    resolution = timedelta(minutes=15)
    soc_at_start = battery.get_attribute("soc_in_mwh")
    soc_min = 0.5
    soc_max = 4.5
    scheduler = StorageScheduler(
        battery,
        start,
        end,
        resolution,
        flex_model={
            "soc-at-start": soc_at_start,
            "soc-min": soc_min,
            "soc-max": soc_max,
            "roundtrip-efficiency": roundtrip_efficiency,
            "storage-efficiency": storage_efficiency,
        },
    )
    schedule = scheduler.compute()

    # Check if constraints were met
    soc_schedule = check_constraints(
        battery, schedule, soc_at_start, roundtrip_efficiency, storage_efficiency
    )

    # Check whether the resulting soc schedule follows our expectations for 8 expensive, 8 cheap and 8 expensive hours
    assert soc_schedule.iloc[-1] == max(
        soc_min, battery.get_attribute("min_soc_in_mwh")
    )  # Battery sold out at the end of its planning horizon

    # As long as the efficiencies aren't too bad (I haven't computed the actual switch points)
    if roundtrip_efficiency > 0.9 and storage_efficiency > 0.9:
        assert soc_schedule.loc[start + timedelta(hours=8)] == max(
            soc_min, battery.get_attribute("min_soc_in_mwh")
        )  # Sell what you begin with
        assert soc_schedule.loc[start + timedelta(hours=16)] == min(
            soc_max, battery.get_attribute("max_soc_in_mwh")
        )  # Buy what you can to sell later
    elif storage_efficiency > 0.9:
        # If only the roundtrip efficiency is poor, best to stand idle (keep a high SoC as long as possible)
        assert soc_schedule.loc[start + timedelta(hours=8)] == battery.get_attribute(
            "soc_in_mwh"
        )
        assert soc_schedule.loc[start + timedelta(hours=16)] == battery.get_attribute(
            "soc_in_mwh"
        )
    else:
        # If the storage efficiency is poor, regardless of whether the roundtrip efficiency is poor, best to sell asap
        assert soc_schedule.loc[start + timedelta(hours=8)] == max(
            soc_min, battery.get_attribute("min_soc_in_mwh")
        )
        assert soc_schedule.loc[start + timedelta(hours=16)] == max(
            soc_min, battery.get_attribute("min_soc_in_mwh")
        )


def run_test_charge_discharge_sign(
    battery,
    roundtrip_efficiency,
    consumption_price_sensor_id,
    production_price_sensor_id,
):
    tz = pytz.timezone("Europe/Amsterdam")
    start = tz.localize(datetime(2015, 1, 3))
    end = tz.localize(datetime(2015, 1, 4))
    resolution = timedelta(hours=1)
    storage_efficiency = 1
    # Choose the SoC constraints and starting value such that the battery can fully charge or discharge in a single time step
    soc_min = 0
    soc_max = battery.get_attribute("capacity_in_mw")
    soc_at_start = battery.get_attribute("capacity_in_mw")

    scheduler: Scheduler = StorageScheduler(
        battery,
        start,
        end,
        resolution,
        flex_model={
            "soc-min": soc_min,
            "soc-max": soc_max,
            "soc-at-start": soc_at_start,
            "roundtrip-efficiency": roundtrip_efficiency,
            "storage-efficiency": storage_efficiency,
            "prefer-charging-sooner": True,
        },
        flex_context={
            "consumption-price-sensor": consumption_price_sensor_id,
            "production-price-sensor": production_price_sensor_id,
        },
    )

    (
        sensor,
        start,
        end,
        resolution,
        soc_at_start,
        device_constraints,
        ems_constraints,
        commitments,
    ) = scheduler._prepare(skip_validation=True)

    _, _, results, model = device_scheduler(
        device_constraints,
        ems_constraints,
        commitments=commitments,
        initial_stock=soc_at_start * (timedelta(hours=1) / resolution),
    )

    device_power_sign = pd.Series(model.device_power_sign.extract_values())[0]
    device_power_up = pd.Series(model.device_power_up.extract_values())[0]
    device_power_down = pd.Series(model.device_power_down.extract_values())[0]

    is_power_down = ~np.isclose(abs(device_power_down), 0)
    is_power_up = ~np.isclose(abs(device_power_up), 0)

    # only one power active at a time
    assert (~(is_power_down & is_power_up)).all()

    # downwards power not active when the binary variable is 1
    assert (~is_power_down[device_power_sign == 1.0]).all()

    # upwards power not active when the binary variable is 0
    assert (~is_power_up[device_power_sign == 0.0]).all()

    schedule = initialize_series(
        data=[model.ems_power[0, j].value for j in model.j],
        start=start,
        end=end,
        resolution=to_offset(resolution),
    )

    # Check if constraints were met
    soc_schedule = check_constraints(
        battery, schedule, soc_at_start, roundtrip_efficiency, storage_efficiency
    )

    return schedule.tz_convert(tz), soc_schedule.tz_convert(tz)


def test_battery_solver_day_3(add_battery_assets, add_inflexible_device_forecasts, db):
    """Check battery scheduling results for day 3, which is set up with
    8 hours with negative prices, followed by 16 expensive hours.

    Under certain conditions, batteries can be used to "burn" energy in form of heat, due to the conversion
    losses of the inverters. Nonetheless, this doesn't come for free as this is shortening the lifetime of the asset.
    For this reason, the constraints `device_up_derivative_sign` and `device_down_derivative_sign' make sure that
    the storage can only charge or discharge within the same time period.

    These constraints don't avoid burning energy in Case 1) in which a storage with conversion losses operating under the
    same buy/sell prices.

    Nonetheless, as shown in Cases 3) and 4), the oscillatory dynamic is gone when having Consumption Price > Production Price.
    This is because even though the energy consumed is bigger than that produced, the difference between the cost of consuming and the
    revenue of producing doesn't create a profit.
    """

    roundtrip_efficiency = 0.9
    epex_da = get_test_sensor(db)
    epex_da_production = db.session.execute(
        select(Sensor).filter_by(name="epex_da_production")
    ).scalar_one_or_none()
    battery = add_battery_assets["Test battery"].sensors[0]

    tz = pytz.timezone("Europe/Amsterdam")
    start = tz.localize(datetime(2015, 1, 3))

    # Case 1: Consumption Price = Production Price, roundtrip_efficiency < 1
    schedule_1, soc_schedule_1 = run_test_charge_discharge_sign(
        battery, roundtrip_efficiency, epex_da.id, epex_da.id
    )

    # For the negative price period, the schedule shows oscillations
    # discharge in even hours
    assert all(schedule_1[:8:2] < 0)  # 12am, 2am, 4am, 6am

    # charge in odd hours
    assert all(schedule_1[1:8:2] > 0)  # 1am, 3am, 5am, 7am

    # in positive price hours, the battery will only discharge to sell the energy charged in the negative hours
    assert all(schedule_1.loc[start + timedelta(hours=8) :] <= 0)

    # Case 2: Consumption Price = Production Price, roundtrip_efficiency = 1
    schedule_2, soc_schedule_2 = run_test_charge_discharge_sign(
        battery, 1, epex_da.id, epex_da.id
    )
    assert all(np.isclose(schedule_2[:8], 0))  # no oscillation

    # Case 3: Consumption Price > Production Price, roundtrip_efficiency < 1
    # In this case, we expect the battery to hold the energy that has initially and sell it during the period of
    # positive prices.
    schedule_3, soc_schedule_3 = run_test_charge_discharge_sign(
        battery, roundtrip_efficiency, epex_da.id, epex_da_production.id
    )
    assert all(np.isclose(schedule_3[:8], 0))  # no oscillation
    assert all(schedule_3[8:] <= 0)

    # discharge the whole battery in 1 time period
    assert np.isclose(
        schedule_3.min(),
        -battery.get_attribute("capacity_in_mw") * np.sqrt(roundtrip_efficiency),
    )

    # Case 4: Consumption Price > Production Price, roundtrip_efficiency < 1
    schedule_4, soc_schedule_4 = run_test_charge_discharge_sign(
        battery, 1, epex_da.id, epex_da_production.id
    )

    assert all(np.isclose(schedule_4[:8], 0))  # no oscillation
    assert all(schedule_4[8:] <= 0)

    # discharge the whole battery in 1 time period, with no conversion losses
    assert np.isclose(schedule_4.min(), -battery.get_attribute("capacity_in_mw"))


@pytest.mark.parametrize(
    "target_soc, charging_station_name",
    [
        (1, "Test charging station"),
        (5, "Test charging station"),
        (0, "Test charging station (bidirectional)"),
        (5, "Test charging station (bidirectional)"),
    ],
)
def test_charging_station_solver_day_2(
    target_soc, charging_station_name, setup_planning_test_data, db
):
    """Starting with a state of charge 1 kWh, within 2 hours we should be able to reach
    any state of charge in the range [1, 5] kWh for a unidirectional station,
    or [0, 5] for a bidirectional station, given a charging capacity of 2 kW.
    """
    soc_at_start = 1
    duration_until_target = timedelta(hours=2)

    epex_da = get_test_sensor(db)
    charging_station = setup_planning_test_data[charging_station_name].sensors[0]
    assert charging_station.get_attribute("capacity_in_mw") == 2
    assert charging_station.get_attribute("market_id") == epex_da.id
    tz = pytz.timezone("Europe/Amsterdam")
    start = tz.localize(datetime(2015, 1, 2))
    end = tz.localize(datetime(2015, 1, 3))
    resolution = timedelta(minutes=15)
    target_soc_datetime = start + duration_until_target
    soc_targets = initialize_series(np.nan, start, end, resolution, inclusive="right")
    soc_targets.loc[target_soc_datetime] = target_soc
    scheduler = StorageScheduler(
        charging_station,
        start,
        end,
        resolution,
        flex_model={
            "soc_at_start": soc_at_start,
            "soc_min": charging_station.get_attribute("min_soc_in_mwh", 0),
            "soc_max": charging_station.get_attribute(
                "max_soc_in_mwh", max(soc_targets.values)
            ),
            "roundtrip_efficiency": charging_station.get_attribute(
                "roundtrip_efficiency", 1
            ),
            "storage_efficiency": charging_station.get_attribute(
                "storage_efficiency", 1
            ),
            "soc_targets": soc_targets,
        },
    )
    scheduler.config_deserialized = (
        True  # soc targets are already a DataFrame, names get underscore
    )
    consumption_schedule = scheduler.compute()
    soc_schedule = integrate_time_series(
        consumption_schedule, soc_at_start, decimal_precision=6
    )

    # Check if constraints were met
    assert (
        min(consumption_schedule.values)
        >= charging_station.get_attribute("capacity_in_mw") * -1
    )
    assert (
        max(consumption_schedule.values)
        <= charging_station.get_attribute("capacity_in_mw") + TOLERANCE
    )
    print(consumption_schedule.head(12))
    print(soc_schedule.head(12))
    assert abs(soc_schedule.loc[target_soc_datetime] - target_soc) < TOLERANCE


@pytest.mark.parametrize(
    "target_soc, charging_station_name",
    [
        (9, "Test charging station"),
        (15, "Test charging station"),
        (5, "Test charging station (bidirectional)"),
        (15, "Test charging station (bidirectional)"),
    ],
)
def test_fallback_to_unsolvable_problem(
    target_soc, charging_station_name, setup_planning_test_data, db
):
    """Starting with a state of charge 10 kWh, within 2 hours we should be able to reach
    any state of charge in the range [10, 14] kWh for a unidirectional station,
    or [6, 14] for a bidirectional station, given a charging capacity of 2 kW.
    Here we test target states of charge outside that range, ones that we should be able
    to get as close to as 1 kWh difference.
    We want our scheduler to handle unsolvable problems like these with a sensible fallback policy.

    The StorageScheduler raises an Exception which triggers the creation of a new job to compute a fallback
    schedule.
    """
    soc_at_start = 10
    duration_until_target = timedelta(hours=2)
    expected_gap = 1

    epex_da = get_test_sensor(db)
    charging_station = setup_planning_test_data[charging_station_name].sensors[0]
    assert charging_station.get_attribute("capacity_in_mw") == 2
    assert charging_station.get_attribute("market_id") == epex_da.id
    tz = pytz.timezone("Europe/Amsterdam")
    start = tz.localize(datetime(2015, 1, 2))
    end = tz.localize(datetime(2015, 1, 3))
    resolution = timedelta(minutes=15)
    target_soc_datetime = start + duration_until_target
    soc_targets = initialize_series(np.nan, start, end, resolution, inclusive="right")
    soc_targets.loc[target_soc_datetime] = target_soc
    kwargs = {
        "asset_or_sensor": charging_station,
        "start": start,
        "end": end,
        "resolution": resolution,
        "flex_model": {
            "soc_at_start": soc_at_start,
            "soc_min": charging_station.get_attribute("min_soc_in_mwh", 0),
            "soc_max": charging_station.get_attribute(
                "max_soc_in_mwh", max(soc_targets.values)
            ),
            "roundtrip_efficiency": charging_station.get_attribute(
                "roundtrip_efficiency", 1
            ),
            "storage_efficiency": charging_station.get_attribute(
                "storage_efficiency", 1
            ),
            "soc_targets": soc_targets,
        },
    }
    scheduler = StorageScheduler(**kwargs)
    scheduler.config_deserialized = (
        True  # soc targets are already a DataFrame, names get underscore
    )

    # calling the scheduler with an infeasible problem raises an Exception
    with pytest.raises(InfeasibleProblemException):
        consumption_schedule = scheduler.compute(skip_validation=True)

    # check that the fallback scheduler provides a sensible fallback policy
    fallback_scheduler = scheduler.fallback_scheduler_class(**kwargs)
    fallback_scheduler.config_deserialized = True
    consumption_schedule = fallback_scheduler.compute(skip_validation=True)

    soc_schedule = integrate_time_series(
        consumption_schedule, soc_at_start, decimal_precision=6
    )

    # Check if constraints were met
    assert (
        min(consumption_schedule.values)
        >= charging_station.get_attribute("capacity_in_mw") * -1
    )
    assert max(consumption_schedule.values) <= charging_station.get_attribute(
        "capacity_in_mw"
    )
    print(consumption_schedule.head(12))
    print(soc_schedule.head(12))
    assert (
        abs(abs(soc_schedule.loc[target_soc_datetime] - target_soc) - expected_gap)
        < TOLERANCE
    )


@pytest.mark.parametrize(
    "market_scenario",
    [
        "dynamic contract",
        "fixed contract",
    ],
)
def test_building_solver_day_2(
    db,
    add_battery_assets,
    add_market_prices,
    create_test_tariffs,
    add_inflexible_device_forecasts,
    inflexible_devices,
    flexible_devices,
    market_scenario: str,
):
    """Check battery scheduling results within the context of a building with PV, for day 2, against the following market scenarios:
    1) a dynamic tariff with equal consumption and feed-in tariffs, that is set up with 8 expensive, then 8 cheap, then again 8 expensive hours.
    2) a fixed consumption tariff and a fixed feed-in tariff that is lower, which incentives to maximize self-consumption of PV power into the battery.
    In the test data:
    - Hours with net production coincide with low dynamic market prices.
    - Hours with net consumption coincide with high dynamic market prices.
    So when the prices are low (in scenario 1), we have net production, and when they are high, net consumption.
    That means we have first net consumption, then net production, and then net consumption again.
    In either scenario, we expect the scheduler to:
    - completely discharge within the first 8 hours (either due to 1) high prices, or 2) net consumption)
    - completely charge within the next 8 hours (either due to 1) low prices, or 2) net production)
    - completely discharge within the last 8 hours (either due to 1) high prices, or 2) net consumption)
    """
    battery = flexible_devices["battery power sensor"]
    building = battery.generic_asset
    default_consumption_price_sensor = get_test_sensor(db)
    assert battery.get_attribute("market_id") == default_consumption_price_sensor.id
    if market_scenario == "dynamic contract":
        consumption_price_sensor = default_consumption_price_sensor
        production_price_sensor = consumption_price_sensor
    elif market_scenario == "fixed contract":
        consumption_price_sensor = create_test_tariffs["consumption_price_sensor"]
        production_price_sensor = create_test_tariffs["production_price_sensor"]
    else:
        raise NotImplementedError(
            f"Missing test case for market conditions '{market_scenario}'"
        )
    tz = pytz.timezone("Europe/Amsterdam")
    start = tz.localize(datetime(2015, 1, 2))
    end = tz.localize(datetime(2015, 1, 3))
    resolution = timedelta(minutes=15)
    soc_at_start = 2.5
    soc_min = 0.5
    soc_max = 4.5
    scheduler = StorageScheduler(
        battery,
        start,
        end,
        resolution,
        flex_model={
            "soc_at_start": soc_at_start,
            "soc_min": soc_min,
            "soc_max": soc_max,
            "roundtrip_efficiency": battery.get_attribute("roundtrip_efficiency", 1),
            "storage_efficiency": battery.get_attribute("storage_efficiency", 1),
        },
        flex_context={
            "inflexible_device_sensors": inflexible_devices.values(),
            "production_price_sensor": production_price_sensor,
            "consumption_price_sensor": consumption_price_sensor,
        },
    )
    scheduler.config_deserialized = (
        True  # inflexible device sensors are already objects, names get underscore
    )
    schedule = scheduler.compute()
    soc_schedule = integrate_time_series(schedule, soc_at_start, decimal_precision=6)

    with pd.option_context("display.max_rows", None, "display.max_columns", 3):
        print(soc_schedule)

    unit_factors = np.expand_dims(
        [
            convert_units(1, s.unit, "MW")
            for s in add_inflexible_device_forecasts.keys()
        ],
        axis=1,
    )
    inflexible_devices_power = np.array(list(add_inflexible_device_forecasts.values()))

    # Check if constraints were met
    capacity = pd.DataFrame(
        data=inflexible_devices_power.T.dot(
            unit_factors
        ),  # convert to MW and sum column-wise
        columns=["inflexible"],
    ).tail(
        -4 * 24
    )  # remove first 96 quarter-hours (the schedule is about the 2nd day)
    capacity["max"] = building.get_attribute("capacity_in_mw")
    capacity["min"] = -building.get_attribute("capacity_in_mw")
    capacity["production headroom"] = capacity["max"] - capacity["inflexible"]
    capacity["consumption headroom"] = capacity["inflexible"] - capacity["min"]
    capacity["battery production headroom"] = capacity["production headroom"].clip(
        upper=battery.get_attribute("capacity_in_mw")
    )
    capacity["battery consumption headroom"] = capacity["consumption headroom"].clip(
        upper=battery.get_attribute("capacity_in_mw")
    )
    capacity["schedule"] = (
        schedule.values
    )  # consumption is positive, production is negative
    with pd.option_context(
        "display.max_rows", None, "display.max_columns", None, "display.width", 2000
    ):
        print(capacity)
    assert (capacity["schedule"] >= -capacity["battery production headroom"]).all()
    assert (capacity["schedule"] <= capacity["battery consumption headroom"]).all()

    for soc in soc_schedule.values:
        assert soc >= max(soc_min, battery.get_attribute("min_soc_in_mwh"))
        assert soc <= battery.get_attribute("max_soc_in_mwh")

    # Check whether the resulting soc schedule follows our expectations for.
    # To recap, in scenario 1 and 2, the schedule should mainly be influenced by:
    # 1) 8 expensive, 8 cheap and 8 expensive hours
    # 2) 8 net-consumption, 8 net-production and 8 net-consumption hours

    # Result after 8 hours
    # 1) Sell what you begin with
    # 2) The battery discharged as far as it could during the first 8 net-consumption hours
    assert soc_schedule.loc[start + timedelta(hours=8)] == max(
        soc_min, battery.get_attribute("min_soc_in_mwh")
    )

    # Result after second 8 hour-interval
    # 1) Buy what you can to sell later, when prices will be high again
    # 2) The battery charged with PV power as far as it could during the middle 8 net-production hours
    assert soc_schedule.loc[start + timedelta(hours=16)] == min(
        soc_max, battery.get_attribute("max_soc_in_mwh")
    )

    # Result at end of day
    # 1) The battery sold out at the end of its planning horizon
    # 2) The battery discharged as far as it could during the last 8 net-consumption hours
    assert soc_schedule.iloc[-1] == max(
        soc_min, battery.get_attribute("min_soc_in_mwh")
    )


def test_soc_bounds_timeseries(db, add_battery_assets):
    """Check that the maxima and minima timeseries alter the result
    of the optimization.

    Two schedules are run:
    - with global maximum and minimum values
    - with global maximum and minimum values +  maxima / minima time series constraints
    """

    # get the sensors from the database
    epex_da, battery = get_sensors_from_db(db, add_battery_assets)

    # time parameters
    tz = pytz.timezone("Europe/Amsterdam")
    start = tz.localize(datetime(2015, 1, 2))
    end = tz.localize(datetime(2015, 1, 3))
    resolution = timedelta(hours=1)

    # soc parameters
    soc_unit = "MWh"
    soc_at_start = battery.get_attribute("soc_in_mwh")
    soc_min = 0.5
    soc_max = 4.5

    def compute_schedule(flex_model):
        scheduler = StorageScheduler(
            battery,
            start,
            end,
            resolution,
            flex_model=flex_model,
        )
        schedule = scheduler.compute()

        soc_schedule = integrate_time_series(
            schedule,
            soc_at_start,
            decimal_precision=6,
        )

        return soc_schedule

    flex_model = {
        "soc-unit": soc_unit,
        "soc-at-start": soc_at_start,
        "soc-min": soc_min,
        "soc-max": soc_max,
    }

    soc_schedule_1 = compute_schedule(flex_model)

    # soc maxima and soc minima
    soc_maxima = [
        {"datetime": "2015-01-02T15:00:00+01:00", "value": 1.0},
        {"datetime": "2015-01-02T16:00:00+01:00", "value": 1.0},
    ]

    soc_minima = [{"datetime": "2015-01-02T08:00:00+01:00", "value": 3.5}]

    soc_targets = [{"datetime": "2015-01-02T19:00:00+01:00", "value": 2.0}]

    flex_model = {
        "soc-unit": soc_unit,
        "soc-at-start": soc_at_start,
        "soc-min": soc_min,
        "soc-max": soc_max,
        "soc-maxima": soc_maxima,
        "soc-minima": soc_minima,
        "soc-targets": soc_targets,
    }

    soc_schedule_2 = compute_schedule(flex_model)

    # check that, in this case, adding the constraints
    # alter the SOC profile
    assert not soc_schedule_2.equals(soc_schedule_1)

    # check that global minimum is achieved
    assert soc_schedule_1.min() == soc_min
    assert soc_schedule_2.min() == soc_min

    # check that global maximum is achieved
    assert soc_schedule_1.max() == soc_max
    assert soc_schedule_2.max() == soc_max

    # test for soc_minima
    # check that the local minimum constraint is respected
    assert soc_schedule_2.loc["2015-01-02T08:00:00+01:00"] >= 3.5

    # test for soc_maxima
    # check that the local maximum constraint is respected
    assert soc_schedule_2.loc["2015-01-02T15:00:00+01:00"] <= 1.0

    # test for soc_targets
    # check that the SOC target (at 19 pm, local time) is met
    assert soc_schedule_2.loc["2015-01-02T19:00:00+01:00"] == 2.0


@pytest.mark.parametrize(
    "value_soc_min, value_soc_minima, value_soc_target, value_soc_maxima, value_soc_max",
    [
        (-1, -0.5, 0, 0.5, 1.0),
        (-1, -2, 0, 0.5, 1.0),
        (-1, -0.5, 0.5, 0.5, 1.0),
    ],
)
def test_add_storage_constraints(
    value_soc_min, value_soc_minima, value_soc_target, value_soc_maxima, value_soc_max
):
    """Check that the storage constraints are generated properly"""

    # from 00:00 to 04.00, both inclusive.
    start = datetime(2023, 5, 18, tzinfo=pytz.utc)
    end = datetime(2023, 5, 18, 5, tzinfo=pytz.utc)
    # hourly resolution
    resolution = timedelta(hours=1)

    soc_at_start = 0.0

    test_date = start + timedelta(hours=1)

    soc_targets = initialize_series(np.nan, start, end, resolution)
    soc_targets[test_date] = value_soc_target

    soc_maxima = initialize_series(np.nan, start, end, resolution)
    soc_maxima[test_date] = value_soc_maxima

    soc_minima = initialize_series(np.nan, start, end, resolution)
    soc_minima[test_date] = value_soc_minima

    soc_max = value_soc_max
    soc_min = value_soc_min

    storage_device_constraints = add_storage_constraints(
        start,
        end,
        resolution,
        soc_at_start,
        soc_targets,
        soc_maxima,
        soc_minima,
        soc_max,
        soc_min,
    )

    assert (storage_device_constraints["max"] <= soc_max).all()
    assert (storage_device_constraints["min"] >= soc_min).all()

    equals_not_nan = ~storage_device_constraints["equals"].isna()

    assert (storage_device_constraints["min"] <= storage_device_constraints["equals"])[
        equals_not_nan
    ].all()
    assert (storage_device_constraints["equals"] <= storage_device_constraints["max"])[
        equals_not_nan
    ].all()


@pytest.mark.parametrize(
    "value_min1, value_equals1, value_max1, value_min2, value_equals2, value_max2, expected_constraint_type_violations",
    [
        (1, np.nan, 9, 1, np.nan, 9, []),  # base case
        (1, np.nan, 10, 1, np.nan, 10, []),  # exact equality
        (
            1,
            np.nan,
            10 + 0.5e-6,
            1,
            np.nan,
            10,
            [],
        ),  # equality considering the precision (6 decimal figures)
        (
            1,
            np.nan,
            10 + 1e-5,
            1,
            np.nan,
            10,
            ["max(t) <= soc_max(t)"],
        ),  # difference of 0.5e-5 > 1e-6
        (1, np.nan, 9, 2, np.nan, 20, ["max(t) <= soc_max(t)"]),
        (-1, np.nan, 9, 1, np.nan, 9, ["soc_min(t) <= min(t)"]),
        (1, 10, 9, 1, np.nan, 9, ["equals(t) <= max(t)"]),
        (1, 0, 9, 1, np.nan, 9, ["min(t) <= equals(t)"]),
        (
            1,
            np.nan,
            9,
            9,
            np.nan,
            1,
            ["min(t) <= max(t)"],
        ),
        (
            9,
            5,
            1,
            1,
            np.nan,
            9,
            ["min(t) <= equals(t)", "equals(t) <= max(t)", "min(t) <= max(t)"],
        ),
        (1, np.nan, 9, 1, np.nan, 9, []),  # same interval, should not fail
        (1, np.nan, 9, 3, np.nan, 7, []),  # should not fail, containing interval
        (1, np.nan, 3, 3, np.nan, 5, []),  # difference = 0 < 1, should not fail
        (1, np.nan, 3, 4, np.nan, 5, []),  # difference == max, should not fail
        (
            1,
            np.nan,
            3,
            5,
            np.nan,
            7,
            ["min(t) - max(t-1) <= derivative_max(t) * factor_w_wh(t)"],
        ),  # difference > max = 1, this should fail
        (3, np.nan, 5, 2, np.nan, 3, []),  # difference = 0 < 1, should not fail
        (3, np.nan, 5, 1, np.nan, 2, []),  # difference = -1 >= -1, should not fail
        (
            3,
            np.nan,
            5,
            1,
            np.nan,
            1,
            ["derivative_min(t) * factor_w_wh(t) <= max(t) - min(t-1)"],
        ),  # difference = -2 < -1, should fail,
        (1, 4, 9, 1, 4, 9, []),  # same target value (4), should not fail
        (
            1,
            6,
            9,
            1,
            4,
            9,
            ["derivative_min(t) * factor_w_wh(t) <= equals(t) - equals(t-1)"],
        ),  # difference = -2 < -1, should fail,
        (
            1,
            4,
            9,
            1,
            6,
            9,
            ["equals(t) - equals(t-1) <= derivative_max(t) * factor_w_wh(t)"],
        ),  # difference 2 > 1, should fail,
    ],
)
def test_validate_constraints(
    value_min1,
    value_equals1,
    value_max1,
    value_min2,
    value_equals2,
    value_max2,
    expected_constraint_type_violations,
):
    """Check the validation of constraints.
    Two consecutive SOC ranges are parametrized (min, equals, max) and the different conditions are tested.
    """
    # from 00:00 to 04.00, both inclusive.
    start = datetime(2023, 5, 18, tzinfo=pytz.utc)
    end = datetime(2023, 5, 18, 5, tzinfo=pytz.utc)

    # hourly resolution
    resolution = timedelta(hours=1)

    columns = ["equals", "max", "min", "derivative max", "derivative min"]

    storage_device_constraints = initialize_df(columns, start, end, resolution)

    test_time = start + resolution * 2

    storage_device_constraints["min"] = 0
    storage_device_constraints["max"] = 10

    storage_device_constraints["derivative max"] = 1
    storage_device_constraints["derivative min"] = -1

    storage_device_constraints.loc[
        storage_device_constraints.index == test_time, "min"
    ] = value_min1
    storage_device_constraints.loc[
        storage_device_constraints.index == test_time, "max"
    ] = value_max1
    storage_device_constraints.loc[
        storage_device_constraints.index == test_time, "equals"
    ] = value_equals1

    storage_device_constraints.loc[
        storage_device_constraints.index == test_time + resolution, "min"
    ] = value_min2
    storage_device_constraints.loc[
        storage_device_constraints.index == test_time + resolution, "max"
    ] = value_max2
    storage_device_constraints.loc[
        storage_device_constraints.index == test_time + resolution, "equals"
    ] = value_equals2

    constraint_violations = validate_storage_constraints(
        constraints=storage_device_constraints,
        soc_at_start=0.0,
        soc_min=0,
        soc_max=10,
        resolution=resolution,
    )

    constraint_type_violations_output = set(
        constraint_violation["condition"]
        for constraint_violation in constraint_violations
    )

    assert set(expected_constraint_type_violations) == constraint_type_violations_output


def test_infeasible_problem_error(db, add_battery_assets):
    """Try to create a schedule with infeasible constraints. soc-max is 4.5 and soc-target is 8.0"""

    # get the sensors from the database
    _epex_da, battery = get_sensors_from_db(db, add_battery_assets)

    # time parameters
    tz = pytz.timezone("Europe/Amsterdam")
    start = tz.localize(datetime(2015, 1, 2))
    end = tz.localize(datetime(2015, 1, 3))
    resolution = timedelta(hours=1)

    def compute_schedule(flex_model):
        scheduler = StorageScheduler(
            battery,
            start,
            end,
            resolution,
            flex_model=flex_model,
        )
        schedule = scheduler.compute()

        soc_schedule = integrate_time_series(
            schedule,
            soc_at_start,
            decimal_precision=1,
        )

        return soc_schedule

    # soc parameters
    soc_at_start = battery.get_attribute("soc_in_mwh")
    infeasible_max_soc_targets = [
        {"datetime": "2015-01-02T16:00:00+01:00", "value": 8.0}
    ]

    flex_model = {
        "soc-at-start": soc_at_start,
        "soc-min": 0.5,
        "soc-max": 4.5,
        "soc-targets": infeasible_max_soc_targets,
    }

    with pytest.raises(
        ValueError, match="The input data yields an infeasible problem."
    ):
        compute_schedule(flex_model)


def test_numerical_errors(app_with_each_solver, setup_planning_test_data, db):
    """Test that a soc-target = soc-max can exceed this value due to numerical errors in the operations
    to compute the device constraint DataFrame.
    In the case of HiGHS, the tiny difference creates an infeasible constraint.
    """

    epex_da = get_test_sensor(db)
    charging_station = setup_planning_test_data[
        "Test charging station (bidirectional)"
    ].sensors[0]
    assert charging_station.get_attribute("capacity_in_mw") == 2
    assert charging_station.get_attribute("market_id") == epex_da.id

    tz = pytz.timezone("Europe/Amsterdam")
    start = tz.localize(datetime(2015, 1, 2))
    end = tz.localize(datetime(2015, 1, 3))
    resolution = timedelta(minutes=5)

    duration_until_next_target = timedelta(hours=1)
    target_soc_datetime_1 = pd.Timestamp(start + duration_until_next_target).isoformat()
    target_soc_datetime_2 = pd.Timestamp(
        start + 2 * duration_until_next_target
    ).isoformat()

    scheduler = StorageScheduler(
        charging_station,
        start,
        end,
        resolution,
        flex_model={
            "soc-at-start": 0.01456,
            "soc-min": 0.01295,
            "soc-max": 0.056,
            "roundtrip-efficiency": 0.85,
            "storage-efficiency": 1,
            "soc-targets": [
                {"value": 0.01295, "datetime": target_soc_datetime_1},
                {"value": 0.056, "datetime": target_soc_datetime_2},
            ],
            "soc-unit": "MWh",
        },
    )

    (
        sensor,
        start,
        end,
        resolution,
        soc_at_start,
        device_constraints,
        ems_constraints,
        commitments,
    ) = scheduler._prepare(skip_validation=True)

    _, _, results, model = device_scheduler(
        device_constraints,
        ems_constraints,
        commitments=commitments,
        initial_stock=soc_at_start * (timedelta(hours=1) / resolution),
    )

    assert device_constraints[0]["equals"].max() > device_constraints[0]["max"].max()
    assert device_constraints[0]["equals"].min() < device_constraints[0]["min"].min()
    assert results.solver.status == "ok"


@pytest.mark.parametrize(
    "power_sensor_name,capacity,expected_capacity,site_capacity,site_consumption_capacity,site_production_capacity,expected_site_consumption_capacity, expected_site_production_capacity",
    [
        (
            "Battery (with symmetric site limits)",
            "100kW",
            0.1,
            "300kW",
            None,
            None,
            0.3,
            -0.3,
        ),
        (
            "Battery (with symmetric site limits)",
            "0.2 MW",
            0.2,
            "42 kW",
            None,
            None,
            0.042,
            -0.042,
        ),
        (
            "Battery (with symmetric site limits)",
            "0.2 MW",
            0.2,
            "42 kW",
            "10kW",
            "100kW",
            0.01,
            -0.042,
        ),
        (
            "Battery (with symmetric site limits)",
            "0.2 MW",
            0.2,
            None,
            "10kW",
            "100kW",
            0.01,
            -0.1,
        ),
        (
            "Battery (with symmetric site limits)",
            "0.2 MW",
            0.2,
            None,
            None,
            None,
            2,
            -2,
        ),
        (
            "Battery (with asymmetric site limits)",
            "0.2 MW",
            0.2,
            None,
            None,
            None,
            0.9,
            -0.75,
        ),  # default from the asset attributes
        (
            "Battery (with asymmetric site limits)",
            "0.2 MW",
            0.2,
            "42 kW",
            None,
            None,
            0.042,
            -0.042,
        ),
        (
            "Battery (with asymmetric site limits)",
            "0.2 MW",
            0.2,
            "42 kW",
            "30kW",
            None,
            0.03,
            -0.042,
        ),
        (
            "Battery (with asymmetric site limits)",
            "0.2 MW",
            0.2,
            "42 kW",
            None,
            "30kW",
            0.042,
            -0.03,
        ),
    ],
)
def test_capacity(
    app,
    power_sensor_name,
    add_assets_with_site_power_limits,
    add_market_prices,
    capacity,
    expected_capacity,
    site_capacity,
    site_consumption_capacity,
    site_production_capacity,
    expected_site_consumption_capacity,
    expected_site_production_capacity,
):
    """Test that the power limits of the site and storage device are set properly using the
    flex-model and flex-context.

    Priority for fetching the production and consumption capacity:

    "site-{direction}-capacity" (flex-context) -> "site-power-capacity" (flex-context) ->
    "{direction}_capacity_in_mw" (asset attribute) -> "capacity_in_mw" (asset attribute)

    direction = "production" or "consumption"
    """

    flex_model = {
        "soc-at-start": 0.01,
    }

    flex_context = {
        "production-price-sensor": add_market_prices["epex_da_production"].id,
        "consumption-price-sensor": add_market_prices["epex_da"].id,
    }

    def set_if_not_none(dictionary, key, value):
        if value is not None:
            dictionary[key] = value

    set_if_not_none(flex_model, "power-capacity", capacity)
    set_if_not_none(flex_context, "site-power-capacity", site_capacity)
    set_if_not_none(
        flex_context, "site-consumption-capacity", site_consumption_capacity
    )
    set_if_not_none(flex_context, "site-production-capacity", site_production_capacity)

    device = add_assets_with_site_power_limits[power_sensor_name]

    tz = pytz.timezone("Europe/Amsterdam")
    start = tz.localize(datetime(2015, 1, 3))
    end = tz.localize(datetime(2015, 1, 4))
    resolution = timedelta(minutes=5)

    scheduler = StorageScheduler(
        device,
        start,
        end,
        resolution,
        flex_model=flex_model,
        flex_context=flex_context,
    )

    (
        sensor,
        start,
        end,
        resolution,
        soc_at_start,
        device_constraints,
        ems_constraints,
        commitments,
    ) = scheduler._prepare(skip_validation=True)

    assert all(device_constraints[0]["derivative min"] == -expected_capacity)
    assert all(device_constraints[0]["derivative max"] == expected_capacity)

    assert all(ems_constraints["derivative min"] == expected_site_production_capacity)
    assert all(ems_constraints["derivative max"] == expected_site_consumption_capacity)


@pytest.mark.parametrize(
    ["soc_values", "log_message", "expected_num_targets"],
    [
        (
            [
                {
                    "start": datetime(2023, 5, 19, tzinfo=pytz.utc),
                    "end": datetime(2023, 5, 23, tzinfo=pytz.utc),
                    "value": 1.0,
                },
            ],
            "Disregarding target datetimes that exceed 2023-05-20 00:00:00+00:00 (within the window 2023-05-19 00:00:00+00:00 until 2023-05-23 00:00:00+00:00).",
            1 * 24 * 60 / 5
            + 1,  # every 5-minute mark on the 19th including both midnights
        ),
        (
            [
                {"datetime": datetime(2023, 5, 19, tzinfo=pytz.utc), "value": 1.0},
                {"datetime": datetime(2023, 5, 23, tzinfo=pytz.utc), "value": 1.0},
            ],
            "Disregarding target datetime 2023-05-23 00:00:00+00:00, because it exceeds 2023-05-20 00:00:00+00:00.",
            1,  # only the 19th
        ),
        (
            [
                {"datetime": datetime(2023, 5, 19, tzinfo=pytz.utc), "value": 1.0},
                {"datetime": datetime(2023, 5, 22, tzinfo=pytz.utc), "value": 1.0},
                {"datetime": datetime(2023, 5, 23, tzinfo=pytz.utc), "value": 1.0},
                {"datetime": datetime(2023, 5, 21, tzinfo=pytz.utc), "value": 1.0},
            ],
            "Disregarding target datetimes that exceed 2023-05-20 00:00:00+00:00 (within the window 2023-05-21 00:00:00+00:00 until 2023-05-23 00:00:00+00:00 spanning 3 targets).",
            1,  # only the 19th
        ),
    ],
)
def test_build_device_soc_values(caplog, soc_values, log_message, expected_num_targets):
    caplog.set_level(logging.WARNING)
    soc_at_start = 3.0
    start_of_schedule = datetime(2023, 5, 18, tzinfo=pytz.utc)
    end_of_schedule = datetime(2023, 5, 20, tzinfo=pytz.utc)
    resolution = timedelta(minutes=5)

    # Convert SoC datetimes to periods with a start and end.
    for soc in soc_values:
        TimedEventSchema().check_time_window(soc)

    with caplog.at_level(logging.WARNING):
        device_values = build_device_soc_values(
            soc_values=soc_values,
            soc_at_start=soc_at_start,
            start_of_schedule=start_of_schedule,
            end_of_schedule=end_of_schedule,
            resolution=resolution,
        )
    print(device_values)
    assert log_message in caplog.text

    # Check test assumption
    for soc in soc_values:
        assert soc["value"] == 1
    soc_delta = 1 - soc_at_start
    soc_delta_per_resolution = soc_delta * timedelta(hours=1) / resolution

    assert soc_delta_per_resolution in device_values
    assert np.count_nonzero(~np.isnan(device_values)) == expected_num_targets


@pytest.mark.parametrize(
    [
        "battery_name",
        "production_sensor",
        "consumption_sensor",
        "production_quantity",
        "consumption_quantity",
        "expected_production",
        "expected_consumption",
        "site_production_capacity_sensor",
        "site_consumption_capacity_sensor",
        "expected_site_production",
        "expected_site_consumption",
    ],
    [
        (
            "Test battery with dynamic power capacity",
            False,
            False,
            None,
            None,
            -8,  # from the power sensor attribute 'production_capacity'
            0.5,  # from the power sensor attribute 'consumption_capacity'
            False,
            False,
            -1.1,
            1.1,
        ),
        (
            "Test battery with dynamic power capacity",
            True,
            False,
            None,
            None,
            # from the flex model field 'production-capacity' (a sensor),
            # and when absent, defaulting to the max value from the power sensor attribute capacity_in_mw
            [-0.2] * 4 * 4 + [-0.3] * 4 * 4 + [-10] * 16 * 4,
            # from the power sensor attribute 'consumption_capacity'
            0.5,
            False,
            False,
            -1.1,
            1.1,
        ),
        (
            "Test battery with dynamic power capacity",
            False,
            True,
            None,
            None,
            # from the power sensor attribute 'consumption_capacity'
            [-8] * 24 * 4,
            # from the flex model field 'consumption-capacity' (a sensor),
            # and when absent, defaulting to the max value from the power sensor attribute capacity_in_mw
            [0.25] * 4 * 4 + [0.15] * 4 * 4 + [10] * 16 * 4,
            False,
            True,
            -1.1,
            # the first period with consumption capacity of 1.3 MVA is clipped by a site-power-capacity of 1.1 MVA,
            # the second period with consumption capacity of 1.05 MVA is kept as is, and
            # the third period with missing consumption capacity defaults to 1.1 MVA
            [1.1] * 4 * 4 + [1.05] * 4 * 4 + [1.1] * 16 * 4,
        ),
        (
            "Test battery with dynamic power capacity",
            False,
            False,
            "100 kW",
            "200 kW",
            # from the flex model field 'production-capacity' (a quantity)
            -0.1,
            # from the flex model field 'consumption-capacity' (a quantity)
            0.2,
            False,
            False,
            -1.1,
            1.1,
        ),
        (
            "Test battery with dynamic power capacity",
            False,
            False,
            "1 MW",
            "2 MW",
            # from the flex model field 'production-capacity' (a quantity)
            -1,
            # from the power sensor attribute 'consumption_capacity' (a quantity)
            2,
            False,
            False,
            -1.1,
            1.1,
        ),
        (
            "Test battery",
            False,
            False,
            None,
            None,
            # from the asset attribute 'capacity_in_mw'
            -2,
            # from the asset attribute 'capacity_in_mw'
            2,
            False,
            False,
            -1.1,
            1.1,
        ),
        (
            "Test battery",
            False,
            False,
            "10 kW",
            None,
            # from the flex model field 'production-capacity' (a quantity)
            -0.01,
            # from the asset attribute 'capacity_in_mw'
            2,
            False,
            False,
            -1.1,
            1.1,
        ),
        (
            "Test battery",
            False,
            False,
            "10 kW",
            "100 kW",
            # from the flex model field 'production-capacity' (a quantity)
            -0.01,
            # from the flex model field 'consumption-capacity' (a quantity)
            0.1,
            True,
            True,
            [-1.1] * 4 * 4 + [-1.05] * 4 * 4 + [-1.1] * 16 * 4,
            [1.1] * 4 * 4 + [1.05] * 4 * 4 + [1.1] * 16 * 4,
        ),
    ],
)
def test_battery_power_capacity_as_sensor(
    db,
    add_battery_assets,
    add_inflexible_device_forecasts,
    capacity_sensors,
    battery_name,
    production_sensor,
    consumption_sensor,
    production_quantity,
    consumption_quantity,
    expected_production,
    expected_consumption,
    site_consumption_capacity_sensor,
    site_production_capacity_sensor,
    expected_site_production,
    expected_site_consumption,
):
    epex_da, battery = get_sensors_from_db(
        db, add_battery_assets, battery_name=battery_name
    )

    tz = pytz.timezone("Europe/Amsterdam")
    start = tz.localize(datetime(2015, 1, 2))
    end = tz.localize(datetime(2015, 1, 3))
    resolution = timedelta(minutes=15)
    soc_at_start = 10

    flex_context = {"site-power-capacity": "1100 kVA"}  # 1.1 MW
    if site_consumption_capacity_sensor:
        flex_context["site-consumption-capacity"] = {
            "sensor": capacity_sensors["site_power_capacity"].id
        }
    if site_production_capacity_sensor:
        flex_context["site-production-capacity"] = {
            "sensor": capacity_sensors["site_power_capacity"].id
        }

    flex_model = {
        "soc-at-start": soc_at_start,
        "roundtrip-efficiency": "100%",
        "prefer-charging-sooner": False,
    }

    if production_sensor:
        flex_model["production-capacity"] = {
            "sensor": capacity_sensors["production"].id
        }

    if consumption_sensor:
        flex_model["consumption-capacity"] = {
            "sensor": capacity_sensors["consumption"].id
        }

    if production_quantity is not None:
        flex_model["production-capacity"] = production_quantity

    if consumption_quantity is not None:
        flex_model["consumption-capacity"] = consumption_quantity

    scheduler: Scheduler = StorageScheduler(
        battery,
        start,
        end,
        resolution,
        flex_model=flex_model,
        flex_context=flex_context,
    )

    data_to_solver = scheduler._prepare()
    device_constraints = data_to_solver[5][0]
    ems_constraints = data_to_solver[6]

    assert all(device_constraints["derivative min"].values == expected_production)
    assert all(device_constraints["derivative max"].values == expected_consumption)
    assert all(ems_constraints["derivative min"].values == expected_site_production)
    assert all(ems_constraints["derivative max"].values == expected_site_consumption)


def test_battery_bothways_power_capacity_as_sensor(
    db, add_battery_assets, add_inflexible_device_forecasts, capacity_sensors
):
    """Check that the charging and discharging power capacities are limited by the power capacity."""
    epex_da, battery = get_sensors_from_db(
        db, add_battery_assets, battery_name="Test battery"
    )

    tz = pytz.timezone("Europe/Amsterdam")
    start = tz.localize(datetime(2015, 1, 2))
    end = tz.localize(datetime(2015, 1, 2, 7, 45))
    resolution = timedelta(minutes=15)
    soc_at_start = 10

    flex_model = {
        "soc-at-start": soc_at_start,
        "roundtrip-efficiency": "100%",
        "prefer-charging-sooner": False,
    }

    flex_model["power-capacity"] = {"sensor": capacity_sensors["production"].id}
    flex_model["consumption-capacity"] = {"sensor": capacity_sensors["consumption"].id}
    flex_model["production-capacity"] = {
        "sensor": capacity_sensors["power_capacity"].id
    }

    scheduler: Scheduler = StorageScheduler(
        battery, start, end, resolution, flex_model=flex_model
    )

    data_to_solver = scheduler._prepare()
    device_constraints = data_to_solver[5][0]

    max_capacity = (
        capacity_sensors["power_capacity"]
        .search_beliefs(event_starts_after=start, event_ends_before=end)
        .event_value.values
    )

    assert all(device_constraints["derivative min"].values >= -max_capacity)
    assert all(device_constraints["derivative max"].values <= max_capacity)


def get_efficiency_problem_device_constraints(
    extra_flex_model, efficiency_sensors, add_battery_assets, db
) -> pd.DataFrame:
    _, battery = get_sensors_from_db(db, add_battery_assets)
    tz = pytz.timezone("Europe/Amsterdam")
    start = tz.localize(datetime(2015, 1, 1))
    end = tz.localize(datetime(2015, 1, 2))
    resolution = timedelta(minutes=15)
    base_flex_model = {
        "soc-max": 2,
        "soc-min": 0,
    }
    base_flex_model.update(extra_flex_model)
    scheduler: Scheduler = StorageScheduler(
        battery, start, end, resolution, flex_model=base_flex_model
    )

    scheduler_data = scheduler._prepare()
    return scheduler_data[5][0]


def test_dis_charging_efficiency_as_sensor(
    db,
    add_battery_assets,
    add_inflexible_device_forecasts,
    add_market_prices,
    efficiency_sensors,
):
    """
    Check that the charging and discharging efficiency can be defined in the flex-model.
    For missing values, the fallback value is 100%.
    """

    tz = pytz.timezone("Europe/Amsterdam")

    end = tz.localize(datetime(2015, 1, 2))
    resolution = timedelta(minutes=15)

    extra_flex_model = {
        "charging-efficiency": {"sensor": efficiency_sensors["efficiency"].id},
        "discharging-efficiency": "200%",
    }

    device_constraints = get_efficiency_problem_device_constraints(
        extra_flex_model, efficiency_sensors, add_battery_assets, db
    )

    assert all(
        device_constraints[: end - timedelta(hours=1) - resolution][
            "derivative up efficiency"
        ]
        == 0.9
    )
    assert all(
        device_constraints[end - timedelta(hours=1) :]["derivative up efficiency"] == 1
    )

    assert all(device_constraints["derivative down efficiency"] == 2)


@pytest.mark.parametrize(
    "stock_delta_sensor",
    ["delta fails", "delta", "delta hourly", "delta 5min"],
)
def test_battery_stock_delta_sensor(
    add_battery_assets, add_stock_delta, stock_delta_sensor, db
):
    """
    Test the SOC delta feature using sensors.

    An empty battery is made to fulfill a usage signal under a flat tariff.
    The battery is only allowed to charge (production-capacity = 0).

    Set up the same constant delta (capacity_in_mw) in different resolutions.

    The problem is defined with the following settings:
        - Battery empty at the start of the schedule (soc-at-start = 0).
        - Battery of size 2 MWh.
        - Consumption capacity of the battery is 2 MW.
        - The battery cannot discharge.
    With these settings, the battery needs to charge at a power or greater than the usage forecast
    to keep the SOC within bounds ([0, 2 MWh]).
    """
    _, battery = get_sensors_from_db(db, add_battery_assets)
    tz = pytz.timezone("Europe/Amsterdam")
    start = tz.localize(datetime(2015, 1, 1))
    end = tz.localize(datetime(2015, 1, 2))
    resolution = timedelta(minutes=15)
    stock_delta_sensor_obj = add_stock_delta[stock_delta_sensor]
    capacity = stock_delta_sensor_obj.get_attribute("capacity_in_mw")

    scheduler: Scheduler = StorageScheduler(
        battery,
        start,
        end,
        resolution,
        flex_model={
            "soc-max": 2,
            "soc-min": 0,
            "soc-usage": [{"sensor": stock_delta_sensor_obj.id}],
            "roundtrip-efficiency": 1,
            "storage-efficiency": 1,
            "production-capacity": "0kW",
            "soc-at-start": 0,
        },
    )

    if "fails" in stock_delta_sensor:
        with pytest.raises(InfeasibleProblemException):
            schedule = scheduler.compute()
    else:
        schedule = scheduler.compute()
        assert all(schedule == capacity)


@pytest.mark.parametrize(
    "gain,usage,expected_delta",
    [
        (["1 MW"], ["1MW"], 0),  # delta stock is 0 (1 MW - 1 MW)
        (["0.5 MW", "0.5 MW"], None, 1),  # 1 MW stock gain
        (["100 kW"], None, 0.1),  # 100 MW stock gain
        (None, ["100 kW"], -0.1),  # 100 kW stock usage
        (None, None, None),  # no gain/usage defined -> no gain or usage happens
    ],
)
def test_battery_stock_delta_quantity(
    add_battery_assets, gain, usage, expected_delta, db
):
    """
    Test the stock gain field when a constant value is provided.

    We expect a constant gain/usage to happen in every time period equal to the energy
    value provided.
    """
    _, battery = get_sensors_from_db(db, add_battery_assets)
    tz = pytz.timezone("Europe/Amsterdam")
    start = tz.localize(datetime(2015, 1, 1))
    end = tz.localize(datetime(2015, 1, 2))
    resolution = timedelta(minutes=15)
    flex_model = {
        "soc-max": 2,
        "soc-min": 0,
        "roundtrip-efficiency": 1,
        "storage-efficiency": 1,
    }

    if gain is not None:
        flex_model["soc-gain"] = gain
    if usage is not None:
        flex_model["soc-usage"] = usage

    scheduler: Scheduler = StorageScheduler(
        battery, start, end, resolution, flex_model=flex_model
    )
    scheduler_info = scheduler._prepare()

    if expected_delta is not None:
        assert all(scheduler_info[5][0]["stock delta"] == expected_delta)
    else:
        assert all(scheduler_info[5][0]["stock delta"].isna())


@pytest.mark.parametrize(
    "efficiency,expected_efficiency",
    [
        ("100%", 1),
        (
            "110%",
            1,
        ),  # value exceeding the upper bound (100%). It clips the values above 100%.
        (
            "90%",
            0.9,
        ),  # percentage unit to dimensionless units within the [0,1] interval
        (0.9, 0.9),  # numeric values are interpreted as dimensionless
        (
            None,
            None,
        ),  # if the `storage-efficiency` is not defined, the constraint dataframe
        # uses NaN.
    ],
)
def test_battery_efficiency_quantity(
    add_battery_assets, efficiency, expected_efficiency, db
):
    """
    Test to ensure correct handling of storage efficiency quantities in the StorageScheduler.

    The test covers the handling of percentage values, dimensionless numeric values, and the
    case where the efficiency is not defined.
    """

    _, battery = get_sensors_from_db(db, add_battery_assets)
    tz = pytz.timezone("Europe/Amsterdam")
    start = tz.localize(datetime(2015, 1, 1))
    end = tz.localize(datetime(2015, 1, 2))
    resolution = timedelta(minutes=15)
    flex_model = {
        "soc-max": 2,
        "soc-min": 0,
        "roundtrip-efficiency": 1,
    }

    if efficiency is not None:
        flex_model["storage-efficiency"] = efficiency

    scheduler: Scheduler = StorageScheduler(
        battery, start, end, resolution, flex_model=flex_model
    )
    scheduler_info = scheduler._prepare()

    if efficiency is not None:
        assert all(scheduler_info[5][0]["efficiency"] == expected_efficiency)
    else:
        assert all(scheduler_info[5][0]["efficiency"].isna())


@pytest.mark.parametrize(
    "efficiency_sensor_name, expected_efficiency",
    [
        ("storage efficiency 90%", 0.9),  # regular value
        ("storage efficiency 110%", 1),  # clip values that exceed 100%
        ("storage efficiency negative", 0),  # clip negative values
        pytest.param(
            "storage efficiency hourly",
            0.974003,
            marks=pytest.mark.xfail(
                reason="resampling storage efficiency is not supported"
            ),
        ),  # this one fails.
        # We should resample making sure that the efficiencies are equivalent.
        # For example, 90% defined in 1h is equivalent to 97% in a 15min period (0.97^4≈0.9).
        # Plans to support resampling efficiencies can be found here https://github.com/FlexMeasures/flexmeasures/issues/720
    ],
)
def test_battery_storage_efficiency_sensor(
    add_battery_assets,
    add_storage_efficiency,
    efficiency_sensor_name,
    expected_efficiency,
    db,
):
    """
    Test the handling of different storage efficiency sensors in the StorageScheduler.

    It checks if the scheduler correctly handles regular values, values exceeding 100%, negative values,
    and values with different resolutions compared to the scheduling resolution.
    """
    _, battery = get_sensors_from_db(db, add_battery_assets)
    tz = pytz.timezone("Europe/Amsterdam")
    start = tz.localize(datetime(2015, 1, 1))
    end = tz.localize(datetime(2015, 1, 2))
    resolution = timedelta(minutes=15)
    storage_efficiency_sensor_obj = add_storage_efficiency[efficiency_sensor_name]

    scheduler: Scheduler = StorageScheduler(
        battery,
        start,
        end,
        resolution,
        flex_model={
            "soc-max": 2,
            "soc-min": 0,
            "roundtrip-efficiency": 1,
            "storage-efficiency": {"sensor": storage_efficiency_sensor_obj.id},
            "production-capacity": "0kW",
            "soc-at-start": 0,
        },
    )

    scheduler_info = scheduler._prepare()
    assert all(scheduler_info[5][0]["efficiency"] == expected_efficiency)


@pytest.mark.parametrize(
    "sensor_name, expected_start, expected_end",
    [
        # A value defined in a coarser resolution is upsampled to match the power sensor resolution.
        (
            "soc-targets (1h)",
            "14:00:00",
            "15:00:00",
        ),
        # A value defined in a finer resolution is downsampled to match the power sensor resolution.
        # Only a single value coincides with the power sensor resolution.
        pytest.param(
            "soc-targets (5min)",
            "14:00:00",
            "14:00:00",  # not "14:15:00"
            marks=pytest.mark.xfail(
                reason="timely-beliefs doesn't yet make it possible to resample to a certain frequency and event resolution simultaneously"
            ),
        ),
        # A simple case, SOC constraint sensor in the same resolution as the power sensor.
        (
            "soc-targets (15min)",
            "14:00:00",
            "14:15:00",
        ),
        # For an instantaneous sensor, the value is set to the interval containing the instantaneous event.
        (
            "soc-targets (instantaneous)",
            "14:00:00",
            "14:00:00",
        ),
        # This is an event at 14:05:00 with a duration of 15min.
        # This constraint should span the intervals from 14:00 to 14:15 and from 14:15 to 14:30, but we are not reindexing properly.
        pytest.param(
            "soc-targets (15min lagged)",
            "14:00:00",
            "14:15:00",
            marks=pytest.mark.xfail(
                reason="we should re-index the series so that values of the original index that overlap are used."
            ),
        ),
    ],
)
def test_add_storage_constraint_from_sensor(
    add_battery_assets,
    add_soc_targets,
    sensor_name,
    expected_start,
    expected_end,
    db,
):
    """
    Test the handling of different values for the target SOC constraints as sensors in the StorageScheduler.
    """
    _, battery = get_sensors_from_db(db, add_battery_assets)
    tz = pytz.timezone("Europe/Amsterdam")
    start = tz.localize(datetime(2015, 1, 1))
    end = tz.localize(datetime(2015, 1, 2))
    resolution = timedelta(minutes=15)
    soc_targets = add_soc_targets[sensor_name]

    flex_model = {
        "soc-max": 2,
        "soc-min": 0,
        "roundtrip-efficiency": 1,
        "production-capacity": "0kW",
        "soc-at-start": 0,
    }

    flex_model["soc-targets"] = {"sensor": soc_targets.id}

    scheduler: Scheduler = StorageScheduler(
        battery, start, end, resolution, flex_model=flex_model
    )

    scheduler_info = scheduler._prepare()
    storage_constraints = scheduler_info[5][0]

    expected_target_start = pd.Timedelta(expected_start) + start
    expected_target_end = pd.Timedelta(expected_end) + start
    expected_soc_target_value = 0.5 * timedelta(hours=1) / resolution

    # convert dates from UTC to local time (Europe/Amsterdam)
    equals = storage_constraints["equals"].tz_convert(tz)

    # check that no value before expected_target_start is non-nan
    assert all(equals[: expected_target_start - resolution].isna())

    # check that no value after expected_target_end is non-nan
    assert all(equals[expected_target_end + resolution :].isna())

    # check that the values in the (expected_target_start, expected_target_end) are equal to the expected value
    assert all(
        equals[expected_target_start + resolution : expected_target_end]
        == expected_soc_target_value
    )


def test_soc_maxima_minima_targets(db, add_battery_assets, soc_sensors):
    """
    Check that the SOC maxima, minima and targets can be defined as sensors in the StorageScheduler.

    The SOC is forced to follow a certain trajectory both by means of the SOC target and by setting SOC maxima = SOC minima = SOC targets.

    Moreover, the SOC maxima constraints are defined in MWh to check that the unit conversion works well.
    """
    power = add_battery_assets["Test battery with dynamic power capacity"].sensors[0]
    epex_da = get_test_sensor(db)

    soc_maxima, soc_minima, soc_targets, values = soc_sensors

    tz = pytz.timezone("Europe/Amsterdam")
    start = tz.localize(datetime(2015, 1, 1))
    end = tz.localize(datetime(2015, 1, 2))
    resolution = timedelta(minutes=15)
    soc_at_start = 0.0
    soc_max = 10
    soc_min = 0

    flex_model = {
        "soc-at-start": soc_at_start,
        "soc-max": soc_max,
        "soc-min": soc_min,
        "power-capacity": "2 MW",
        "production-capacity": "2 MW",
        "consumption-capacity": "2 MW",
        "storage-efficiency": 1,
        "charging-efficiency": "100%",
        "discharging-efficiency": "100%",
    }

    def compute_schedule(flex_model):
        scheduler: Scheduler = StorageScheduler(
            power,
            start,
            end,
            resolution,
            flex_model=flex_model,
            flex_context={
                "site-power-capacity": "100 MW",
                "production-price-sensor": epex_da.id,
                "consumption-price-sensor": epex_da.id,
            },
        )
        return scheduler.compute()

    flex_model["soc-targets"] = {"sensor": soc_targets.id}
    schedule = compute_schedule(flex_model)

    soc = check_constraints(power, schedule, soc_at_start)

    # soc targets are achieved
    assert all(abs(soc[9:].values - values[:-1]) < 1e-5)

    # remove soc-targets and use soc-maxima and soc-minima
    del flex_model["soc-targets"]
    flex_model["soc-minima"] = {"sensor": soc_minima.id}
    flex_model["soc-maxima"] = {"sensor": soc_maxima.id}
    schedule = compute_schedule(flex_model)

    soc = check_constraints(power, schedule, soc_at_start)

    # soc-maxima and soc-minima constraints are respected
    # this yields the same results as with the SOC targets
    # because soc-maxima = soc-minima = soc-targets
    assert all(abs(soc[9:].values - values[:-1]) < 1e-5)


@pytest.mark.parametrize("unit", [None, "MWh", "kWh"])
@pytest.mark.parametrize("soc_unit", ["kWh", "MWh"])
@pytest.mark.parametrize("power_sensor_name", ["power", "power (kW)"])
def test_battery_storage_different_units(
    add_battery_assets,
    db,
    power_sensor_name,
    soc_unit,
    unit,
):
    """
    Test scheduling a 1 MWh battery for 2h with a low -> high price transition with
    different units for the soc-min, soc-max, soc-at-start and power sensor.
    """

    soc_min = ur.Quantity("100 kWh")
    soc_max = ur.Quantity("1 MWh")
    soc_at_start = ur.Quantity("100 kWh")

    if unit is not None:
        soc_min = str(soc_min.to(unit))
        soc_max = str(soc_max.to(unit))
        soc_at_start = str(soc_at_start.to(unit))
    else:
        soc_min = soc_min.to(soc_unit).magnitude
        soc_max = soc_max.to(soc_unit).magnitude
        soc_at_start = soc_at_start.to(soc_unit).magnitude

    epex_da, battery = get_sensors_from_db(
        db,
        add_battery_assets,
        battery_name="Test battery",
        power_sensor_name=power_sensor_name,
    )
    tz = pytz.timezone("Europe/Amsterdam")

    # transition from cheap to expensive (90 -> 100)
    start = tz.localize(datetime(2015, 1, 2, 14, 0, 0))
    end = tz.localize(datetime(2015, 1, 2, 16, 0, 0))
    resolution = timedelta(minutes=15)

    flex_model = {
        "soc-min": soc_min,
        "soc-max": soc_max,
        "soc-at-start": soc_at_start,
        "soc-unit": soc_unit,
        "roundtrip-efficiency": 1,
        "storage-efficiency": 1,
        "power-capacity": "1 MW",
    }

    scheduler: Scheduler = StorageScheduler(
        battery,
        start,
        end,
        resolution,
        flex_model=flex_model,
        flex_context={
            "site-power-capacity": "1 MW",
        },
    )
    schedule = scheduler.compute()

    if power_sensor_name == "power (kW)":
        schedule /= 1000

    # Check if constraints were met
    if isinstance(soc_at_start, str):
        soc_at_start = ur.Quantity(soc_at_start).to("MWh").magnitude
    elif isinstance(soc_at_start, float) or isinstance(soc_at_start, int):
        soc_at_start = soc_at_start * convert_units(1, soc_unit, "MWh")
    check_constraints(battery, schedule, soc_at_start)

    # charge fully in the cheap price period (100 kWh -> 1000kWh)
    assert schedule[:4].sum() * 0.25 == 0.9

    # discharge fully in the expensive price period (1000 kWh -> 100 kWh)
    assert schedule[4:].sum() * 0.25 == -0.9


@pytest.mark.parametrize(
    "ts_field, ts_specs",
    [
        # The battery only has time to charge up to 950 kWh halfway
        (
            "power-capacity",
            [
                {
                    "start": "2015-01-02T14:00+01",
                    "end": "2015-01-02T16:00+01",
                    "value": "850 kW",
                }
            ],
        ),
        # Same, but the event time is specified with a duration instead of an end time
        (
            "power-capacity",
            [
                {
                    "start": "2015-01-02T14:00+01",
                    "duration": "PT2H",
                    "value": "850 kW",
                }
            ],
        ),
        # Can only charge up to 950 kWh halfway
        (
            "soc-maxima",
            [
                {
                    "datetime": "2015-01-02T15:00+01",
                    "value": "950 kWh",
                }
            ],
        ),
        # Must end up at a minimum of 200 kWh, for which it is cheapest to charge to 950 and then to discharge to 200
        (
            "soc-minima",
            [
                {
                    "datetime": "2015-01-02T16:00+01",
                    "value": "200 kWh",
                }
            ],
        ),
    ],
)
def test_battery_storage_with_time_series_in_flex_model(
    add_battery_assets,
    db,
    ts_field,
    ts_specs,
):
    """
    Test scheduling a 1 MWh battery for 2h with a low -> high price transition with
    a time series used for the various flex-model fields.
    """

    soc_min = "100 kWh"
    soc_max = "1 MWh"
    soc_at_start = "100 kWh"

    epex_da, battery = get_sensors_from_db(
        db,
        add_battery_assets,
        battery_name="Test battery",
        power_sensor_name="power",
    )
    tz = pytz.timezone("Europe/Amsterdam")

    # transition from cheap to expensive (90 -> 100)
    start = tz.localize(datetime(2015, 1, 2, 14, 0, 0))
    end = tz.localize(datetime(2015, 1, 2, 16, 0, 0))
    resolution = timedelta(minutes=15)

    flex_model = {
        "soc-min": soc_min,
        "soc-max": soc_max,
        "soc-at-start": soc_at_start,
        "roundtrip-efficiency": 1,
        "storage-efficiency": 1,
        "power-capacity": "1 MW",
    }
    flex_model[ts_field] = ts_specs

    scheduler: Scheduler = StorageScheduler(
        battery,
        start,
        end,
        resolution,
        flex_model=flex_model,
        flex_context={
            "site-power-capacity": "1 MW",
        },
    )
    schedule = scheduler.compute()

    # Check if constraints were met
    soc_at_start = ur.Quantity(soc_at_start).to("MWh").magnitude
    check_constraints(battery, schedule, soc_at_start)

    # charge 850 kWh in the cheap price period (100 kWh -> 950kWh)
    assert schedule[:4].sum() * 0.25 == pytest.approx(0.85)

    # discharge fully or to what's needed in the expensive price period (950 kWh -> 100 or 200 kWh)
    if ts_field == "soc-minima":
        assert schedule[4:].sum() * 0.25 == pytest.approx(-0.75)
    else:
        assert schedule[4:].sum() * 0.25 == pytest.approx(-0.85)


def test_unavoidable_capacity_breach():
    """Check our ability to limit a capacity breach.

    We want to check two behaviours:
    1) The breach should be as small as possible (i.e. flattened from the top).
    2) The breach should not be repeated if that can be avoided (i.e. no taking advantage of created slacks).
    """
    start = pd.Timestamp("2020-01-01T00:00:00+01")
    end = pd.Timestamp("2020-01-02T00:00:00+01")
    resolution = timedelta(hours=1)
    soc_at_start = 0.4
    soc_max = 1
    soc_min = 0
    power_capacity = 0.1

    # This target means we must breach the consumption capacity (from 0.1 to 0.2)
    soc_target = 0.6
    soc_target_datetime = pd.Timestamp("2020-01-01T01:00:00+01")

    device_constraints = [
        initialize_df(StorageScheduler.COLUMNS, start, end, resolution)
    ]
    ems_constraints = initialize_df(StorageScheduler.COLUMNS, start, end, resolution)
    empty_commitment = initialize_df(
        [
            "quantity",
            "downwards deviation price",
            "upwards deviation price",
            "group",
        ],
        start,
        end,
        resolution,
    )
    commitments = []
    commitments.append(empty_commitment.copy())

    device_constraints[0]["max"] = soc_max - soc_at_start
    device_constraints[0]["min"] = soc_min - soc_at_start
    device_constraints[0]["derivative max"] = 1
    device_constraints[0]["derivative min"] = -1

    slope = np.arange(0, len(commitments[0])) / (len(commitments[0]) - 1)

    # Introduce an amazing chance to consume without costs
    slope[10] = -100

    # Day Ahead market commitment
    commitments[0]["quantity"] = 0
    commitments[0]["downwards deviation price"] = 90 + slope
    commitments[0]["upwards deviation price"] = 100 + slope
<<<<<<< HEAD
=======
    # `len(commitments[0])` is the number of time slots. Each slot is part of a unique group.
>>>>>>> 8e0822a2
    commitments[0]["group"] = list(range(len(commitments[0])))

    # Consumption Capacity Breach Commitment (1 group, so penalized once)
    commitments.append(empty_commitment.copy())
    commitments[-1]["quantity"] = power_capacity
    # positive price because breaching in the upwards (consumption) direction is penalized
    commitments[-1]["upwards deviation price"] = 1000
    # todo: also allow None values to model a one-sided commitment
    commitments[-1]["downwards deviation price"] = np.nan
    commitments[-1]["group"] = 1

    def run_scheduler(device_constraints):
        _, _, results, model = device_scheduler(
            device_constraints,
            ems_constraints,
            commitments=commitments,
            initial_stock=soc_at_start,
        )
        print(results.solver.termination_condition)

        schedule = initialize_series(
            data=[model.ems_power[0, j].value for j in model.j],
            start=start,
            end=end,
            resolution=resolution,
        )
        print(schedule)
        return schedule, results

    schedule, results = run_scheduler(device_constraints)

    # Discharge the whole battery, right at the end
    assert np.isclose(sum(schedule), -0.4)
    assert np.isclose(schedule.values[-1], -0.5)
    # Take advantage of the free consumption
    assert np.isclose(schedule.values[10], 0.1)
    # Do nothing otherwise
    assert all(np.isclose(schedule.values[:10], 0))
    assert all(np.isclose(schedule.values[11:-1], 0))

    targets = initialize_series(None, start, end, resolution)
    targets[soc_target_datetime] = soc_target
    # device_constraints[0]["equals"] = targets - soc_at_start

    # Convert SoC datetimes to periods with a start and end.
    soc_values = [{"datetime": soc_target_datetime, "value": soc_target}]
    for soc in soc_values:
        TimedEventSchema().check_time_window(soc)
    device_constraints[0]["equals"] = build_device_soc_values(
        soc_values=soc_values,
        soc_at_start=soc_at_start,
        start_of_schedule=start,
        end_of_schedule=end,
        resolution=resolution,
    )

    schedule, results = run_scheduler(device_constraints)

    # Discharge the whole battery
    assert np.isclose(max(schedule), 0.2)  # this is the breach
    # the breach should happen twice:
    # - once for reaching the SoC target, and
    # - once for exploiting the slack that was created for reaching the SoC target
    assert len(schedule[np.isclose(schedule, 0.2)]) == 2
    assert np.isclose(sum(schedule), -0.4)
    # Reach the target (from 0.4 to 0.6)
    assert np.isclose(schedule.values[0], 0.2)
    # Take (too much) advantage of the free consumption
    assert np.isclose(schedule.values[10], 0.2)
    # Do nothing otherwise
    assert all(np.isclose(schedule.values[1:10], 0))
    assert all(np.isclose(schedule.values[11:-1], 0))

    # Consumption Capacity Breach Commitment (n groups, so penalized with every breach)
    commitments.append(empty_commitment.copy())
    commitments[-1]["quantity"] = power_capacity
    # positive price because breaching in the upwards (consumption) direction is penalized
    commitments[-1]["upwards deviation price"] = 1000
    # todo: also allow None values to model a one-sided commitment
    commitments[-1]["downwards deviation price"] = np.nan
    commitments[-1]["group"] = list(range(len(commitments[0])))

    schedule, results = run_scheduler(device_constraints)

    # Discharge the whole battery
    assert np.isclose(max(schedule), 0.2)  # this is the breach
    # the breach should now happen only once, for reaching the SoC target
    assert len(schedule[np.isclose(schedule, 0.2)]) == 1
    assert np.isclose(sum(schedule), -0.4)
    # Reach the target (from 0.4 to 0.6)
    assert np.isclose(schedule.values[0], 0.2)
    # Take advantage of the free consumption
    assert np.isclose(schedule.values[10], 0.1)
    # Do nothing otherwise
    assert all(np.isclose(schedule.values[1:10], 0))
    assert all(np.isclose(schedule.values[11:-1], 0))


def test_multiple_commitments_per_group():
    """Check draining a battery while expanding the number of commitments:

    1) against increasing prices -> discharge all in the last step
    2) also with a limited capacity -> discharge as late as possible
    3) also with peak pricing -> discharge at a constant rate
    """
    start = pd.Timestamp("2020-01-01T00:00:00")
    end = pd.Timestamp("2020-01-02T00:00:00")
    resolution = timedelta(hours=1)
    soc_at_start = 0.4
    soc_max = 1
    soc_min = 0

    device_constraints = [
        initialize_df(StorageScheduler.COLUMNS, start, end, resolution)
    ]
    ems_constraints = initialize_df(StorageScheduler.COLUMNS, start, end, resolution)
    empty_commitment = initialize_df(
        [
            "quantity",
            "downwards deviation price",
            "upwards deviation price",
            "group",
        ],
        start,
        end,
        resolution,
    )
    commitments = []
    commitments.append(empty_commitment.copy())

    device_constraints[0]["max"] = soc_max - soc_at_start
    device_constraints[0]["min"] = soc_min - soc_at_start
    device_constraints[0]["derivative max"] = 1
    device_constraints[0]["derivative min"] = -1

    slope = np.arange(0, len(commitments[0])) / (len(commitments[0]) - 1)

    # Day Ahead market commitment
    commitments[0]["quantity"] = 0
    commitments[0]["downwards deviation price"] = 90 + slope
    commitments[0]["upwards deviation price"] = 100 + slope
    commitments[0]["group"] = list(range(len(commitments[0])))

    def run_scheduler():
        _, _, results, model = device_scheduler(
            device_constraints,
            ems_constraints,
            commitments=commitments,
            initial_stock=soc_at_start,
        )
        print(results.solver.termination_condition)

        schedule = initialize_series(
            data=[model.ems_power[0, j].value for j in model.j],
            start=start,
            end=end,
            resolution=resolution,
        )
        print(schedule)
        costs = value(model.costs)
        commitment_costs = model.commitment_costs
        return schedule, results, costs, commitment_costs

    schedule, results, costs, commitment_costs = run_scheduler()

    # Discharge the whole battery
    assert np.isclose(sum(schedule), -0.4)
    assert np.isclose(schedule.values[-1], -0.4)

    # Check costs
    assert costs == -36.4

    # Production Capacity Breach Commitment
    commitments.append(empty_commitment.copy())
    commitments[-1]["quantity"] = -0.1
    # negative price because breaching in the downwards (production) direction is penalized
    commitments[-1]["downwards deviation price"] = -1000
    # positive price because breaching in the upwards (consumption) direction is penalized
    # todo: also allow None values to model a one-sided commitment
    commitments[-1]["upwards deviation price"] = np.nan
    commitments[-1]["group"] = 1

    schedule, results, costs, commitment_costs = run_scheduler()

    # Discharge the whole battery
    assert np.isclose(sum(schedule), -0.4)
    assert all(np.isclose(schedule.values[-4:], [-0.1, -0.1, -0.1, -0.1]))

    # Check costs
    assert costs == (commitments[0]["downwards deviation price"][-4:] * -0.1).sum()

    # Peak Power Commitment
    commitments.append(empty_commitment.copy())
    commitments[-1]["quantity"] = 0
    # negative price because peaking in the downwards (production) direction is penalized
    commitments[-1]["downwards deviation price"] = -80
    # positive price because breaching in the upwards (consumption) direction is penalized
    commitments[-1]["upwards deviation price"] = 80
    commitments[-1]["group"] = 1

    schedule, results, costs, commitment_costs = run_scheduler()

    # Discharge the whole battery
    assert np.isclose(sum(schedule), -0.4)
    assert all(np.isclose(schedule.values, [-0.4 / len(schedule)] * len(schedule)))

    # Check costs
    cost_of_energy = (
        commitments[0]["downwards deviation price"] * (-0.4 / len(schedule))
    ).sum()
    cost_of_energy_peak = -80 * -0.4 / len(schedule)
    expected_cost = cost_of_energy + cost_of_energy_peak
    assert costs == pytest.approx(expected_cost)

    assert len(commitment_costs) == len(commitments)
    assert sum(commitment_costs.values()) == pytest.approx(expected_cost)<|MERGE_RESOLUTION|>--- conflicted
+++ resolved
@@ -18,14 +18,10 @@
     build_device_soc_values,
 )
 from flexmeasures.data.models.planning.linear_optimization import device_scheduler
-<<<<<<< HEAD
-from flexmeasures.data.models.planning.tests.utils import check_constraints, get_sensors_from_db
-=======
 from flexmeasures.data.models.planning.tests.utils import (
     check_constraints,
     get_sensors_from_db,
 )
->>>>>>> 8e0822a2
 from flexmeasures.data.models.planning.utils import initialize_series, initialize_df
 from flexmeasures.data.schemas.sensors import TimedEventSchema
 from flexmeasures.utils.calculations import (
@@ -2275,10 +2271,7 @@
     commitments[0]["quantity"] = 0
     commitments[0]["downwards deviation price"] = 90 + slope
     commitments[0]["upwards deviation price"] = 100 + slope
-<<<<<<< HEAD
-=======
     # `len(commitments[0])` is the number of time slots. Each slot is part of a unique group.
->>>>>>> 8e0822a2
     commitments[0]["group"] = list(range(len(commitments[0])))
 
     # Consumption Capacity Breach Commitment (1 group, so penalized once)
