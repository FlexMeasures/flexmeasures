--- conflicted
+++ resolved
@@ -57,13 +57,7 @@
 def test_battery_solver_day_1(
     add_battery_assets, add_inflexible_device_forecasts, use_inflexible_device
 ):
-<<<<<<< HEAD
-    epex_da = Sensor.query.filter(Sensor.name == "epex_da").one_or_none()
-    battery = add_battery_assets["Test battery"].sensors[0]
-    assert battery.get_attribute("market_id") == epex_da.id
-=======
-    epex_da, battery = get_sensors_from_db()
->>>>>>> 700b935f
+    epex_da, battery = get_sensors_from_db(add_battery_assets)
     tz = pytz.timezone("Europe/Amsterdam")
     start = tz.localize(datetime(2015, 1, 1))
     end = tz.localize(datetime(2015, 1, 2))
@@ -122,13 +116,7 @@
     and so we expect the scheduler to only:
     - completely discharge within the last 8 hours
     """
-<<<<<<< HEAD
-    epex_da = Sensor.query.filter(Sensor.name == "epex_da").one_or_none()
-    battery = add_battery_assets["Test battery"].sensors[0]
-    assert battery.get_attribute("market_id") == epex_da.id
-=======
-    _epex_da, battery = get_sensors_from_db()
->>>>>>> 700b935f
+    _epex_da, battery = get_sensors_from_db(add_battery_assets)
     tz = pytz.timezone("Europe/Amsterdam")
     start = tz.localize(datetime(2015, 1, 2))
     end = tz.localize(datetime(2015, 1, 3))
@@ -498,13 +486,7 @@
     """
 
     # get the sensors from the database
-<<<<<<< HEAD
-    epex_da = Sensor.query.filter(Sensor.name == "epex_da").one_or_none()
-    battery = add_battery_assets["Test battery"].sensors[0]
-    assert battery.get_attribute("market_id") == epex_da.id
-=======
-    epex_da, battery = get_sensors_from_db()
->>>>>>> 700b935f
+    epex_da, battery = get_sensors_from_db(add_battery_assets)
 
     # time parameters
     tz = pytz.timezone("Europe/Amsterdam")
@@ -810,7 +792,7 @@
     """Try to create a schedule with infeasible constraints. soc-max is 4.5 and soc-target is 8.0"""
 
     # get the sensors from the database
-    _epex_da, battery = get_sensors_from_db()
+    _epex_da, battery = get_sensors_from_db(add_battery_assets)
 
     # time parameters
     tz = pytz.timezone("Europe/Amsterdam")
@@ -855,10 +837,10 @@
         compute_schedule(flex_model)
 
 
-def get_sensors_from_db():
+def get_sensors_from_db(battery_assets):
     # get the sensors from the database
     epex_da = Sensor.query.filter(Sensor.name == "epex_da").one_or_none()
-    battery = Sensor.query.filter(Sensor.name == "Test battery").one_or_none()
+    battery = battery_assets["Test battery"].sensors[0]
     assert battery.get_attribute("market_id") == epex_da.id
 
     return epex_da, battery