--- conflicted
+++ resolved
@@ -348,21 +348,8 @@
         ),
         flex_context=dict(inflexible_device_sensors=inflexible_devices.values()),
     )
-<<<<<<< HEAD
     scheduler.config_inspected = True  # inflexible device sensors are already objects
     schedule = scheduler.compute_schedule()
-=======
-    schedule = StorageScheduler().schedule(
-        battery,
-        start,
-        end,
-        resolution,
-        storage_specs=storage_specs,
-        consumption_price_sensor=consumption_price_sensor,
-        production_price_sensor=production_price_sensor,
-        inflexible_device_sensors=inflexible_devices.values(),
-    )
->>>>>>> 3c95759f
     soc_schedule = integrate_time_series(schedule, soc_at_start, decimal_precision=6)
 
     with pd.option_context("display.max_rows", None, "display.max_columns", 3):
