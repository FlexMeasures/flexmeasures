--- conflicted
+++ resolved
@@ -1698,9 +1698,6 @@
         ("storage efficiency 90%", 0.9),  # regular value
         ("storage efficiency 110%", 1),  # clip values that exceed 100%
         ("storage efficiency negative", 0),  # clip negative values
-<<<<<<< HEAD
-        # ("storage efficiency hourly", 0.974003)  # this one fails.
-=======
         pytest.param(
             "storage efficiency hourly",
             0.974003,
@@ -1708,7 +1705,6 @@
                 reason="resampling storage efficiency is not supported"
             ),
         ),  # this one fails.
->>>>>>> 199bd957
         # We should resample making sure that the efficiencies are equivalent.
         # For example, 90% defined in 1h is equivalent to 97% in a 15min period (0.97^4≈0.9).
         # Plans to support resampling efficiencies can be found here https://github.com/FlexMeasures/flexmeasures/issues/720
