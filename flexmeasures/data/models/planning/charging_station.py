from typing import List, Optional, Union
from datetime import datetime, timedelta

import pandas as pd

from flexmeasures.data.models.time_series import Sensor
from flexmeasures.data.models.planning import Scheduler
from flexmeasures.data.models.planning.solver import device_scheduler
from flexmeasures.data.models.planning.utils import (
    initialize_df,
    initialize_series,
    add_tiny_price_slope,
    get_prices,
    get_power_values,
    fallback_charging_policy,
)


class ChargingStationScheduler(Scheduler):

    __version__ = "1"
    __author__ = "Seita"

    def schedule(
        self,
        sensor: Sensor,
        start: datetime,
        end: datetime,
        resolution: timedelta,
        storage_specs: dict,
        consumption_price_sensor: Optional[Sensor] = None,
        production_price_sensor: Optional[Sensor] = None,
        inflexible_device_sensors: Optional[List[Sensor]] = None,
        belief_time: Optional[datetime] = None,
        round_to_decimals: Optional[int] = 6,
    ) -> Union[pd.Series, None]:
        """Schedule a charging station asset based directly on the latest beliefs regarding market prices within the specified time
        window.
        For the resulting consumption schedule, consumption is defined as positive values.
        Todo: handle uni-directional charging by setting the "min" or "derivative min" constraint to 0
        """

        soc_at_start = storage_specs.get("soc_at_start")
        soc_targets = storage_specs.get("soc_targets")
        soc_min = storage_specs.get("soc_min")
        soc_max = storage_specs.get("soc_max")
        roundtrip_efficiency = storage_specs.get("roundtrip_efficiency")
        prefer_charging_sooner = storage_specs.get("prefer_charging_sooner", True)

        # Check for required Sensor attributes
        sensor.check_required_attributes([("capacity_in_mw", (float, int))])

        # Check for known prices or price forecasts, trimming planning window accordingly
        up_deviation_prices, (start, end) = get_prices(
            (start, end),
            resolution,
            beliefs_before=belief_time,
            price_sensor=consumption_price_sensor,
            sensor=sensor,
            allow_trimmed_query_window=True,
        )
<<<<<<< HEAD
        down_deviation_prices, (start, end) = get_prices(
            (start, end),
            resolution,
=======

    # Set up commitments to optimise for
    commitment_quantities = [initialize_series(0, start, end, resolution)]

    # Todo: convert to EUR/(deviation of commitment, which is in MW)
    commitment_upwards_deviation_price = [
        up_deviation_prices.loc[start : end - resolution]["event_value"]
    ]
    commitment_downwards_deviation_price = [
        down_deviation_prices.loc[start : end - resolution]["event_value"]
    ]

    # Set up device constraints: only one scheduled flexible device for this EMS (at index 0), plus the forecasted inflexible devices (at indices 1 to n).
    columns = [
        "equals",
        "max",
        "min",
        "derivative equals",
        "derivative max",
        "derivative min",
    ]
    if inflexible_device_sensors is None:
        inflexible_device_sensors = []
    device_constraints = [
        initialize_df(columns, start, end, resolution)
        for i in range(1 + len(inflexible_device_sensors))
    ]
    for i, inflexible_sensor in enumerate(inflexible_device_sensors):
        device_constraints[i + 1]["derivative equals"] = get_power_values(
            query_window=(start, end),
            resolution=resolution,
>>>>>>> feab6119
            beliefs_before=belief_time,
            price_sensor=production_price_sensor,
            sensor=sensor,
            allow_trimmed_query_window=True,
        )

        soc_targets = soc_targets.tz_convert("UTC")
        start = pd.Timestamp(start).tz_convert("UTC")
        end = pd.Timestamp(end).tz_convert("UTC")

        # Add tiny price slope to prefer charging now rather than later, and discharging later rather than now.
        # We penalise the future with at most 1 per thousand times the price spread.
        if prefer_charging_sooner:
            up_deviation_prices = add_tiny_price_slope(
                up_deviation_prices, "event_value"
            )
            down_deviation_prices = add_tiny_price_slope(
                down_deviation_prices, "event_value"
            )

        # Set up commitments to optimise for
        commitment_quantities = [initialize_series(0, start, end, resolution)]

        # Todo: convert to EUR/(deviation of commitment, which is in MW)
        commitment_upwards_deviation_price = [
            up_deviation_prices.loc[start : end - resolution]["event_value"]
        ]
        commitment_downwards_deviation_price = [
            down_deviation_prices.loc[start : end - resolution]["event_value"]
        ]

        # Set up device constraints: only one scheduled flexible device for this EMS (at index 0), plus the forecasted inflexible devices (at indices 1 to n).
        columns = [
            "equals",
            "max",
            "min",
            "derivative equals",
            "derivative max",
            "derivative min",
        ]
        if inflexible_device_sensors is None:
            inflexible_device_sensors = []
        device_constraints = [initialize_df(columns, start, end, resolution)] * (
            1 + len(inflexible_device_sensors)
        )
        for i, inflexible_sensor in enumerate(inflexible_device_sensors):
            device_constraints[i + 1]["derivative equals"] = get_power_values(
                query_window=(start, end),
                resolution=resolution,
                beliefs_before=belief_time,
                sensor=inflexible_sensor,
            )
        device_constraints[0]["equals"] = soc_targets.shift(
            -1, freq=resolution
        ).values * (timedelta(hours=1) / resolution) - soc_at_start * (
            timedelta(hours=1) / resolution
        )  # shift "equals" constraint for target SOC by one resolution (the target defines a state at a certain time,
        # while the "equals" constraint defines what the total stock should be at the end of a time slot,
        # where the time slot is indexed by its starting time)
        device_constraints[0]["min"] = (soc_min - soc_at_start) * (
            timedelta(hours=1) / resolution
        )
        device_constraints[0]["max"] = (soc_max - soc_at_start) * (
            timedelta(hours=1) / resolution
        )

        if sensor.get_attribute("is_strictly_non_positive"):
            device_constraints[0]["derivative min"] = 0
        else:
            device_constraints[0]["derivative min"] = (
                sensor.get_attribute("capacity_in_mw") * -1
            )
        if sensor.get_attribute("is_strictly_non_negative"):
            device_constraints[0]["derivative max"] = 0
        else:
            device_constraints[0]["derivative max"] = sensor.get_attribute(
                "capacity_in_mw"
            )

        # Apply round-trip efficiency evenly to charging and discharging
        device_constraints[0]["derivative down efficiency"] = (
            roundtrip_efficiency**0.5
        )
        device_constraints[0]["derivative up efficiency"] = roundtrip_efficiency**0.5

        # Set up EMS constraints
        columns = ["derivative max", "derivative min"]
        ems_constraints = initialize_df(columns, start, end, resolution)
        ems_capacity = sensor.generic_asset.get_attribute("capacity_in_mw")
        if ems_capacity is not None:
            ems_constraints["derivative min"] = ems_capacity * -1
            ems_constraints["derivative max"] = ems_capacity

        ems_schedule, expected_costs, scheduler_results = device_scheduler(
            device_constraints,
            ems_constraints,
            commitment_quantities,
            commitment_downwards_deviation_price,
            commitment_upwards_deviation_price,
        )
        if scheduler_results.solver.termination_condition == "infeasible":
            # Fallback policy if the problem was unsolvable
            charging_station_schedule = fallback_charging_policy(
                sensor, device_constraints[0], start, end, resolution
            )
        else:
            charging_station_schedule = ems_schedule[0]

        # Round schedule
        if round_to_decimals:
            charging_station_schedule = charging_station_schedule.round(
                round_to_decimals
            )

        return charging_station_schedule<|MERGE_RESOLUTION|>--- conflicted
+++ resolved
@@ -59,43 +59,9 @@
             sensor=sensor,
             allow_trimmed_query_window=True,
         )
-<<<<<<< HEAD
         down_deviation_prices, (start, end) = get_prices(
             (start, end),
             resolution,
-=======
-
-    # Set up commitments to optimise for
-    commitment_quantities = [initialize_series(0, start, end, resolution)]
-
-    # Todo: convert to EUR/(deviation of commitment, which is in MW)
-    commitment_upwards_deviation_price = [
-        up_deviation_prices.loc[start : end - resolution]["event_value"]
-    ]
-    commitment_downwards_deviation_price = [
-        down_deviation_prices.loc[start : end - resolution]["event_value"]
-    ]
-
-    # Set up device constraints: only one scheduled flexible device for this EMS (at index 0), plus the forecasted inflexible devices (at indices 1 to n).
-    columns = [
-        "equals",
-        "max",
-        "min",
-        "derivative equals",
-        "derivative max",
-        "derivative min",
-    ]
-    if inflexible_device_sensors is None:
-        inflexible_device_sensors = []
-    device_constraints = [
-        initialize_df(columns, start, end, resolution)
-        for i in range(1 + len(inflexible_device_sensors))
-    ]
-    for i, inflexible_sensor in enumerate(inflexible_device_sensors):
-        device_constraints[i + 1]["derivative equals"] = get_power_values(
-            query_window=(start, end),
-            resolution=resolution,
->>>>>>> feab6119
             beliefs_before=belief_time,
             price_sensor=production_price_sensor,
             sensor=sensor,
@@ -138,9 +104,10 @@
         ]
         if inflexible_device_sensors is None:
             inflexible_device_sensors = []
-        device_constraints = [initialize_df(columns, start, end, resolution)] * (
-            1 + len(inflexible_device_sensors)
-        )
+        device_constraints = [
+            initialize_df(columns, start, end, resolution)
+            for i in range(1 + len(inflexible_device_sensors))
+        ]
         for i, inflexible_sensor in enumerate(inflexible_device_sensors):
             device_constraints[i + 1]["derivative equals"] = get_power_values(
                 query_window=(start, end),
