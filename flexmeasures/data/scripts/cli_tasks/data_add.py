--- conflicted
+++ resolved
@@ -187,14 +187,8 @@
     sensor = WeatherSensor(**args)
     app.db.session.add(sensor)
     app.db.session.commit()
-<<<<<<< HEAD
-    print(f"Successfully created weather sensor with ID:{sensor.id}.")
+    print(f"Successfully created weather sensor with ID {sensor.id}")
     print(f" You can access it at its entity address {sensor.entity_address}")
-=======
-    print(f"Successfully created sensor with ID {sensor.id}")
-    # TODO: uncomment when #66 has landed
-    # print(f"You can access it at its entity address {sensor.entity_address}")
->>>>>>> a60ed291
 
 
 @fm_add_data.command("structure")
