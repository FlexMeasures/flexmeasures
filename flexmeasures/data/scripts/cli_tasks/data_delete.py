--- conflicted
+++ resolved
@@ -24,11 +24,7 @@
 @click.option("--name", required=True)
 def delete_account_role(name: str):
     """
-<<<<<<< HEAD
-    Delete an account role, if it has no users, otherwise say which ones.
-=======
     Delete an account role, if it has no accounts connected, otherwise say which ones.
->>>>>>> 1cb33eac
     """
     role: AccountRole = AccountRole.query.filter_by(name=name).one_or_none()
     if role is None:
