--- conflicted
+++ resolved
@@ -339,21 +339,10 @@
         # 'PGPASSWORD': DB_PASSWORD
         # })
         proc.wait()
-<<<<<<< HEAD
-        dump_success = 1
-
-    except Exception as e:
-        dump_success = 0
-        click.echo(f"Exception happened during dump: {e}")
-    if dump_success:
-        click.echo(f"db dump successful: saved to {dump_filename}")
-    else:
-=======
         click.echo(f"db dump successful: saved to {dump_filename}")
 
     except Exception as e:
         click.echo(f"Exception happened during dump: {e}")
->>>>>>> 70eca472
         click.echo("db dump unsuccessful")
 
 
@@ -379,19 +368,8 @@
         # 'PGPASSWORD': DB_PASSWORD
         # })
         proc.wait()
-<<<<<<< HEAD
-        restore_success = 1
-
-    except Exception as e:
-        restore_success = 0
-        click.echo(f"Exception happened during restore: {e}")
-    if restore_success:
-        click.echo("db restore successful")
-    else:
-=======
         click.echo("db restore successful")
 
     except Exception as e:
         click.echo(f"Exception happened during restore: {e}")
->>>>>>> 70eca472
         click.echo("db restore unsuccessful")