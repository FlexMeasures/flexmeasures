--- conflicted
+++ resolved
@@ -68,11 +68,7 @@
         ("process", "process"),
     ):
         _type = db.session.execute(
-<<<<<<< HEAD
-            select(GenericAssetType).filter(GenericAssetType.name == type_name)
-=======
             select(GenericAssetType).filter_by(name=type_name)
->>>>>>> 071a4de2
         ).scalar_one_or_none()
         if _type is None:
             _type = GenericAssetType(name=type_name, description=type_description)
@@ -97,11 +93,7 @@
         ("consultant", "Can read everything in consultancy client accounts"),
     ):
         role = db.session.execute(
-<<<<<<< HEAD
-            select(Role).filter(Role.name == role_name)
-=======
             select(Role).filter_by(name=role_name)
->>>>>>> 071a4de2
         ).scalar_one_or_none()
         if role:
             click.echo(f"Role {role_name} already exists.")
@@ -121,11 +113,7 @@
         ("ESCO", "Energy Service Company"),
     ):
         role = db.session.execute(
-<<<<<<< HEAD
-            select(AccountRole).filter(AccountRole.name == role_name)
-=======
             select(AccountRole).filter_by(name=role_name)
->>>>>>> 071a4de2
         ).scalar_one_or_none()
         if role:
             click.echo(f"Account role {role_name} already exists.")
@@ -303,21 +291,8 @@
     num_asset_types_deleted = db.session.execute(delete(GenericAssetType))
 
     num_data_sources_deleted = db.session.execute(delete(DataSource))
-<<<<<<< HEAD
-    roles = db.session.scalars(select(Role)).all()
-    num_roles_deleted = 0
-    for role in roles:
-        db.session.execute(delete(Role).filter_by(id=role.id))
-        num_roles_deleted += 1
-    users = db.session.scalars(select(User)).all()
-    num_users_deleted = 0
-    for user in users:
-        db.session.execute(delete(User).filter_by(id=user.id))
-        num_users_deleted += 1
-=======
     num_roles_deleted = db.session.execute(delete(Role))
     num_users_deleted = db.session.execute(delete(User))
->>>>>>> 071a4de2
     click.echo("Deleted %d AssetTypes" % num_asset_types_deleted)
     click.echo("Deleted %d Assets" % num_assets_deleted)
     click.echo("Deleted %d DataSources" % num_data_sources_deleted)
