--- conflicted
+++ resolved
@@ -38,12 +38,7 @@
         # they will be registered properly on the metadata. Otherwise
         # you will have to import them first before calling configure_db().
         from flexmeasures.data.models import (  # noqa: F401
-<<<<<<< HEAD
-=======
-            assets,
             time_series,
-            data_sources,
->>>>>>> 953b63ba
             markets,
             assets,
             weather,
