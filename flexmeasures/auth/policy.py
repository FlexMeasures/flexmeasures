"""
Tooling & docs for implementing our auth policy
"""

from __future__ import annotations

from typing import List, Tuple, Union

from flask import current_app
from flask_security import current_user
from werkzeug.exceptions import Unauthorized, Forbidden


PERMISSIONS = ["create-children", "read", "update", "delete"]

ADMIN_ROLE = "admin"
ADMIN_READER_ROLE = "admin-reader"
ACCOUNT_ADMIN_ROLE = "account-admin"
CONSULTANT_ROLE = "consultant"

# constants to allow access to certain groups
EVERY_LOGGED_IN_USER = "every-logged-in-user"

# todo: Use | instead of Union, list instead of List and tuple instead of Tuple when FM stops supporting Python 3.9 (because of https://github.com/python/cpython/issues/86399)
PRINCIPALS_TYPE = Union[str, Tuple[str], List[Union[str, Tuple[str]]]]


class AuthModelMixin(object):
    def __acl__(self) -> dict[str, PRINCIPALS_TYPE]:
        """
        This function returns an access control list (ACL) for an instance of a model which is relevant for authorization.

        ACLs in FlexMeasures are inspired by Pyramid's resource ACLs.
        In an ACL, we list which principal (security contexts, see below) allow certain kinds of actions
        ― by mapping supported permissions to the required principals.

        # What is a principal / security context?

        In computer security, a "principal" is the security context of the authenticated user [1].
        For example, within FlexMeasures, an accepted principal is "user:2", which denotes that the user should have ID 2
        (more technical specifications follow below).

        # Example

        Here are some examples of principals mapped to permissions in a fictional ACL:

        {
            "create-children": "account:3",      # Everyone in Account 3 can create child items (e.g. beliefs for a sensor)
            "read": EVERYONE,                    # Reading is available to every logged-in user
            "update": ["user:14",                # This user can update, ...
                        user:15"],               # and also this user, ...
            "update": "account-role:MDC",        # also people in such accounts can update
            "delete": ("account:3", "role:CEO"), # Only CEOs of Account 3 can delete
        }

        Such a list of principals can be checked with match_principals, see below.

        # Specifications of principals

        Within FlexMeasures, a principal is handled as a string, usually defining context and identification, like so:

            <context>:<identification>.

        Supported contexts are user and account IDs, as well as user and account roles. All of them feature in the example above.

        Iterable principal descriptors should be treated as follows:
        - a list contains OR-connected items, which can be principal or tuples of principals (one of the items in the list is sufficient to grant the permission)
        - a tuple contains AND-connected strings (you need all of the items in the list to grant the permission).

        # Row-level authorization

        This ACL approach to authorization is usually called "row-level authorization" ― it always requires an instance, from which to get the ACL.
        Unlike pyramid, we don't have a general solution for table-level auth (as we haven't needed a general implementation so far), but there is a nice custom approach to it.
        A class method on the model can be added which returns an AuthModelMixin. That would have an __acl__() function with your rules, which the auth policy will then go on and use. The permission_required_for_context decorator can make sure this AuthModelMixin object is used by the policy via ctx_loader. It can even pass in the context if that is helpful for your logic.
        See the AuditLog model class for an example, where we required authorization logic which governs if a subset of a table (e.g. all audit logs that relate to an account) are availabe to the current user."

        Row level access policy works because we make use of the hierarchy in our model.
        The highest level (e.g. an account) is created by site-admins and usually not in the API, but CLI. For everything else, we can ask the ACL
        on an instance, if we can handle it like we intend to. For creation of instances (where there is no instance to ask), it makes sense to use the instance one level up to look up the correct permission ("create-children"). E.g. to create belief data for a sensor, we can check the "create-children" - permission on the sensor.

        [1] https://docs.microsoft.com/en-us/windows/security/identity-protection/access-control/security-principals#a-href-idw2k3tr-princ-whatawhat-are-security-principals
        """
        return {}


def check_access(context: AuthModelMixin, permission: str):
    """
    Check if current user can access this auth context if this permission
    is required, either with admin rights or principal(s).

    Raises 401 or 403 otherwise.
    """
    # check permission and current user before taking context into account
    if permission not in PERMISSIONS:
        raise Forbidden(f"Permission '{permission}' cannot be handled.")
    if current_user.is_anonymous:
        raise Unauthorized()

    # check context
    if context is None:
        raise Forbidden(
            f"Context needs {permission}-permission, but no context was passed."
        )
    if not isinstance(context, AuthModelMixin):
        raise Forbidden(
            f"Context {context} needs {permission}-permission, but is no AuthModelMixin."
        )

    # look up principals
    acl = context.__acl__()
    principals: PRINCIPALS_TYPE = acl.get(permission, [])
    current_app.logger.debug(
        f"Looking for {permission}-permission on {context} ... Principals: {principals}"
    )

    # check access
    if not user_has_admin_access(
        current_user, permission
    ) and not user_matches_principals(current_user, principals):
        raise Forbidden(
            f"Authorization failure (accessing {context} to {permission}) ― cannot match {current_user} against {principals}!"
        )


def user_has_admin_access(user, permission: str) -> bool:
    if user.has_role(ADMIN_ROLE) or (
        user.has_role(ADMIN_READER_ROLE) and permission == "read"
    ):
        return True
    return False


def user_matches_principals(user, principals: PRINCIPALS_TYPE) -> bool:
    """
    Tests if the user matches all passed principals.
    Returns False if no principals are passed.
    """
    if not isinstance(principals, list):
        principals = [principals]  # now we handle a list of str or Tuple[str]
    for matchable_principals in principals:
        if isinstance(matchable_principals, str):
            matchable_principals = (
                matchable_principals,
            )  # now we handle only Tuple[str]
        if EVERY_LOGGED_IN_USER in matchable_principals:
            return True
        if user is not None and all(
            [
                (
                    check_user_identity(user, principal)
                    or check_user_role(user, principal)
                    or check_account_membership(user, principal)
                    or check_account_role(user, principal)
                )
                for principal in matchable_principals
            ]
        ):
            return True
    return False


def check_user_identity(user, principal: str) -> bool:
    if principal.startswith("user:"):
        user_id = principal.split("user:")[1]
        if not user_id.isdigit():
            current_app.logger.warning(
                f"Cannot match principal for user ID {user_id} ― no digit."
            )
        elif user.id == int(user_id):
            return True
    return False


def check_user_role(user, principal: str) -> bool:
    if principal.startswith("role:"):
        user_role = principal.split("role:")[1]
        if user.has_role(user_role):
            return True
    return False


def check_account_membership(user, principal: str) -> bool:
    if principal.startswith("account:"):
        account_id = principal.split("account:")[1]
        if not account_id.isdigit():
            current_app.logger.warning(
                f"Cannot match principal for account ID {account_id} ― no digit."
            )
        elif user.account.id == int(account_id):
            return True
    return False


def check_account_role(user, principal: str) -> bool:
    if principal.startswith("account-role:"):
        account_role = principal.split("account-role:")[1]
        if user.account.has_role(account_role):
            return True
    return False


def can_modify_role(user, roles_to_modify) -> bool:
    """For a set of supported roles, check if the current user can modify the roles.

    :param user: The current user.
    :param roles_to_modify: A list of roles to modify.
    :return: True if the user can modify the roles, False otherwise.

    The roles are:
    - admin: can only be changed in CLI / directly in the DB
    - admin-reader: can be added and removed by admins
    - account-admin: can be added and removed by admins and consultants
    - consultant: can be added and removed by admins and account-admins

    """

<<<<<<< HEAD
    statuses = []

    for role in roles_to_modify:

=======
    for role in roles_to_modify:
>>>>>>> 6972cd28
        if isinstance(role, int):
            from flexmeasures.data.models.user import Role

            role = current_app.db.session.get(Role, role)

        if not role:
<<<<<<< HEAD
            statuses.append(False)
            continue
        if role.name == ADMIN_ROLE:
            statuses.append(False)
            continue
        if role.name == ADMIN_READER_ROLE and not user.has_role(ADMIN_ROLE):
            statuses.append(False)
            continue
        if role.name == ACCOUNT_ADMIN_ROLE and not (
            user.has_role(ADMIN_ROLE) or user.has_role(CONSULTANT_ROLE)
        ):
            statuses.append(False)
            continue
        if role.name == CONSULTANT_ROLE and not (
            user.has_role(ADMIN_ROLE) or user.has_role(ACCOUNT_ADMIN_ROLE)
        ):
            statuses.append(False)
            continue

    return all(statuses)
=======
            return False
        if role.name == ADMIN_ROLE:
            return False
        if role.name == ADMIN_READER_ROLE and not user.has_role(ADMIN_ROLE):
            return False
        if role.name == ACCOUNT_ADMIN_ROLE and not (
            user.has_role(ADMIN_ROLE) or user.has_role(CONSULTANT_ROLE)
        ):
            return False
        if role.name == CONSULTANT_ROLE and not (
            user.has_role(ADMIN_ROLE) or user.has_role(ACCOUNT_ADMIN_ROLE)
        ):
            return False

    return True
>>>>>>> 6972cd28
<|MERGE_RESOLUTION|>--- conflicted
+++ resolved
@@ -214,55 +214,25 @@
 
     """
 
-<<<<<<< HEAD
-    statuses = []
-
     for role in roles_to_modify:
-
-=======
-    for role in roles_to_modify:
->>>>>>> 6972cd28
         if isinstance(role, int):
             from flexmeasures.data.models.user import Role
 
             role = current_app.db.session.get(Role, role)
 
         if not role:
-<<<<<<< HEAD
-            statuses.append(False)
-            continue
+            return False
         if role.name == ADMIN_ROLE:
-            statuses.append(False)
-            continue
+            return False
         if role.name == ADMIN_READER_ROLE and not user.has_role(ADMIN_ROLE):
-            statuses.append(False)
-            continue
+            return False
         if role.name == ACCOUNT_ADMIN_ROLE and not (
             user.has_role(ADMIN_ROLE) or user.has_role(CONSULTANT_ROLE)
         ):
-            statuses.append(False)
-            continue
+            return False
         if role.name == CONSULTANT_ROLE and not (
             user.has_role(ADMIN_ROLE) or user.has_role(ACCOUNT_ADMIN_ROLE)
         ):
-            statuses.append(False)
-            continue
-
-    return all(statuses)
-=======
-            return False
-        if role.name == ADMIN_ROLE:
-            return False
-        if role.name == ADMIN_READER_ROLE and not user.has_role(ADMIN_ROLE):
-            return False
-        if role.name == ACCOUNT_ADMIN_ROLE and not (
-            user.has_role(ADMIN_ROLE) or user.has_role(CONSULTANT_ROLE)
-        ):
-            return False
-        if role.name == CONSULTANT_ROLE and not (
-            user.has_role(ADMIN_ROLE) or user.has_role(ACCOUNT_ADMIN_ROLE)
-        ):
-            return False
-
-    return True
->>>>>>> 6972cd28
+            return False
+
+    return True