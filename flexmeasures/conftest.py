from contextlib import contextmanager
import pytest
from random import random
from datetime import datetime, timedelta
from typing import Dict

from isodate import parse_duration
import pandas as pd
import numpy as np
from flask import request, jsonify
from flask_sqlalchemy import SQLAlchemy
from flask_security import roles_accepted
from flask_security.utils import hash_password
from werkzeug.exceptions import (
    InternalServerError,
    BadRequest,
    Unauthorized,
    Forbidden,
    Gone,
)

from flexmeasures.app import create as create_app
from flexmeasures.utils.time_utils import as_server_time
from flexmeasures.data.services.users import create_user
from flexmeasures.data.models.assets import AssetType, Asset, Power
from flexmeasures.data.models.data_sources import DataSource
<<<<<<< HEAD
from flexmeasures.data.models.markets import Market, Price
from flexmeasures.data.models.weather import WeatherSensor, WeatherSensorType
=======
from flexmeasures.data.models.markets import Market, MarketType, Price
>>>>>>> 8e94505a
from flexmeasures.data.models.time_series import Sensor, TimedBelief
from flexmeasures.data.models.user import User


"""
Useful things for all tests.

# App

One application is made per test session.

# Database

Database recreation and cleanup can happen per test (use fresh_db) or per module (use db).
Having tests inside a module share a database makes those tests faster.
Tests that use fresh_db should be put in a separate module to avoid clashing with the module scoped test db.
For example:
- test_api_v1_1.py contains tests that share a module scoped database
- test_api_v1_1_fresh_db.py contains tests that each get a fresh function-scoped database
Further speed-up may be possible by defining a "package" scoped or even "session" scoped database,
but then tests in different modules need to share data and data modifications can lead to tricky debugging.

# Data

Various fixture below set up data that many tests use.
In case a test needs to use such data with a fresh test database,
that test should also use a fixture that requires the fresh_db.
Such fixtures can be recognised by having fresh_db appended to their name.
"""


@pytest.fixture(scope="session")
def app():
    print("APP FIXTURE")
    test_app = create_app(env="testing")

    # Establish an application context before running the tests.
    ctx = test_app.app_context()
    ctx.push()

    yield test_app

    ctx.pop()

    print("DONE WITH APP FIXTURE")


@pytest.fixture(scope="module")
def db(app):
    """Fresh test db per module."""
    with create_test_db(app) as test_db:
        yield test_db


@pytest.fixture(scope="function")
def fresh_db(app):
    """Fresh test db per function."""
    with create_test_db(app) as test_db:
        yield test_db


@contextmanager
def create_test_db(app):
    """
    Provide a db object with the structure freshly created. This assumes a clean database.
    It does clean up after itself when it's done (drops everything).
    """
    print("DB FIXTURE")
    # app is an instance of a flask app, _db a SQLAlchemy DB
    from flexmeasures.data.config import db as _db

    _db.app = app
    with app.app_context():
        _db.create_all()

    yield _db

    print("DB FIXTURE CLEANUP")
    # Explicitly close DB connection
    _db.session.close()

    _db.drop_all()


@pytest.fixture(scope="module")
def setup_roles_users() -> Dict[str, User]:
    return create_roles_users()


@pytest.fixture(scope="function")
def setup_roles_users_fresh_db() -> Dict[str, User]:
    return create_roles_users()


def create_roles_users() -> Dict[str, User]:
    """Create a minimal set of roles and users"""
    test_prosumer = create_user(
        username="Test Prosumer",
        email="test_prosumer@seita.nl",
        password=hash_password("testtest"),
        user_roles=dict(name="Prosumer", description="A Prosumer with a few assets."),
    )
    test_supplier = create_user(
        username="Test Supplier",
        email="test_supplier@seita.nl",
        password=hash_password("testtest"),
        user_roles=dict(name="Supplier", description="A Supplier trading on markets."),
    )
    return {"Test Prosumer": test_prosumer, "Test Supplier": test_supplier}


@pytest.fixture(scope="module")
def setup_markets(db) -> Dict[str, Market]:
    return create_test_markets(db)


@pytest.fixture(scope="function")
def setup_markets_fresh_db(fresh_db) -> Dict[str, Market]:
    return create_test_markets(fresh_db)


def create_test_markets(db) -> Dict[str, Market]:
    """Create the epex_da market."""

    day_ahead = MarketType(
        name="day_ahead",
        daily_seasonality=True,
        weekly_seasonality=True,
        yearly_seasonality=True,
    )
    db.session.add(day_ahead)
    epex_da = Market(
        name="epex_da",
        market_type=day_ahead,
        event_resolution=timedelta(hours=1),
        unit="EUR/MWh",
        knowledge_horizon_fnc="x_days_ago_at_y_oclock",
        knowledge_horizon_par={"x": 1, "y": 12, "z": "Europe/Paris"},
    )
    db.session.add(epex_da)
    return {"epex_da": epex_da}


@pytest.fixture(scope="module")
def setup_sources(db) -> Dict[str, DataSource]:
    data_source = DataSource(name="Seita", type="demo script")
    db.session.add(data_source)
    return {"Seita": data_source}


@pytest.fixture(scope="module")
def setup_asset_types(db) -> Dict[str, AssetType]:
    return create_test_asset_types(db)


@pytest.fixture(scope="function")
def setup_asset_types_fresh_db(fresh_db) -> Dict[str, AssetType]:
    return create_test_asset_types(fresh_db)


def create_test_asset_types(db) -> Dict[str, AssetType]:
    """Make some asset types used throughout."""

    solar = AssetType(
        name="solar",
        is_producer=True,
        can_curtail=True,
        daily_seasonality=True,
        yearly_seasonality=True,
    )
    db.session.add(solar)
    wind = AssetType(
        name="wind",
        is_producer=True,
        can_curtail=True,
        daily_seasonality=True,
        yearly_seasonality=True,
    )
    db.session.add(wind)
    return dict(solar=solar, wind=wind)


@pytest.fixture(scope="module")
def setup_assets(
    db, setup_roles_users, setup_markets, setup_sources, setup_asset_types
) -> Dict[str, Asset]:
    """Add assets to known test users."""

    assets = []
    for asset_name in ["wind-asset-1", "wind-asset-2", "solar-asset-1"]:
        asset = Asset(
            name=asset_name,
            asset_type_name="wind" if "wind" in asset_name else "solar",
            event_resolution=timedelta(minutes=15),
            capacity_in_mw=1,
            latitude=10,
            longitude=100,
            min_soc_in_mwh=0,
            max_soc_in_mwh=0,
            soc_in_mwh=0,
            unit="MW",
            market_id=setup_markets["epex_da"].id,
        )
        asset.owner = setup_roles_users["Test Prosumer"]
        db.session.add(asset)
        assets.append(asset)

        # one day of test data (one complete sine curve)
        time_slots = pd.date_range(
            datetime(2015, 1, 1), datetime(2015, 1, 1, 23, 45), freq="15T"
        )
        values = [random() * (1 + np.sin(x / 15)) for x in range(len(time_slots))]
        for dt, val in zip(time_slots, values):
            p = Power(
                datetime=as_server_time(dt),
                horizon=parse_duration("PT0M"),
                value=val,
                data_source_id=setup_sources["Seita"].id,
            )
            p.asset = asset
            db.session.add(p)
    return {asset.name: asset for asset in assets}


@pytest.fixture(scope="module")
def setup_beliefs(db: SQLAlchemy, setup_markets, setup_sources) -> int:
    """
    :returns: the number of beliefs set up
    """
    sensor = Sensor.query.filter(Sensor.name == "epex_da").one_or_none()
    beliefs = [
        TimedBelief(
            sensor=sensor,
            source=setup_sources["Seita"],
            event_value=21,
            event_start="2021-03-28 16:00+01",
            belief_horizon=timedelta(0),
        )
    ]
    db.session.add_all(beliefs)
    return len(beliefs)


@pytest.fixture(scope="module")
def add_market_prices(db: SQLAlchemy, setup_assets, setup_markets, setup_sources):
    """Add two days of market prices for the EPEX day-ahead market."""

    # one day of test data (one complete sine curve)
    time_slots = pd.date_range(
        datetime(2015, 1, 1), datetime(2015, 1, 2), freq="15T", closed="left"
    )
    values = [random() * (1 + np.sin(x / 15)) for x in range(len(time_slots))]
    for dt, val in zip(time_slots, values):
        p = Price(
            datetime=as_server_time(dt),
            horizon=timedelta(hours=0),
            value=val,
            data_source_id=setup_sources["Seita"].id,
        )
        p.market = setup_markets["epex_da"]
        db.session.add(p)

    # another day of test data (8 expensive hours, 8 cheap hours, and again 8 expensive hours)
    time_slots = pd.date_range(
        datetime(2015, 1, 2), datetime(2015, 1, 3), freq="15T", closed="left"
    )
    values = [100] * 8 * 4 + [90] * 8 * 4 + [100] * 8 * 4
    for dt, val in zip(time_slots, values):
        p = Price(
            datetime=as_server_time(dt),
            horizon=timedelta(hours=0),
            value=val,
            data_source_id=setup_sources["Seita"].id,
        )
        p.market = setup_markets["epex_da"]
        db.session.add(p)


@pytest.fixture(scope="module")
def add_battery_assets(
    db: SQLAlchemy, setup_roles_users, setup_markets
) -> Dict[str, Asset]:
    return create_test_battery_assets(db, setup_roles_users, setup_markets)


@pytest.fixture(scope="function")
def add_battery_assets_fresh_db(
    fresh_db, setup_roles_users_fresh_db, setup_markets_fresh_db
) -> Dict[str, Asset]:
    return create_test_battery_assets(
        fresh_db, setup_roles_users_fresh_db, setup_markets_fresh_db
    )


def create_test_battery_assets(
    db: SQLAlchemy, setup_roles_users, setup_markets
) -> Dict[str, Asset]:
    """Add two battery assets, set their capacity values and their initial SOC."""
    db.session.add(
        AssetType(
            name="battery",
            is_consumer=True,
            is_producer=True,
            can_curtail=True,
            can_shift=True,
            daily_seasonality=True,
            weekly_seasonality=True,
            yearly_seasonality=True,
        )
    )

    test_battery = Asset(
        name="Test battery",
        asset_type_name="battery",
        event_resolution=timedelta(minutes=15),
        capacity_in_mw=2,
        max_soc_in_mwh=5,
        min_soc_in_mwh=0,
        soc_in_mwh=2.5,
        soc_datetime=as_server_time(datetime(2015, 1, 1)),
        soc_udi_event_id=203,
        latitude=10,
        longitude=100,
        market_id=setup_markets["epex_da"].id,
        unit="MW",
    )
    test_battery.owner = setup_roles_users["Test Prosumer"]
    db.session.add(test_battery)

    test_battery_no_prices = Asset(
        name="Test battery with no known prices",
        asset_type_name="battery",
        event_resolution=timedelta(minutes=15),
        capacity_in_mw=2,
        max_soc_in_mwh=5,
        min_soc_in_mwh=0,
        soc_in_mwh=2.5,
        soc_datetime=as_server_time(datetime(2040, 1, 1)),
        soc_udi_event_id=203,
        latitude=10,
        longitude=100,
        market_id=setup_markets["epex_da"].id,
        unit="MW",
    )
    test_battery_no_prices.owner = setup_roles_users["Test Prosumer"]
    db.session.add(test_battery_no_prices)
    return {
        "Test battery": test_battery,
        "Test battery with no known prices": test_battery_no_prices,
    }


@pytest.fixture(scope="module")
def add_charging_station_assets(
    db: SQLAlchemy, setup_roles_users, setup_markets
) -> Dict[str, Asset]:
    """Add uni- and bi-directional charging station assets, set their capacity value and their initial SOC."""
    db.session.add(
        AssetType(
            name="one-way_evse",
            is_consumer=True,
            is_producer=False,
            can_curtail=True,
            can_shift=True,
            daily_seasonality=True,
            weekly_seasonality=True,
            yearly_seasonality=True,
        )
    )
    db.session.add(
        AssetType(
            name="two-way_evse",
            is_consumer=True,
            is_producer=True,
            can_curtail=True,
            can_shift=True,
            daily_seasonality=True,
            weekly_seasonality=True,
            yearly_seasonality=True,
        )
    )

    charging_station = Asset(
        name="Test charging station",
        asset_type_name="one-way_evse",
        event_resolution=timedelta(minutes=15),
        capacity_in_mw=2,
        max_soc_in_mwh=5,
        min_soc_in_mwh=0,
        soc_in_mwh=2.5,
        soc_datetime=as_server_time(datetime(2015, 1, 1)),
        soc_udi_event_id=203,
        latitude=10,
        longitude=100,
        market_id=setup_markets["epex_da"].id,
        unit="MW",
    )
    charging_station.owner = setup_roles_users["Test Prosumer"]
    db.session.add(charging_station)

    bidirectional_charging_station = Asset(
        name="Test charging station (bidirectional)",
        asset_type_name="two-way_evse",
        event_resolution=timedelta(minutes=15),
        capacity_in_mw=2,
        max_soc_in_mwh=5,
        min_soc_in_mwh=0,
        soc_in_mwh=2.5,
        soc_datetime=as_server_time(datetime(2015, 1, 1)),
        soc_udi_event_id=203,
        latitude=10,
        longitude=100,
        market_id=setup_markets["epex_da"].id,
        unit="MW",
    )
    bidirectional_charging_station.owner = setup_roles_users["Test Prosumer"]
    db.session.add(bidirectional_charging_station)
    return {
        "Test charging station": charging_station,
        "Test charging station (bidirectional)": bidirectional_charging_station,
    }


<<<<<<< HEAD
@pytest.fixture(scope="function", autouse=True)
def add_weather_sensors(db: SQLAlchemy):
    """Add some weather sensors and weather sensor types."""

    test_sensor_type = WeatherSensorType(name="wind_speed")
    db.session.add(test_sensor_type)
    sensor = WeatherSensor(
        name="wind_speed_sensor",
        weather_sensor_type_name="wind_speed",
        event_resolution=timedelta(minutes=5),
        latitude=33.4843866,
        longitude=126,
        unit="m/s",
    )
    db.session.add(sensor)

    test_sensor_type = WeatherSensorType(name="temperature")
    db.session.add(test_sensor_type)
    sensor = WeatherSensor(
        name="temperature_sensor",
        weather_sensor_type_name="temperature",
        event_resolution=timedelta(minutes=5),
        latitude=33.4843866,
        longitude=126.0,
        unit="°C",
    )
    db.session.add(sensor)


@pytest.fixture(scope="function", autouse=True)
def add_sensors(db: SQLAlchemy):
    """Add some generic sensors."""
    height_sensor = Sensor(
        name="my daughter's height",
        unit="m",
    )
    db.session.add(height_sensor)


@pytest.fixture(scope="function", autouse=True)
=======
@pytest.fixture(scope="function")
>>>>>>> 8e94505a
def clean_redis(app):
    failed = app.queues["forecasting"].failed_job_registry
    app.queues["forecasting"].empty()
    for job_id in failed.get_job_ids():
        failed.remove(app.queues["forecasting"].fetch_job(job_id))


@pytest.fixture(scope="session", autouse=True)
def error_endpoints(app):
    """Adding endpoints for the test session, which can be used to generate errors.
    Adding endpoints only for testing can only be done *before* the first request
    so scope=session and autouse=True are required, as well as adding them in the top
    conftest module."""

    @app.route("/raise-error")
    def error_generator():
        if "type" in request.args:
            if request.args.get("type") == "server_error":
                raise InternalServerError("InternalServerError Test Message")
            if request.args.get("type") == "bad_request":
                raise BadRequest("BadRequest Test Message")
            if request.args.get("type") == "gone":
                raise Gone("Gone Test Message")
            if request.args.get("type") == "unauthorized":
                raise Unauthorized("Unauthorized Test Message")
            if request.args.get("type") == "forbidden":
                raise Forbidden("Forbidden Test Message")
        return jsonify({"message": "Nothing bad happened."}), 200

    @app.route("/protected-endpoint-only-for-admins")
    @roles_accepted("admin")
    def vips_only():
        return jsonify({"message": "Nothing bad happened."}), 200<|MERGE_RESOLUTION|>--- conflicted
+++ resolved
@@ -24,12 +24,8 @@
 from flexmeasures.data.services.users import create_user
 from flexmeasures.data.models.assets import AssetType, Asset, Power
 from flexmeasures.data.models.data_sources import DataSource
-<<<<<<< HEAD
-from flexmeasures.data.models.markets import Market, Price
 from flexmeasures.data.models.weather import WeatherSensor, WeatherSensorType
-=======
 from flexmeasures.data.models.markets import Market, MarketType, Price
->>>>>>> 8e94505a
 from flexmeasures.data.models.time_series import Sensor, TimedBelief
 from flexmeasures.data.models.user import User
 
@@ -453,14 +449,22 @@
     }
 
 
-<<<<<<< HEAD
-@pytest.fixture(scope="function", autouse=True)
-def add_weather_sensors(db: SQLAlchemy):
+@pytest.fixture(scope="module")
+def add_weather_sensors(db) -> Dict[str, WeatherSensor]:
+    return create_weather_sensors(db)
+
+
+@pytest.fixture(scope="function")
+def add_weather_sensors_fresh_db(fresh_db) -> Dict[str, WeatherSensor]:
+    return create_weather_sensors(fresh_db)
+
+
+def create_weather_sensors(db: SQLAlchemy):
     """Add some weather sensors and weather sensor types."""
 
     test_sensor_type = WeatherSensorType(name="wind_speed")
     db.session.add(test_sensor_type)
-    sensor = WeatherSensor(
+    wind_sensor = WeatherSensor(
         name="wind_speed_sensor",
         weather_sensor_type_name="wind_speed",
         event_resolution=timedelta(minutes=5),
@@ -468,11 +472,11 @@
         longitude=126,
         unit="m/s",
     )
-    db.session.add(sensor)
+    db.session.add(wind_sensor)
 
     test_sensor_type = WeatherSensorType(name="temperature")
     db.session.add(test_sensor_type)
-    sensor = WeatherSensor(
+    temp_sensor = WeatherSensor(
         name="temperature_sensor",
         weather_sensor_type_name="temperature",
         event_resolution=timedelta(minutes=5),
@@ -480,10 +484,11 @@
         longitude=126.0,
         unit="°C",
     )
-    db.session.add(sensor)
-
-
-@pytest.fixture(scope="function", autouse=True)
+    db.session.add(temp_sensor)
+    return {"wind": wind_sensor, "temperature": temp_sensor}
+
+
+@pytest.fixture(scope="module")
 def add_sensors(db: SQLAlchemy):
     """Add some generic sensors."""
     height_sensor = Sensor(
@@ -491,12 +496,10 @@
         unit="m",
     )
     db.session.add(height_sensor)
-
-
-@pytest.fixture(scope="function", autouse=True)
-=======
-@pytest.fixture(scope="function")
->>>>>>> 8e94505a
+    return height_sensor
+
+
+@pytest.fixture(scope="function")
 def clean_redis(app):
     failed = app.queues["forecasting"].failed_job_registry
     app.queues["forecasting"].empty()
