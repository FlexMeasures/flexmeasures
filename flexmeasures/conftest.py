from __future__ import annotations

from contextlib import contextmanager
import pytest
from random import random, seed
from datetime import datetime, timedelta

from isodate import parse_duration
import pandas as pd
import numpy as np
from flask import request, jsonify
from flask_sqlalchemy import SQLAlchemy
from flask_security import roles_accepted
from timely_beliefs.sensors.func_store.knowledge_horizons import x_days_ago_at_y_oclock

from werkzeug.exceptions import (
    InternalServerError,
    BadRequest,
    Unauthorized,
    Forbidden,
    Gone,
)

from flexmeasures.app import create as create_app
from flexmeasures.auth.policy import ADMIN_ROLE
from flexmeasures.utils.time_utils import as_server_time
from flexmeasures.data.services.users import create_user
from flexmeasures.data.models.generic_assets import GenericAssetType, GenericAsset
from flexmeasures.data.models.data_sources import DataSource
from flexmeasures.data.models.planning.utils import initialize_index
from flexmeasures.data.models.time_series import Sensor, TimedBelief
from flexmeasures.data.models.user import User, Account, AccountRole


"""
Useful things for all tests.

# App

One application is made per test session.

# Database

Database recreation and cleanup can happen per test (use fresh_db) or per module (use db).
Having tests inside a module share a database makes those tests faster.
Tests that use fresh_db should be put in a separate module to avoid clashing with the module scoped test db.
For example:
- test_api_v1_1.py contains tests that share a module scoped database
- test_api_v1_1_fresh_db.py contains tests that each get a fresh function-scoped database
Further speed-up may be possible by defining a "package" scoped or even "session" scoped database,
but then tests in different modules need to share data and data modifications can lead to tricky debugging.

# Data

Various fixture below set up data that many tests use.
In case a test needs to use such data with a fresh test database,
that test should also use a fixture that requires the fresh_db.
Such fixtures can be recognised by having fresh_db appended to their name.
"""


@pytest.fixture(scope="session")
def app():
    print("APP FIXTURE")
    test_app = create_app(env="testing")

    with test_app.app_context():
        yield test_app

    print("DONE WITH APP FIXTURE")


@pytest.fixture(scope="module")
def db(app):
    """Fresh test db per module."""
    with create_test_db(app) as test_db:
        yield test_db


@pytest.fixture(scope="function")
def fresh_db(app):
    """Fresh test db per function."""
    with create_test_db(app) as test_db:
        yield test_db


@contextmanager
def create_test_db(app):
    """
    Provide a db object with the structure freshly created. This assumes a clean database.
    It does clean up after itself when it's done (drops everything).
    """
    print("DB FIXTURE")
    # app is an instance of a flask app, _db a SQLAlchemy DB
    from flexmeasures.data import db as _db

    _db.app = app
    with app.app_context():
        _db.create_all()

    yield _db

    print("DB FIXTURE CLEANUP")
    # Explicitly close DB connection
    _db.session.close()

    _db.drop_all()


@pytest.fixture(scope="module")
def setup_accounts(db) -> dict[str, Account]:
    return create_test_accounts(db)


@pytest.fixture(scope="function")
def setup_accounts_fresh_db(fresh_db) -> dict[str, Account]:
    return create_test_accounts(fresh_db)


def create_test_accounts(db) -> dict[str, Account]:
    prosumer_account_role = AccountRole(name="Prosumer", description="A Prosumer")
    prosumer_account = Account(
        name="Test Prosumer Account", account_roles=[prosumer_account_role]
    )
    db.session.add(prosumer_account)
    supplier_account_role = AccountRole(
        name="Supplier", description="A supplier trading on markets"
    )
    supplier_account = Account(
        name="Test Supplier Account", account_roles=[supplier_account_role]
    )
    db.session.add(supplier_account)
    dummy_account_role = AccountRole(
        name="Dummy", description="A role we haven't hardcoded anywhere"
    )
    dummy_account = Account(
        name="Test Dummy Account", account_roles=[dummy_account_role]
    )
    db.session.add(dummy_account)
    empty_account = Account(name="Test Empty Account")
    db.session.add(empty_account)
    multi_role_account = Account(
        name="Multi Role Account",
        account_roles=[
            prosumer_account_role,
            supplier_account_role,
            dummy_account_role,
        ],
    )
    db.session.add(multi_role_account)
    consultancy_account_role = AccountRole(
        name="Consultancy", description="A consultancy account"
    )
    # Create Consultancy and ConsultancyClient account.
    # The ConsultancyClient account needs the account id of the Consultancy account so the order is important.
    consultancy_account = Account(
        name="Test Consultancy Account", account_roles=[consultancy_account_role]
    )
    db.session.add(consultancy_account)
    consultancy_client_account_role = AccountRole(
        name="ConsultancyClient",
        description="A client of a consultancy",
    )
    consultancy_account_id = (
        Account.query.filter_by(name="Test Consultancy Account").one_or_none().id
    )
    consultancy_client_account = Account(
        name="Test ConsultancyClient Account",
        account_roles=[consultancy_client_account_role],
        consultancy_account_id=consultancy_account_id,
    )
    db.session.add(consultancy_client_account)
    return dict(
        Prosumer=prosumer_account,
        Supplier=supplier_account,
        Dummy=dummy_account,
        Empty=empty_account,
        Multi=multi_role_account,
        Consultancy=consultancy_account,
        ConsultancyClient=consultancy_client_account,
    )


@pytest.fixture(scope="module")
def setup_roles_users(db, setup_accounts) -> dict[str, User]:
    return create_roles_users(db, setup_accounts)


@pytest.fixture(scope="function")
def setup_roles_users_fresh_db(fresh_db, setup_accounts_fresh_db) -> dict[str, User]:
    return create_roles_users(fresh_db, setup_accounts_fresh_db)


def create_roles_users(db, test_accounts) -> dict[str, User]:
    """Create a minimal set of roles and users"""
    new_users: list[User] = []
    # Two Prosumer users
    new_users.append(
        create_user(
            username="Test Prosumer User",
            email="test_prosumer_user@seita.nl",
            account_name=test_accounts["Prosumer"].name,
            password="testtest",
            # TODO: test some normal user roles later in our auth progress
            # user_roles=dict(name="", description=""),
        )
    )
    new_users.append(
        create_user(
            username="Test Prosumer User 2",
            email="test_prosumer_user_2@seita.nl",
            account_name=test_accounts["Prosumer"].name,
            password="testtest",
            user_roles=dict(name="account-admin", description="Admin for this account"),
        )
    )
    # A user on an account without any special rights
    new_users.append(
        create_user(
            username="Test Dummy User",
            email="test_dummy_user_3@seita.nl",
            account_name=test_accounts["Dummy"].name,
            password="testtest",
        )
    )
    # A supplier user
    new_users.append(
        create_user(
            username="Test Supplier User",
            email="test_supplier_user_4@seita.nl",
            account_name=test_accounts["Supplier"].name,
            password="testtest",
        )
    )
    # One platform admin
    new_users.append(
        create_user(
            username="Test Admin User",
            email="test_admin_user@seita.nl",
            account_name=test_accounts[
                "Dummy"
            ].name,  # the account does not give rights
            password="testtest",
            user_roles=dict(
                name=ADMIN_ROLE, description="A user who can do everything."
            ),
        )
    )
    new_users.append(
        create_user(
            username="Test Consultant User",
            email="test_consultant@seita.nl",
            account_name=test_accounts["Consultancy"].name,
            password="testtest",
            user_roles=dict(name="consultant"),
        )
    )
    new_users.append(
        create_user(
            username="Test Consultant User without consultant role",
            email="test_consultancy_user_without_consultant_access@seita.nl",
            account_name=test_accounts["Consultancy"].name,
            password="testtest",
        )
    )
    return {user.username: user.id for user in new_users}


@pytest.fixture(scope="module")
def setup_markets(db) -> dict[str, Sensor]:
    return create_test_markets(db)


@pytest.fixture(scope="function")
def setup_markets_fresh_db(fresh_db) -> dict[str, Sensor]:
    return create_test_markets(fresh_db)


def create_test_markets(db) -> dict[str, Sensor]:
    """Create the epex_da market."""

    day_ahead = GenericAssetType(
        name="day_ahead",
    )
    epex = GenericAsset(
        name="epex",
        generic_asset_type=day_ahead,
    )
    price_sensors = {}
    for sensor_name in ("epex_da", "epex_da_production"):
        price_sensor = Sensor(
            name=sensor_name,
            generic_asset=epex,
            event_resolution=timedelta(hours=1),
            unit="EUR/MWh",
            knowledge_horizon=(
                x_days_ago_at_y_oclock,
                {"x": 1, "y": 12, "z": "Europe/Paris"},
            ),
            attributes=dict(
                daily_seasonality=True,
                weekly_seasonality=True,
                yearly_seasonality=True,
            ),
        )
        db.session.add(price_sensor)
        price_sensors[sensor_name] = price_sensor
    db.session.flush()  # assign an id, so the markets can be used to set a market_id attribute on a GenericAsset or Sensor
    return price_sensors


@pytest.fixture(scope="module")
def setup_sources(db) -> dict[str, DataSource]:
    return create_sources(db)


@pytest.fixture(scope="function")
def setup_sources_fresh_db(fresh_db) -> dict[str, DataSource]:
    return create_sources(fresh_db)


def create_sources(db) -> dict[str, DataSource]:
    seita_source = DataSource(name="Seita", type="demo script")
    db.session.add(seita_source)
    entsoe_source = DataSource(name="ENTSO-E", type="demo script")
    db.session.add(entsoe_source)
    return {"Seita": seita_source, "ENTSO-E": entsoe_source}


@pytest.fixture(scope="module")
def setup_generic_assets(
    db, setup_generic_asset_types, setup_accounts
) -> dict[str, GenericAsset]:
    """Make some generic assets used throughout."""
    return create_generic_assets(db, setup_generic_asset_types, setup_accounts)


@pytest.fixture(scope="function")
def setup_generic_assets_fresh_db(
    fresh_db, setup_generic_asset_types_fresh_db, setup_accounts_fresh_db
) -> dict[str, GenericAsset]:
    """Make some generic assets used throughout."""
    return create_generic_assets(
        fresh_db, setup_generic_asset_types_fresh_db, setup_accounts_fresh_db
    )


def create_generic_assets(
    db, setup_generic_asset_types, setup_accounts
) -> dict[str, GenericAsset]:
    troposphere = GenericAsset(
        name="troposphere", generic_asset_type=setup_generic_asset_types["public_good"]
    )
    db.session.add(troposphere)
    test_battery = GenericAsset(
        name="Test grid connected battery storage",
        generic_asset_type=setup_generic_asset_types["battery"],
        owner=setup_accounts["Prosumer"],
        attributes={"some-attribute": "some-value", "sensors_to_show": [1, 2]},
    )
    db.session.add(test_battery)
    test_wind_turbine = GenericAsset(
        name="Test wind turbine",
        generic_asset_type=setup_generic_asset_types["wind"],
        owner=setup_accounts["Supplier"],
    )
    db.session.add(test_wind_turbine)
    test_consultancy_client_asset = GenericAsset(
        name="Test ConsultancyClient Asset",
        generic_asset_type=setup_generic_asset_types["wind"],
        owner=setup_accounts["ConsultancyClient"],
    )
    db.session.add(test_consultancy_client_asset)

    return dict(
        troposphere=troposphere,
        test_battery=test_battery,
        test_wind_turbine=test_wind_turbine,
        test_consultancy_client_asset=test_consultancy_client_asset,
    )


@pytest.fixture(scope="module")
def setup_generic_asset_types(db) -> dict[str, GenericAssetType]:
    """Make some generic asset types used throughout."""
    return create_generic_asset_types(db)


@pytest.fixture(scope="function")
def setup_generic_asset_types_fresh_db(fresh_db) -> dict[str, GenericAssetType]:
    """Make some generic asset types used throughout."""
    return create_generic_asset_types(fresh_db)


def create_generic_asset_types(db) -> dict[str, GenericAssetType]:
    public_good = GenericAssetType(
        name="public good",
    )
    db.session.add(public_good)
    solar = GenericAssetType(name="solar panel")
    db.session.add(solar)
    wind = GenericAssetType(name="wind turbine")
    db.session.add(wind)
    battery = GenericAssetType.query.filter_by(name="battery").one_or_none()
    if (
        not battery
    ):  # legacy if-block, because create_test_battery_assets might have created it already - refactor!
        battery = GenericAssetType(name="battery")
    db.session.add(battery)
    weather_station = GenericAssetType(name="weather station")
    db.session.add(weather_station)
    return dict(
        public_good=public_good,
        solar=solar,
        wind=wind,
        battery=battery,
        weather_station=weather_station,
    )


@pytest.fixture(scope="module")
def setup_assets(
    db, setup_accounts, setup_markets, setup_sources, setup_generic_asset_types
) -> dict[str, GenericAsset]:
    return create_assets(
        db, setup_accounts, setup_markets, setup_sources, setup_generic_asset_types
    )


@pytest.fixture(scope="function")
def setup_assets_fresh_db(
    fresh_db,
    setup_accounts_fresh_db,
    setup_markets_fresh_db,
    setup_sources_fresh_db,
    setup_generic_asset_types_fresh_db,
) -> dict[str, GenericAsset]:
    return create_assets(
        fresh_db,
        setup_accounts_fresh_db,
        setup_markets_fresh_db,
        setup_sources_fresh_db,
        setup_generic_asset_types_fresh_db,
    )


def create_assets(
    db, setup_accounts, setup_markets, setup_sources, setup_asset_types
) -> dict[str, GenericAsset]:
    """Add assets with power sensors to known test accounts."""

    assets = []
    for asset_name in ["wind-asset-1", "wind-asset-2", "solar-asset-1"]:
        asset = GenericAsset(
            name=asset_name,
            generic_asset_type=setup_asset_types["wind"]
            if "wind" in asset_name
            else setup_asset_types["solar"],
            owner=setup_accounts["Prosumer"],
            latitude=10,
            longitude=100,
            attributes=dict(
                capacity_in_mw=1,
                min_soc_in_mwh=0,
                max_soc_in_mwh=0,
                soc_in_mwh=0,
                market_id=setup_markets["epex_da"].id,
                is_producer=True,
                can_curtail=True,
            ),
        )
        sensor = Sensor(
            name="power",
            generic_asset=asset,
            event_resolution=timedelta(minutes=15),
            unit="MW",
            attributes=dict(
                daily_seasonality=True,
                yearly_seasonality=True,
            ),
        )
        db.session.add(sensor)
        assets.append(asset)

        # one day of test data (one complete sine curve)
        time_slots = pd.date_range(
            datetime(2015, 1, 1), datetime(2015, 1, 1, 23, 45), freq="15T"
        )
        seed(42)  # ensure same results over different test runs
        values = [
            random() * (1 + np.sin(x * 2 * np.pi / (4 * 24)))
            for x in range(len(time_slots))
        ]
        beliefs = [
            TimedBelief(
                event_start=as_server_time(dt),
                belief_horizon=parse_duration("PT0M"),
                event_value=val,
                sensor=sensor,
                source=setup_sources["Seita"],
            )
            for dt, val in zip(time_slots, values)
        ]
        db.session.add_all(beliefs)
    db.session.commit()
    return {asset.name: asset for asset in assets}


@pytest.fixture(scope="module")
def setup_beliefs(db, setup_markets, setup_sources) -> int:
    """
    Make some beliefs.

    :returns: the number of beliefs set up
    """
    return create_beliefs(db, setup_markets, setup_sources)


@pytest.fixture(scope="function")
def setup_beliefs_fresh_db(
    fresh_db, setup_markets_fresh_db, setup_sources_fresh_db
) -> int:
    """
    Make some beliefs.

    :returns: the number of beliefs set up
    """
    return create_beliefs(fresh_db, setup_markets_fresh_db, setup_sources_fresh_db)


def create_beliefs(db: SQLAlchemy, setup_markets, setup_sources) -> int:
    """
    :returns: the number of beliefs set up
    """
    sensor = Sensor.query.filter(Sensor.name == "epex_da").one_or_none()
    beliefs = [
        TimedBelief(
            sensor=sensor,
            source=setup_sources["ENTSO-E"],
            event_value=21,
            event_start="2021-03-28 16:00+01",
            belief_horizon=timedelta(0),
        ),
        TimedBelief(
            sensor=sensor,
            source=setup_sources["ENTSO-E"],
            event_value=21,
            event_start="2021-03-28 17:00+01",
            belief_horizon=timedelta(0),
        ),
        TimedBelief(
            sensor=sensor,
            source=setup_sources["ENTSO-E"],
            event_value=20,
            event_start="2021-03-28 17:00+01",
            belief_horizon=timedelta(hours=2),
            cp=0.2,
        ),
        TimedBelief(
            sensor=sensor,
            source=setup_sources["ENTSO-E"],
            event_value=21,
            event_start="2021-03-28 17:00+01",
            belief_horizon=timedelta(hours=2),
            cp=0.5,
        ),
    ]
    db.session.add_all(beliefs)
    return len(beliefs)


@pytest.fixture(scope="module")
def add_market_prices(
    db: SQLAlchemy, setup_assets, setup_markets, setup_sources
) -> dict[str, Sensor]:
    return add_market_prices_common(db, setup_assets, setup_markets, setup_sources)


@pytest.fixture(scope="function")
def add_market_prices_fresh_db(
    fresh_db: SQLAlchemy,
    setup_assets_fresh_db,
    setup_markets_fresh_db,
    setup_sources_fresh_db,
) -> dict[str, Sensor]:
    return add_market_prices_common(
        fresh_db, setup_assets_fresh_db, setup_markets_fresh_db, setup_sources_fresh_db
    )


def add_market_prices_common(
    db: SQLAlchemy, setup_assets, setup_markets, setup_sources
) -> dict[str, Sensor]:
    """Add three days of market prices for the EPEX day-ahead market."""

    # one day of test data (one complete sine curve)
    time_slots = initialize_index(
        start=pd.Timestamp("2015-01-01").tz_localize("Europe/Amsterdam"),
        end=pd.Timestamp("2015-01-02").tz_localize("Europe/Amsterdam"),
        resolution="1H",
    )
    seed(42)  # ensure same results over different test runs
    values = [
        random() * (1 + np.sin(x * 2 * np.pi / 24)) for x in range(len(time_slots))
    ]
    day1_beliefs = [
        TimedBelief(
            event_start=dt,
            belief_horizon=timedelta(hours=0),
            event_value=val,
            source=setup_sources["Seita"],
            sensor=setup_markets["epex_da"],
        )
        for dt, val in zip(time_slots, values)
    ]
    db.session.add_all(day1_beliefs)

    # another day of test data (8 expensive hours, 8 cheap hours, and again 8 expensive hours)
    time_slots = initialize_index(
        start=pd.Timestamp("2015-01-02").tz_localize("Europe/Amsterdam"),
        end=pd.Timestamp("2015-01-03").tz_localize("Europe/Amsterdam"),
        resolution="1H",
    )
    values = [100] * 8 + [90] * 8 + [100] * 8
    day2_beliefs = [
        TimedBelief(
            event_start=dt,
            belief_horizon=timedelta(hours=0),
            event_value=val,
            source=setup_sources["Seita"],
            sensor=setup_markets["epex_da"],
        )
        for dt, val in zip(time_slots, values)
    ]
    db.session.add_all(day2_beliefs)

    # the third day of test data (8 hours with negative prices, followed by 16 expensive hours)
    time_slots = initialize_index(
        start=pd.Timestamp("2015-01-03").tz_localize("Europe/Amsterdam"),
        end=pd.Timestamp("2015-01-04").tz_localize("Europe/Amsterdam"),
        resolution="1H",
    )

    # consumption prices
    values = [-10] * 8 + [100] * 16
    day3_beliefs = [
        TimedBelief(
            event_start=dt,
            belief_horizon=timedelta(hours=0),
            event_value=val,
            source=setup_sources["Seita"],
            sensor=setup_markets["epex_da"],
        )
        for dt, val in zip(time_slots, values)
    ]
    db.session.add_all(day3_beliefs)

    # production prices = consumption prices - 40
    values = [-50] * 8 + [60] * 16
    day3_beliefs_production = [
        TimedBelief(
            event_start=dt,
            belief_horizon=timedelta(hours=0),
            event_value=val,
            source=setup_sources["Seita"],
            sensor=setup_markets["epex_da_production"],
        )
        for dt, val in zip(time_slots, values)
    ]
    db.session.add_all(day3_beliefs_production)

    return {
        "epex_da": setup_markets["epex_da"],
        "epex_da_production": setup_markets["epex_da_production"],
    }


@pytest.fixture(scope="module")
def add_battery_assets(
    db: SQLAlchemy,
    setup_roles_users,
    setup_accounts,
    setup_markets,
    setup_generic_asset_types,
) -> dict[str, GenericAsset]:
    return create_test_battery_assets(
        db, setup_accounts, setup_markets, setup_generic_asset_types
    )


@pytest.fixture(scope="function")
def add_battery_assets_fresh_db(
    fresh_db,
    setup_roles_users_fresh_db,
    setup_accounts_fresh_db,
    setup_markets_fresh_db,
    setup_generic_asset_types_fresh_db,
) -> dict[str, GenericAsset]:
    return create_test_battery_assets(
        fresh_db,
        setup_accounts_fresh_db,
        setup_markets_fresh_db,
        setup_generic_asset_types_fresh_db,
    )


def create_test_battery_assets(
    db: SQLAlchemy, setup_accounts, setup_markets, generic_asset_types
) -> dict[str, GenericAsset]:
    """
    Add two battery assets, set their capacity values and their initial SOC.
    """
    battery_type = generic_asset_types["battery"]

    test_battery = GenericAsset(
        name="Test battery",
        owner=setup_accounts["Prosumer"],
        generic_asset_type=battery_type,
        latitude=10,
        longitude=100,
        attributes=dict(
            capacity_in_mw=2,
            max_soc_in_mwh=5,
            min_soc_in_mwh=0,
            soc_in_mwh=2.5,
            soc_datetime="2015-01-01T00:00+01",
            soc_udi_event_id=203,
            market_id=setup_markets["epex_da"].id,
            is_consumer=True,
            is_producer=True,
            can_curtail=True,
            can_shift=True,
        ),
    )
    test_battery_sensor = Sensor(
        name="power",
        generic_asset=test_battery,
        event_resolution=timedelta(minutes=15),
        unit="MW",
        attributes=dict(
            daily_seasonality=True,
            weekly_seasonality=True,
            yearly_seasonality=True,
        ),
    )
    db.session.add(test_battery_sensor)

    test_battery_no_prices = GenericAsset(
        name="Test battery with no known prices",
        owner=setup_accounts["Prosumer"],
        generic_asset_type=battery_type,
        latitude=10,
        longitude=100,
        attributes=dict(
            capacity_in_mw=2,
            max_soc_in_mwh=5,
            min_soc_in_mwh=0,
            soc_in_mwh=2.5,
            soc_datetime="2040-01-01T00:00+01",
            soc_udi_event_id=203,
            market_id=setup_markets["epex_da"].id,
            is_consumer=True,
            is_producer=True,
            can_curtail=True,
            can_shift=True,
        ),
    )
    test_battery_sensor_no_prices = Sensor(
        name="power",
        generic_asset=test_battery_no_prices,
        event_resolution=timedelta(minutes=15),
        unit="MW",
        attributes=dict(
            daily_seasonality=True,
            weekly_seasonality=True,
            yearly_seasonality=True,
        ),
    )
    db.session.add(test_battery_sensor_no_prices)

<<<<<<< HEAD
    test_battery_dynamic_power_capacity = GenericAsset(
        name="Test battery with dynamic power capacity",
=======
    test_small_battery = GenericAsset(
        name="Test small battery",
>>>>>>> 5c8a493b
        owner=setup_accounts["Prosumer"],
        generic_asset_type=battery_type,
        latitude=10,
        longitude=100,
        attributes=dict(
<<<<<<< HEAD
            capacity_in_mw=10,
            max_soc_in_mwh=20,
            min_soc_in_mwh=0,
            soc_in_mwh=2.0,
            market_id=setup_markets["epex_da"].id,
        ),
    )
    test_battery_dynamic_capacity_power_sensor = Sensor(
        name="power",
        generic_asset=test_battery_dynamic_power_capacity,
        event_resolution=timedelta(minutes=15),
        unit="MW",
        attributes=dict(
            capacity_in_mw=10,
            production_capacity="8 MW",
            consumption_capacity="0.5 MW",
        ),
    )
    db.session.add(test_battery_dynamic_capacity_power_sensor)

    return {
        "Test battery": test_battery,
        "Test battery with no known prices": test_battery_no_prices,
        "Test battery with dynamic power capacity": test_battery_dynamic_power_capacity,
=======
            capacity_in_mw=0.01,
            max_soc_in_mwh=0.01,
            min_soc_in_mwh=0,
            soc_in_mwh=0.005,
            soc_datetime="2040-01-01T00:00+01",
            soc_udi_event_id=203,
            market_id=setup_markets["epex_da"].id,
            is_consumer=True,
            is_producer=True,
            can_curtail=True,
            can_shift=True,
        ),
    )

    test_battery_sensor_small = Sensor(
        name="power",
        generic_asset=test_small_battery,
        event_resolution=timedelta(minutes=15),
        unit="MW",
        attributes=dict(
            daily_seasonality=True,
            weekly_seasonality=True,
            yearly_seasonality=True,
        ),
    )
    db.session.add(test_battery_sensor_small)

    db.session.flush()
    return {
        "Test battery": test_battery,
        "Test battery with no known prices": test_battery_no_prices,
        "Test small battery": test_small_battery,
>>>>>>> 5c8a493b
    }


@pytest.fixture(scope="module")
def add_charging_station_assets(
    db: SQLAlchemy, setup_accounts, setup_markets
) -> dict[str, GenericAsset]:
    return create_charging_station_assets(db, setup_accounts, setup_markets)


@pytest.fixture(scope="function")
def add_charging_station_assets_fresh_db(
    fresh_db: SQLAlchemy, setup_accounts_fresh_db, setup_markets_fresh_db
) -> dict[str, GenericAsset]:
    return create_charging_station_assets(
        fresh_db, setup_accounts_fresh_db, setup_markets_fresh_db
    )


def create_charging_station_assets(
    db: SQLAlchemy, setup_accounts, setup_markets
) -> dict[str, GenericAsset]:
    """Add uni- and bi-directional charging station assets, set their capacity value and their initial SOC."""
    oneway_evse = GenericAssetType(name="one-way_evse")
    twoway_evse = GenericAssetType(name="two-way_evse")

    charging_station = GenericAsset(
        name="Test charging station",
        owner=setup_accounts["Prosumer"],
        generic_asset_type=oneway_evse,
        latitude=10,
        longitude=100,
        attributes=dict(
            capacity_in_mw=2,
            max_soc_in_mwh=5,
            min_soc_in_mwh=0,
            soc_in_mwh=2.5,
            soc_datetime="2015-01-01T00:00+01",
            soc_udi_event_id=203,
            market_id=setup_markets["epex_da"].id,
            is_consumer=True,
            is_producer=False,
            can_curtail=True,
            can_shift=True,
        ),
    )
    charging_station_power_sensor = Sensor(
        name="power",
        generic_asset=charging_station,
        unit="MW",
        event_resolution=timedelta(minutes=15),
        attributes=dict(
            daily_seasonality=True,
            weekly_seasonality=True,
            yearly_seasonality=True,
        ),
    )
    db.session.add(charging_station_power_sensor)

    bidirectional_charging_station = GenericAsset(
        name="Test charging station (bidirectional)",
        owner=setup_accounts["Prosumer"],
        generic_asset_type=twoway_evse,
        latitude=10,
        longitude=100,
        attributes=dict(
            capacity_in_mw=2,
            max_soc_in_mwh=5,
            min_soc_in_mwh=0,
            soc_in_mwh=2.5,
            soc_datetime="2015-01-01T00:00+01",
            soc_udi_event_id=203,
            market_id=setup_markets["epex_da"].id,
            is_consumer=True,
            is_producer=True,
            can_curtail=True,
            can_shift=True,
        ),
    )
    bidirectional_charging_station_power_sensor = Sensor(
        name="power",
        generic_asset=bidirectional_charging_station,
        unit="MW",
        event_resolution=timedelta(minutes=15),
        attributes=dict(
            daily_seasonality=True,
            weekly_seasonality=True,
            yearly_seasonality=True,
        ),
    )
    db.session.add(bidirectional_charging_station_power_sensor)
    return {
        "Test charging station": charging_station,
        "Test charging station (bidirectional)": bidirectional_charging_station,
    }


@pytest.fixture(scope="module")
def add_assets_with_site_power_limits(
    db: SQLAlchemy, setup_accounts, setup_generic_asset_types
) -> dict[str, Sensor]:
    """
    Add two batteries with different site power constraints. The first defines a symmetric site-level power limit of 2 MW
    by setting the capacity_in_mw asset attribute. The second defines a 900 kW consumption limit and 750 kW production limit.
    In addition, the capacity_in_mw is also defined to check the fallback strategy.
    """
    battery_symmetric_site_power_limit = GenericAsset(
        name="Battery (with symmetric site limits)",
        owner=setup_accounts["Prosumer"],
        generic_asset_type=setup_generic_asset_types["battery"],
        attributes=dict(
            capacity_in_mw=2,
            max_soc_in_mwh=5,
            min_soc_in_mwh=0,
        ),
    )
    battery_symmetric_power_sensor = Sensor(
        name="power",
        generic_asset=battery_symmetric_site_power_limit,
        unit="MW",
    )

    battery_asymmetric_site_power_limit = GenericAsset(
        name="Battery (with asymmetric site limits)",
        owner=setup_accounts["Prosumer"],
        generic_asset_type=setup_generic_asset_types["battery"],
        attributes=dict(
            capacity_in_mw=2,
            consumption_capacity_in_mw=0.9,
            production_capacity_in_mw=0.75,
            max_soc_in_mwh=5,
            min_soc_in_mwh=0,
        ),
    )
    battery_asymmetric_power_sensor = Sensor(
        name="power",
        generic_asset=battery_asymmetric_site_power_limit,
        unit="MW",
    )

    db.session.add_all(
        [battery_symmetric_power_sensor, battery_asymmetric_power_sensor]
    )
    db.session.flush()
    return {
        "Battery (with symmetric site limits)": battery_symmetric_power_sensor,
        "Battery (with asymmetric site limits)": battery_asymmetric_power_sensor,
    }


@pytest.fixture(scope="module")
def add_weather_sensors(db, setup_generic_asset_types) -> dict[str, Sensor]:
    return create_weather_sensors(db, setup_generic_asset_types)


@pytest.fixture(scope="function")
def add_weather_sensors_fresh_db(
    fresh_db, setup_generic_asset_types_fresh_db
) -> dict[str, Sensor]:
    return create_weather_sensors(fresh_db, setup_generic_asset_types_fresh_db)


def create_weather_sensors(db: SQLAlchemy, generic_asset_types) -> dict[str, Sensor]:
    """Add a weather station asset with two weather sensors."""

    weather_station = GenericAsset(
        name="Test weather station",
        generic_asset_type=generic_asset_types["weather_station"],
        latitude=33.4843866,
        longitude=126,
    )
    db.session.add(weather_station)

    wind_sensor = Sensor(
        name="wind speed",
        generic_asset=weather_station,
        event_resolution=timedelta(minutes=5),
        unit="m/s",
    )
    db.session.add(wind_sensor)

    temp_sensor = Sensor(
        name="temperature",
        generic_asset=weather_station,
        event_resolution=timedelta(minutes=5),
        unit="°C",
    )
    db.session.add(temp_sensor)
    return {"wind": wind_sensor, "temperature": temp_sensor}


@pytest.fixture(scope="module")
def add_sensors(db: SQLAlchemy, setup_generic_assets):
    """Add some generic sensors."""
    height_sensor = Sensor(
        name="height", unit="m", generic_asset=setup_generic_assets["troposphere"]
    )
    db.session.add(height_sensor)
    return height_sensor


@pytest.fixture(scope="module")
def battery_soc_sensor(db: SQLAlchemy, setup_generic_assets):
    """Add a battery SOC sensor."""
    soc_sensor = Sensor(
        name="state of charge",
        unit="%",
        generic_asset=setup_generic_assets["test_battery"],
    )
    db.session.add(soc_sensor)
    return soc_sensor


@pytest.fixture
def run_as_cli(app, monkeypatch):
    """
    Use this to run your test as if it is run from the CLI.
    This is useful where some auth restrictions (e.g. for querying) are in place.
    FlexMeasures is more lenient with them if the CLI is running, as it considers
    the user a sysadmin.
    """
    monkeypatch.setitem(app.config, "PRETEND_RUNNING_AS_CLI", True)


@pytest.fixture(scope="function")
def clean_redis(app):
    failed = app.queues["forecasting"].failed_job_registry
    app.queues["forecasting"].empty()
    for job_id in failed.get_job_ids():
        failed.remove(app.queues["forecasting"].fetch_job(job_id))


@pytest.fixture(scope="session", autouse=True)
def error_endpoints(app):
    """Adding endpoints for the test session, which can be used to generate errors.
    Adding endpoints only for testing can only be done *before* the first request
    so scope=session and autouse=True are required, as well as adding them in the top
    conftest module."""

    @app.route("/raise-error")
    def error_generator():
        if "type" in request.args:
            if request.args.get("type") == "server_error":
                raise InternalServerError("InternalServerError Test Message")
            if request.args.get("type") == "bad_request":
                raise BadRequest("BadRequest Test Message")
            if request.args.get("type") == "gone":
                raise Gone("Gone Test Message")
            if request.args.get("type") == "unauthorized":
                raise Unauthorized("Unauthorized Test Message")
            if request.args.get("type") == "forbidden":
                raise Forbidden("Forbidden Test Message")
        return jsonify({"message": "Nothing bad happened."}), 200

    @app.route("/protected-endpoint-only-for-admins")
    @roles_accepted(ADMIN_ROLE)
    def vips_only():
        return jsonify({"message": "Nothing bad happened."}), 200


@pytest.fixture(scope="module")
def capacity_sensors(db, add_battery_assets, setup_sources):
    battery = add_battery_assets["Test battery with dynamic power capacity"]
    production_capacity_sensor = Sensor(
        name="production capacity",
        generic_asset=battery,
        unit="kW",
        event_resolution="PT15M",
        attributes={"consumption_is_positive": True},
    )
    consumption_capacity_sensor = Sensor(
        name="consumption capacity",
        generic_asset=battery,
        unit="kW",
        event_resolution="PT15M",
        attributes={"consumption_is_positive": True},
    )

    db.session.add_all([production_capacity_sensor, consumption_capacity_sensor])
    db.session.flush()

    time_slots = pd.date_range(
        datetime(2015, 1, 2), datetime(2015, 1, 2, 7, 45), freq="15T"
    ).tz_localize("Europe/Amsterdam")

    values = [200] * 4 * 4 + [300] * 4 * 4

    beliefs = [
        TimedBelief(
            event_start=dt,
            belief_horizon=parse_duration("PT0M"),
            event_value=val,
            sensor=production_capacity_sensor,
            source=setup_sources["Seita"],
        )
        for dt, val in zip(time_slots, values)
    ]
    db.session.add_all(beliefs)
    db.session.commit()

    time_slots = pd.date_range(
        datetime(2015, 1, 2), datetime(2015, 1, 2, 7, 45), freq="15T"
    ).tz_localize("Europe/Amsterdam")

    values = [250] * 4 * 4 + [150] * 4 * 4

    beliefs = [
        TimedBelief(
            event_start=dt,
            belief_horizon=parse_duration("PT0M"),
            event_value=val,
            sensor=consumption_capacity_sensor,
            source=setup_sources["Seita"],
        )
        for dt, val in zip(time_slots, values)
    ]
    db.session.add_all(beliefs)
    db.session.commit()

    yield dict(
        production=production_capacity_sensor, consumption=consumption_capacity_sensor
    )<|MERGE_RESOLUTION|>--- conflicted
+++ resolved
@@ -778,19 +778,13 @@
     )
     db.session.add(test_battery_sensor_no_prices)
 
-<<<<<<< HEAD
     test_battery_dynamic_power_capacity = GenericAsset(
         name="Test battery with dynamic power capacity",
-=======
-    test_small_battery = GenericAsset(
-        name="Test small battery",
->>>>>>> 5c8a493b
         owner=setup_accounts["Prosumer"],
         generic_asset_type=battery_type,
         latitude=10,
         longitude=100,
         attributes=dict(
-<<<<<<< HEAD
             capacity_in_mw=10,
             max_soc_in_mwh=20,
             min_soc_in_mwh=0,
@@ -811,11 +805,13 @@
     )
     db.session.add(test_battery_dynamic_capacity_power_sensor)
 
-    return {
-        "Test battery": test_battery,
-        "Test battery with no known prices": test_battery_no_prices,
-        "Test battery with dynamic power capacity": test_battery_dynamic_power_capacity,
-=======
+    test_small_battery = GenericAsset(
+        name="Test small battery",
+        owner=setup_accounts["Prosumer"],
+        generic_asset_type=battery_type,
+        latitude=10,
+        longitude=100,
+        attributes=dict(
             capacity_in_mw=0.01,
             max_soc_in_mwh=0.01,
             min_soc_in_mwh=0,
@@ -848,7 +844,7 @@
         "Test battery": test_battery,
         "Test battery with no known prices": test_battery_no_prices,
         "Test small battery": test_small_battery,
->>>>>>> 5c8a493b
+        "Test battery with dynamic power capacity": test_battery_dynamic_power_capacity,
     }
 
 
