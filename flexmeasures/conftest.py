--- conflicted
+++ resolved
@@ -1088,14 +1088,11 @@
         attributes=dict(
             max_soc_in_mwh=5,
             min_soc_in_mwh=0,
-<<<<<<< HEAD
         ),
         flex_context=dict(
             capacity_in_mw=2,
             consumption_capacity_in_mw=0.9,
             production_capacity_in_mw=0.75,
-=======
->>>>>>> 3e6a31c7
         ),
     )
     battery_asymmetric_power_sensor = Sensor(
