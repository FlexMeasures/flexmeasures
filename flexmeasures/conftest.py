from __future__ import annotations

from contextlib import contextmanager
import pytest
from random import random, seed
from datetime import datetime, timedelta

from isodate import parse_duration
import pandas as pd
import numpy as np
from flask import request, jsonify
from flask_sqlalchemy import SQLAlchemy
from flask_security import roles_accepted
from timely_beliefs.sensors.func_store.knowledge_horizons import x_days_ago_at_y_oclock

from werkzeug.exceptions import (
    InternalServerError,
    BadRequest,
    Unauthorized,
    Forbidden,
    Gone,
)

from flexmeasures.app import create as create_app
from flexmeasures.auth.policy import ADMIN_ROLE
from flexmeasures.utils.time_utils import as_server_time
from flexmeasures.data.services.users import create_user
from flexmeasures.data.models.generic_assets import GenericAssetType, GenericAsset
from flexmeasures.data.models.data_sources import DataSource
from flexmeasures.data.models.planning.utils import initialize_index
from flexmeasures.data.models.time_series import Sensor, TimedBelief
from flexmeasures.data.models.user import User, Account, AccountRole


"""
Useful things for all tests.

# App

One application is made per test session.

# Database

Database recreation and cleanup can happen per test (use fresh_db) or per module (use db).
Having tests inside a module share a database makes those tests faster.
Tests that use fresh_db should be put in a separate module to avoid clashing with the module scoped test db.
For example:
- test_api_v1_1.py contains tests that share a module scoped database
- test_api_v1_1_fresh_db.py contains tests that each get a fresh function-scoped database
Further speed-up may be possible by defining a "package" scoped or even "session" scoped database,
but then tests in different modules need to share data and data modifications can lead to tricky debugging.

# Data

Various fixture below set up data that many tests use.
In case a test needs to use such data with a fresh test database,
that test should also use a fixture that requires the fresh_db.
Such fixtures can be recognised by having fresh_db appended to their name.
"""


@pytest.fixture(scope="session")
def app():
    print("APP FIXTURE")
    test_app = create_app(env="testing")

    # Establish an application context before running the tests.
    ctx = test_app.app_context()
    ctx.push()

    yield test_app

    ctx.pop()

    print("DONE WITH APP FIXTURE")


@pytest.fixture(scope="module")
def db(app):
    """Fresh test db per module."""
    with create_test_db(app) as test_db:
        yield test_db


@pytest.fixture(scope="function")
def fresh_db(app):
    """Fresh test db per function."""
    with create_test_db(app) as test_db:
        yield test_db


@contextmanager
def create_test_db(app):
    """
    Provide a db object with the structure freshly created. This assumes a clean database.
    It does clean up after itself when it's done (drops everything).
    """
    print("DB FIXTURE")
    # app is an instance of a flask app, _db a SQLAlchemy DB
    from flexmeasures.data import db as _db

    _db.app = app
    with app.app_context():
        _db.create_all()

    yield _db

    print("DB FIXTURE CLEANUP")
    # Explicitly close DB connection
    _db.session.close()

    _db.drop_all()


@pytest.fixture(scope="module")
def setup_accounts(db) -> dict[str, Account]:
    return create_test_accounts(db)


@pytest.fixture(scope="function")
def setup_accounts_fresh_db(fresh_db) -> dict[str, Account]:
    return create_test_accounts(fresh_db)


def create_test_accounts(db) -> dict[str, Account]:
    prosumer_account_role = AccountRole(name="Prosumer", description="A Prosumer")
    prosumer_account = Account(
        name="Test Prosumer Account", account_roles=[prosumer_account_role]
    )
    db.session.add(prosumer_account)
    supplier_account_role = AccountRole(
        name="Supplier", description="A supplier trading on markets"
    )
    supplier_account = Account(
        name="Test Supplier Account", account_roles=[supplier_account_role]
    )
    db.session.add(supplier_account)
    dummy_account_role = AccountRole(
        name="Dummy", description="A role we haven't hardcoded anywhere"
    )
    dummy_account = Account(
        name="Test Dummy Account", account_roles=[dummy_account_role]
    )
    db.session.add(dummy_account)
    empty_account = Account(name="Test Empty Account")
    db.session.add(empty_account)
    multi_role_account = Account(
        name="Multi Role Account",
        account_roles=[
            prosumer_account_role,
            supplier_account_role,
            dummy_account_role,
        ],
    )
    db.session.add(multi_role_account)
    return dict(
        Prosumer=prosumer_account,
        Supplier=supplier_account,
        Dummy=dummy_account,
        Multi=multi_role_account,
    )


@pytest.fixture(scope="module")
def setup_roles_users(db, setup_accounts) -> dict[str, User]:
    return create_roles_users(db, setup_accounts)


@pytest.fixture(scope="function")
def setup_roles_users_fresh_db(fresh_db, setup_accounts_fresh_db) -> dict[str, User]:
    return create_roles_users(fresh_db, setup_accounts_fresh_db)


def create_roles_users(db, test_accounts) -> dict[str, User]:
    """Create a minimal set of roles and users"""
    new_users: list[User] = []
    # Two Prosumer users
    new_users.append(
        create_user(
            username="Test Prosumer User",
            email="test_prosumer_user@seita.nl",
            account_name=test_accounts["Prosumer"].name,
            password="testtest",
            # TODO: test some normal user roles later in our auth progress
            # user_roles=dict(name="", description=""),
        )
    )
    new_users.append(
        create_user(
            username="Test Prosumer User 2",
            email="test_prosumer_user_2@seita.nl",
            account_name=test_accounts["Prosumer"].name,
            password="testtest",
            user_roles=dict(name="account-admin", description="Admin for this account"),
        )
    )
    # A user on an account without any special rights
    new_users.append(
        create_user(
            username="Test Dummy User",
            email="test_dummy_user_3@seita.nl",
            account_name=test_accounts["Dummy"].name,
            password="testtest",
        )
    )
    # A supplier user
    new_users.append(
        create_user(
            username="Test Supplier User",
            email="test_supplier_user_4@seita.nl",
            account_name=test_accounts["Supplier"].name,
            password="testtest",
        )
    )
    # One platform admin
    new_users.append(
        create_user(
            username="Test Admin User",
            email="test_admin_user@seita.nl",
            account_name=test_accounts[
                "Dummy"
            ].name,  # the account does not give rights
            password="testtest",
            user_roles=dict(
                name=ADMIN_ROLE, description="A user who can do everything."
            ),
        )
    )
    return {user.username: user.id for user in new_users}


@pytest.fixture(scope="module")
def setup_markets(db) -> dict[str, Sensor]:
    return create_test_markets(db)


@pytest.fixture(scope="function")
def setup_markets_fresh_db(fresh_db) -> dict[str, Sensor]:
    return create_test_markets(fresh_db)


def create_test_markets(db) -> dict[str, Sensor]:
    """Create the epex_da market."""

    day_ahead = GenericAssetType(
        name="day_ahead",
    )
<<<<<<< HEAD

    db.session.add(day_ahead)

    epex_da = Market(
=======
    epex = GenericAsset(
        name="epex",
        generic_asset_type=day_ahead,
    )
    epex_da = Sensor(
>>>>>>> b42f24f5
        name="epex_da",
        generic_asset=epex,
        event_resolution=timedelta(hours=1),
        unit="EUR/MWh",
        knowledge_horizon=(
            x_days_ago_at_y_oclock,
            {"x": 1, "y": 12, "z": "Europe/Paris"},
        ),
        attributes=dict(
            daily_seasonality=True,
            weekly_seasonality=True,
            yearly_seasonality=True,
        ),
    )
    db.session.add(epex_da)
<<<<<<< HEAD

    epex_da_production = Market(
        name="epex_da_production",
        market_type_name="day_ahead",
        event_resolution=timedelta(hours=1),
        unit="EUR/MWh",
        knowledge_horizon_fnc="x_days_ago_at_y_oclock",
        knowledge_horizon_par={"x": 1, "y": 12, "z": "Europe/Paris"},
    )
    db.session.add(epex_da_production)

    return {"epex_da": epex_da, "epex_da_production": epex_da_production}
=======
    db.session.flush()  # assign an id, so it can be used to set a market_id attribute on a GenericAsset or Sensor
    return {"epex_da": epex_da}
>>>>>>> b42f24f5


@pytest.fixture(scope="module")
def setup_sources(db) -> dict[str, DataSource]:
    return create_sources(db)


@pytest.fixture(scope="function")
def setup_sources_fresh_db(fresh_db) -> dict[str, DataSource]:
    return create_sources(fresh_db)


def create_sources(db) -> dict[str, DataSource]:
    seita_source = DataSource(name="Seita", type="demo script")
    db.session.add(seita_source)
    entsoe_source = DataSource(name="ENTSO-E", type="demo script")
    db.session.add(entsoe_source)
    return {"Seita": seita_source, "ENTSO-E": entsoe_source}


@pytest.fixture(scope="module")
def setup_generic_assets(
    db, setup_generic_asset_types, setup_accounts
) -> dict[str, GenericAsset]:
    """Make some generic assets used throughout."""
    return create_generic_assets(db, setup_generic_asset_types, setup_accounts)


@pytest.fixture(scope="function")
def setup_generic_assets_fresh_db(
    fresh_db, setup_generic_asset_types_fresh_db, setup_accounts_fresh_db
) -> dict[str, GenericAsset]:
    """Make some generic assets used throughout."""
    return create_generic_assets(
        fresh_db, setup_generic_asset_types_fresh_db, setup_accounts_fresh_db
    )


def create_generic_assets(
    db, setup_generic_asset_types, setup_accounts
) -> dict[str, GenericAsset]:
    troposphere = GenericAsset(
        name="troposphere", generic_asset_type=setup_generic_asset_types["public_good"]
    )
    db.session.add(troposphere)
    test_battery = GenericAsset(
        name="Test grid connected battery storage",
        generic_asset_type=setup_generic_asset_types["battery"],
        owner=setup_accounts["Prosumer"],
        attributes={"some-attribute": "some-value", "sensors_to_show": [1, 2]},
    )
    db.session.add(test_battery)
    test_wind_turbine = GenericAsset(
        name="Test wind turbine",
        generic_asset_type=setup_generic_asset_types["wind"],
        owner=setup_accounts["Supplier"],
    )
    db.session.add(test_wind_turbine)

    return dict(
        troposphere=troposphere,
        test_battery=test_battery,
        test_wind_turbine=test_wind_turbine,
    )


@pytest.fixture(scope="module")
def setup_generic_asset_types(db) -> dict[str, GenericAssetType]:
    """Make some generic asset types used throughout."""
    return create_generic_asset_types(db)


@pytest.fixture(scope="function")
def setup_generic_asset_types_fresh_db(fresh_db) -> dict[str, GenericAssetType]:
    """Make some generic asset types used throughout."""
    return create_generic_asset_types(fresh_db)


def create_generic_asset_types(db) -> dict[str, GenericAssetType]:
    public_good = GenericAssetType(
        name="public good",
    )
    db.session.add(public_good)
    solar = GenericAssetType(name="solar panel")
    db.session.add(solar)
    wind = GenericAssetType(name="wind turbine")
    db.session.add(wind)
    battery = GenericAssetType.query.filter_by(name="battery").one_or_none()
    if (
        not battery
    ):  # legacy if-block, because create_test_battery_assets might have created it already - refactor!
        battery = GenericAssetType(name="battery")
    db.session.add(battery)
    weather_station = GenericAssetType(name="weather station")
    db.session.add(weather_station)
    return dict(
        public_good=public_good,
        solar=solar,
        wind=wind,
        battery=battery,
        weather_station=weather_station,
    )


@pytest.fixture(scope="module")
def setup_assets(
    db, setup_accounts, setup_markets, setup_sources, setup_generic_asset_types
) -> dict[str, GenericAsset]:
    return create_assets(
        db, setup_accounts, setup_markets, setup_sources, setup_generic_asset_types
    )


@pytest.fixture(scope="function")
def setup_assets_fresh_db(
    fresh_db,
    setup_accounts_fresh_db,
    setup_markets_fresh_db,
    setup_sources_fresh_db,
    setup_generic_asset_types_fresh_db,
) -> dict[str, GenericAsset]:
    return create_assets(
        fresh_db,
        setup_accounts_fresh_db,
        setup_markets_fresh_db,
        setup_sources_fresh_db,
        setup_generic_asset_types_fresh_db,
    )


def create_assets(
    db, setup_accounts, setup_markets, setup_sources, setup_asset_types
) -> dict[str, GenericAsset]:
    """Add assets with power sensors to known test accounts."""

    assets = []
    for asset_name in ["wind-asset-1", "wind-asset-2", "solar-asset-1"]:
        asset = GenericAsset(
            name=asset_name,
            generic_asset_type=setup_asset_types["wind"]
            if "wind" in asset_name
            else setup_asset_types["solar"],
            owner=setup_accounts["Prosumer"],
            latitude=10,
            longitude=100,
            attributes=dict(
                capacity_in_mw=1,
                min_soc_in_mwh=0,
                max_soc_in_mwh=0,
                soc_in_mwh=0,
                market_id=setup_markets["epex_da"].id,
                is_producer=True,
                can_curtail=True,
            ),
        )
        sensor = Sensor(
            name="power",
            generic_asset=asset,
            event_resolution=timedelta(minutes=15),
            unit="MW",
            attributes=dict(
                daily_seasonality=True,
                yearly_seasonality=True,
            ),
        )
        db.session.add(sensor)
        assets.append(asset)

        # one day of test data (one complete sine curve)
        time_slots = pd.date_range(
            datetime(2015, 1, 1), datetime(2015, 1, 1, 23, 45), freq="15T"
        )
        seed(42)  # ensure same results over different test runs
        values = [
            random() * (1 + np.sin(x * 2 * np.pi / (4 * 24)))
            for x in range(len(time_slots))
        ]
        beliefs = [
            TimedBelief(
                event_start=as_server_time(dt),
                belief_horizon=parse_duration("PT0M"),
                event_value=val,
                sensor=sensor,
                source=setup_sources["Seita"],
            )
            for dt, val in zip(time_slots, values)
        ]
        db.session.add_all(beliefs)
    db.session.commit()
    return {asset.name: asset for asset in assets}


@pytest.fixture(scope="module")
def setup_beliefs(db, setup_markets, setup_sources) -> int:
    """
    Make some beliefs.

    :returns: the number of beliefs set up
    """
    return create_beliefs(db, setup_markets, setup_sources)


@pytest.fixture(scope="function")
def setup_beliefs_fresh_db(
    fresh_db, setup_markets_fresh_db, setup_sources_fresh_db
) -> int:
    """
    Make some beliefs.

    :returns: the number of beliefs set up
    """
    return create_beliefs(fresh_db, setup_markets_fresh_db, setup_sources_fresh_db)


def create_beliefs(db: SQLAlchemy, setup_markets, setup_sources) -> int:
    """
    :returns: the number of beliefs set up
    """
    sensor = Sensor.query.filter(Sensor.name == "epex_da").one_or_none()
    beliefs = [
        TimedBelief(
            sensor=sensor,
            source=setup_sources["ENTSO-E"],
            event_value=21,
            event_start="2021-03-28 16:00+01",
            belief_horizon=timedelta(0),
        ),
        TimedBelief(
            sensor=sensor,
            source=setup_sources["ENTSO-E"],
            event_value=21,
            event_start="2021-03-28 17:00+01",
            belief_horizon=timedelta(0),
        ),
        TimedBelief(
            sensor=sensor,
            source=setup_sources["ENTSO-E"],
            event_value=20,
            event_start="2021-03-28 17:00+01",
            belief_horizon=timedelta(hours=2),
            cp=0.2,
        ),
        TimedBelief(
            sensor=sensor,
            source=setup_sources["ENTSO-E"],
            event_value=21,
            event_start="2021-03-28 17:00+01",
            belief_horizon=timedelta(hours=2),
            cp=0.5,
        ),
    ]
    db.session.add_all(beliefs)
    return len(beliefs)


@pytest.fixture(scope="module")
def add_market_prices(
    db: SQLAlchemy, setup_assets, setup_markets, setup_sources
) -> dict[str, Sensor]:
    """Add three days of market prices for the EPEX day-ahead market."""

    # one day of test data (one complete sine curve)
    time_slots = initialize_index(
        start=pd.Timestamp("2015-01-01").tz_localize("Europe/Amsterdam"),
        end=pd.Timestamp("2015-01-02").tz_localize("Europe/Amsterdam"),
        resolution="1H",
    )
    seed(42)  # ensure same results over different test runs
    values = [
        random() * (1 + np.sin(x * 2 * np.pi / 24)) for x in range(len(time_slots))
    ]
    day1_beliefs = [
        TimedBelief(
            event_start=dt,
            belief_horizon=timedelta(hours=0),
            event_value=val,
            source=setup_sources["Seita"],
            sensor=setup_markets["epex_da"],
        )
        for dt, val in zip(time_slots, values)
    ]
    db.session.add_all(day1_beliefs)

    # another day of test data (8 expensive hours, 8 cheap hours, and again 8 expensive hours)
    time_slots = initialize_index(
        start=pd.Timestamp("2015-01-02").tz_localize("Europe/Amsterdam"),
        end=pd.Timestamp("2015-01-03").tz_localize("Europe/Amsterdam"),
        resolution="1H",
    )
    values = [100] * 8 + [90] * 8 + [100] * 8
    day2_beliefs = [
        TimedBelief(
            event_start=dt,
            belief_horizon=timedelta(hours=0),
            event_value=val,
            source=setup_sources["Seita"],
            sensor=setup_markets["epex_da"],
        )
        for dt, val in zip(time_slots, values)
    ]
    db.session.add_all(day2_beliefs)
<<<<<<< HEAD

    # the third day of test data (8 hours with negative prices, followed by 16 expensive hours)
    time_slots = initialize_index(
        start=pd.Timestamp("2015-01-03").tz_localize("Europe/Amsterdam"),
        end=pd.Timestamp("2015-01-04").tz_localize("Europe/Amsterdam"),
        resolution="1H",
    )

    # consumption prices
    values = [-10] * 8 + [100] * 16
    day3_beliefs = [
        TimedBelief(
            event_start=dt,
            belief_horizon=timedelta(hours=0),
            event_value=val,
            source=setup_sources["Seita"],
            sensor=setup_markets["epex_da"].corresponding_sensor,
        )
        for dt, val in zip(time_slots, values)
    ]
    db.session.add_all(day3_beliefs)

    # production prices = consumption prices - 40
    values = [-50] * 8 + [60] * 16
    day3_beliefs_production = [
        TimedBelief(
            event_start=dt,
            belief_horizon=timedelta(hours=0),
            event_value=val,
            source=setup_sources["Seita"],
            sensor=setup_markets["epex_da_production"].corresponding_sensor,
        )
        for dt, val in zip(time_slots, values)
    ]
    db.session.add_all(day3_beliefs_production)

    yield {
        "epex_da": setup_markets["epex_da"].corresponding_sensor,
        "epex_da_production": setup_markets["epex_da_production"].corresponding_sensor,
    }
=======
    return {"epex_da": setup_markets["epex_da"]}
>>>>>>> b42f24f5


@pytest.fixture(scope="module")
def add_battery_assets(
    db: SQLAlchemy,
    setup_roles_users,
    setup_accounts,
    setup_markets,
    setup_generic_asset_types,
) -> dict[str, GenericAsset]:
    return create_test_battery_assets(
        db, setup_accounts, setup_markets, setup_generic_asset_types
    )


@pytest.fixture(scope="function")
def add_battery_assets_fresh_db(
<<<<<<< HEAD
    fresh_db, setup_roles_users_fresh_db, setup_markets_fresh_db, create
) -> dict[str, Asset]:
=======
    fresh_db,
    setup_roles_users_fresh_db,
    setup_accounts_fresh_db,
    setup_markets_fresh_db,
    setup_generic_asset_types_fresh_db,
) -> dict[str, GenericAsset]:
>>>>>>> b42f24f5
    return create_test_battery_assets(
        fresh_db,
        setup_accounts_fresh_db,
        setup_markets_fresh_db,
        setup_generic_asset_types_fresh_db,
    )


def create_test_battery_assets(
    db: SQLAlchemy, setup_accounts, setup_markets, generic_asset_types
) -> dict[str, GenericAsset]:
    """
    Add two battery assets, set their capacity values and their initial SOC.
    """
    battery_type = generic_asset_types["battery"]

    test_battery = GenericAsset(
        name="Test battery",
        owner=setup_accounts["Prosumer"],
        generic_asset_type=battery_type,
        latitude=10,
        longitude=100,
        attributes=dict(
            capacity_in_mw=2,
            max_soc_in_mwh=5,
            min_soc_in_mwh=0,
            soc_in_mwh=2.5,
            soc_datetime="2015-01-01T00:00+01",
            soc_udi_event_id=203,
            market_id=setup_markets["epex_da"].id,
            is_consumer=True,
            is_producer=True,
            can_curtail=True,
            can_shift=True,
        ),
    )
    test_battery_sensor = Sensor(
        name="power",
        generic_asset=test_battery,
        event_resolution=timedelta(minutes=15),
        unit="MW",
        attributes=dict(
            daily_seasonality=True,
            weekly_seasonality=True,
            yearly_seasonality=True,
        ),
    )
    db.session.add(test_battery_sensor)

    test_battery_no_prices = GenericAsset(
        name="Test battery with no known prices",
        owner=setup_accounts["Prosumer"],
        generic_asset_type=battery_type,
        latitude=10,
        longitude=100,
        attributes=dict(
            capacity_in_mw=2,
            max_soc_in_mwh=5,
            min_soc_in_mwh=0,
            soc_in_mwh=2.5,
            soc_datetime="2040-01-01T00:00+01",
            soc_udi_event_id=203,
            market_id=setup_markets["epex_da"].id,
            is_consumer=True,
            is_producer=True,
            can_curtail=True,
            can_shift=True,
        ),
    )
    test_battery_sensor_no_prices = Sensor(
        name="power",
        generic_asset=test_battery_no_prices,
        event_resolution=timedelta(minutes=15),
        unit="MW",
        attributes=dict(
            daily_seasonality=True,
            weekly_seasonality=True,
            yearly_seasonality=True,
        ),
    )
    db.session.add(test_battery_sensor_no_prices)
    return {
        "Test battery": test_battery,
        "Test battery with no known prices": test_battery_no_prices,
    }


@pytest.fixture(scope="module")
def add_charging_station_assets(
    db: SQLAlchemy, setup_accounts, setup_markets
) -> dict[str, GenericAsset]:
    return create_charging_station_assets(db, setup_accounts, setup_markets)


@pytest.fixture(scope="function")
def add_charging_station_assets_fresh_db(
    fresh_db: SQLAlchemy, setup_accounts_fresh_db, setup_markets_fresh_db
) -> dict[str, GenericAsset]:
    return create_charging_station_assets(
        fresh_db, setup_accounts_fresh_db, setup_markets_fresh_db
    )


def create_charging_station_assets(
    db: SQLAlchemy, setup_accounts, setup_markets
) -> dict[str, GenericAsset]:
    """Add uni- and bi-directional charging station assets, set their capacity value and their initial SOC."""
    oneway_evse = GenericAssetType(name="one-way_evse")
    twoway_evse = GenericAssetType(name="two-way_evse")

    charging_station = GenericAsset(
        name="Test charging station",
        owner=setup_accounts["Prosumer"],
        generic_asset_type=oneway_evse,
        latitude=10,
        longitude=100,
        attributes=dict(
            capacity_in_mw=2,
            max_soc_in_mwh=5,
            min_soc_in_mwh=0,
            soc_in_mwh=2.5,
            soc_datetime="2015-01-01T00:00+01",
            soc_udi_event_id=203,
            market_id=setup_markets["epex_da"].id,
            is_consumer=True,
            is_producer=False,
            can_curtail=True,
            can_shift=True,
        ),
    )
    charging_station_power_sensor = Sensor(
        name="power",
        generic_asset=charging_station,
        unit="MW",
        event_resolution=timedelta(minutes=15),
        attributes=dict(
            daily_seasonality=True,
            weekly_seasonality=True,
            yearly_seasonality=True,
        ),
    )
    db.session.add(charging_station_power_sensor)

    bidirectional_charging_station = GenericAsset(
        name="Test charging station (bidirectional)",
        owner=setup_accounts["Prosumer"],
        generic_asset_type=twoway_evse,
        latitude=10,
        longitude=100,
        attributes=dict(
            capacity_in_mw=2,
            max_soc_in_mwh=5,
            min_soc_in_mwh=0,
            soc_in_mwh=2.5,
            soc_datetime="2015-01-01T00:00+01",
            soc_udi_event_id=203,
            market_id=setup_markets["epex_da"].id,
            is_consumer=True,
            is_producer=True,
            can_curtail=True,
            can_shift=True,
        ),
    )
    bidirectional_charging_station_power_sensor = Sensor(
        name="power",
        generic_asset=bidirectional_charging_station,
        unit="MW",
        event_resolution=timedelta(minutes=15),
        attributes=dict(
            daily_seasonality=True,
            weekly_seasonality=True,
            yearly_seasonality=True,
        ),
    )
    db.session.add(bidirectional_charging_station_power_sensor)
    return {
        "Test charging station": charging_station,
        "Test charging station (bidirectional)": bidirectional_charging_station,
    }


@pytest.fixture(scope="module")
def add_weather_sensors(db, setup_generic_asset_types) -> dict[str, Sensor]:
    return create_weather_sensors(db, setup_generic_asset_types)


@pytest.fixture(scope="function")
def add_weather_sensors_fresh_db(
    fresh_db, setup_generic_asset_types_fresh_db
) -> dict[str, Sensor]:
    return create_weather_sensors(fresh_db, setup_generic_asset_types_fresh_db)


def create_weather_sensors(db: SQLAlchemy, generic_asset_types) -> dict[str, Sensor]:
    """Add a weather station asset with two weather sensors."""

    weather_station = GenericAsset(
        name="Test weather station",
        generic_asset_type=generic_asset_types["weather_station"],
        latitude=33.4843866,
        longitude=126,
    )
    db.session.add(weather_station)

    wind_sensor = Sensor(
        name="wind speed",
        generic_asset=weather_station,
        event_resolution=timedelta(minutes=5),
        unit="m/s",
    )
    db.session.add(wind_sensor)

    temp_sensor = Sensor(
        name="temperature",
        generic_asset=weather_station,
        event_resolution=timedelta(minutes=5),
        unit="°C",
    )
    db.session.add(temp_sensor)
    return {"wind": wind_sensor, "temperature": temp_sensor}


@pytest.fixture(scope="module")
def add_sensors(db: SQLAlchemy, setup_generic_assets):
    """Add some generic sensors."""
    height_sensor = Sensor(
        name="height", unit="m", generic_asset=setup_generic_assets["troposphere"]
    )
    db.session.add(height_sensor)
    return height_sensor


@pytest.fixture(scope="module")
def battery_soc_sensor(db: SQLAlchemy, setup_generic_assets):
    """Add a battery SOC sensor."""
    soc_sensor = Sensor(
        name="state of charge",
        unit="%",
        generic_asset=setup_generic_assets["test_battery"],
    )
    db.session.add(soc_sensor)
    return soc_sensor


@pytest.fixture
def run_as_cli(app, monkeypatch):
    """
    Use this to run your test as if it is run from the CLI.
    This is useful where some auth restrictions (e.g. for querying) are in place.
    FlexMeasures is more lenient with them if the CLI is running, as it considers
    the user a sysadmin.
    """
    monkeypatch.setitem(app.config, "PRETEND_RUNNING_AS_CLI", True)


@pytest.fixture(scope="function")
def clean_redis(app):
    failed = app.queues["forecasting"].failed_job_registry
    app.queues["forecasting"].empty()
    for job_id in failed.get_job_ids():
        failed.remove(app.queues["forecasting"].fetch_job(job_id))


@pytest.fixture(scope="session", autouse=True)
def error_endpoints(app):
    """Adding endpoints for the test session, which can be used to generate errors.
    Adding endpoints only for testing can only be done *before* the first request
    so scope=session and autouse=True are required, as well as adding them in the top
    conftest module."""

    @app.route("/raise-error")
    def error_generator():
        if "type" in request.args:
            if request.args.get("type") == "server_error":
                raise InternalServerError("InternalServerError Test Message")
            if request.args.get("type") == "bad_request":
                raise BadRequest("BadRequest Test Message")
            if request.args.get("type") == "gone":
                raise Gone("Gone Test Message")
            if request.args.get("type") == "unauthorized":
                raise Unauthorized("Unauthorized Test Message")
            if request.args.get("type") == "forbidden":
                raise Forbidden("Forbidden Test Message")
        return jsonify({"message": "Nothing bad happened."}), 200

    @app.route("/protected-endpoint-only-for-admins")
    @roles_accepted(ADMIN_ROLE)
    def vips_only():
        return jsonify({"message": "Nothing bad happened."}), 200<|MERGE_RESOLUTION|>--- conflicted
+++ resolved
@@ -245,50 +245,31 @@
     day_ahead = GenericAssetType(
         name="day_ahead",
     )
-<<<<<<< HEAD
-
-    db.session.add(day_ahead)
-
-    epex_da = Market(
-=======
     epex = GenericAsset(
         name="epex",
         generic_asset_type=day_ahead,
     )
-    epex_da = Sensor(
->>>>>>> b42f24f5
-        name="epex_da",
-        generic_asset=epex,
-        event_resolution=timedelta(hours=1),
-        unit="EUR/MWh",
-        knowledge_horizon=(
-            x_days_ago_at_y_oclock,
-            {"x": 1, "y": 12, "z": "Europe/Paris"},
-        ),
-        attributes=dict(
-            daily_seasonality=True,
-            weekly_seasonality=True,
-            yearly_seasonality=True,
-        ),
-    )
-    db.session.add(epex_da)
-<<<<<<< HEAD
-
-    epex_da_production = Market(
-        name="epex_da_production",
-        market_type_name="day_ahead",
-        event_resolution=timedelta(hours=1),
-        unit="EUR/MWh",
-        knowledge_horizon_fnc="x_days_ago_at_y_oclock",
-        knowledge_horizon_par={"x": 1, "y": 12, "z": "Europe/Paris"},
-    )
-    db.session.add(epex_da_production)
-
-    return {"epex_da": epex_da, "epex_da_production": epex_da_production}
-=======
-    db.session.flush()  # assign an id, so it can be used to set a market_id attribute on a GenericAsset or Sensor
-    return {"epex_da": epex_da}
->>>>>>> b42f24f5
+    price_sensors = {}
+    for sensor_name in ("epex_da", "epex_da_production"):
+        price_sensor = Sensor(
+            name=sensor_name,
+            generic_asset=epex,
+            event_resolution=timedelta(hours=1),
+            unit="EUR/MWh",
+            knowledge_horizon=(
+                x_days_ago_at_y_oclock,
+                {"x": 1, "y": 12, "z": "Europe/Paris"},
+            ),
+            attributes=dict(
+                daily_seasonality=True,
+                weekly_seasonality=True,
+                yearly_seasonality=True,
+            ),
+        )
+        db.session.add(price_sensor)
+        price_sensors[sensor_name] = price_sensor
+    db.session.flush()  # assign an id, so the markets can be used to set a market_id attribute on a GenericAsset or Sensor
+    return price_sensors
 
 
 @pytest.fixture(scope="module")
@@ -590,7 +571,6 @@
         for dt, val in zip(time_slots, values)
     ]
     db.session.add_all(day2_beliefs)
-<<<<<<< HEAD
 
     # the third day of test data (8 hours with negative prices, followed by 16 expensive hours)
     time_slots = initialize_index(
@@ -607,7 +587,7 @@
             belief_horizon=timedelta(hours=0),
             event_value=val,
             source=setup_sources["Seita"],
-            sensor=setup_markets["epex_da"].corresponding_sensor,
+            sensor=setup_markets["epex_da"],
         )
         for dt, val in zip(time_slots, values)
     ]
@@ -621,19 +601,16 @@
             belief_horizon=timedelta(hours=0),
             event_value=val,
             source=setup_sources["Seita"],
-            sensor=setup_markets["epex_da_production"].corresponding_sensor,
+            sensor=setup_markets["epex_da_production"],
         )
         for dt, val in zip(time_slots, values)
     ]
     db.session.add_all(day3_beliefs_production)
 
     yield {
-        "epex_da": setup_markets["epex_da"].corresponding_sensor,
-        "epex_da_production": setup_markets["epex_da_production"].corresponding_sensor,
+        "epex_da": setup_markets["epex_da"],
+        "epex_da_production": setup_markets["epex_da_production"],
     }
-=======
-    return {"epex_da": setup_markets["epex_da"]}
->>>>>>> b42f24f5
 
 
 @pytest.fixture(scope="module")
@@ -651,17 +628,12 @@
 
 @pytest.fixture(scope="function")
 def add_battery_assets_fresh_db(
-<<<<<<< HEAD
-    fresh_db, setup_roles_users_fresh_db, setup_markets_fresh_db, create
-) -> dict[str, Asset]:
-=======
     fresh_db,
     setup_roles_users_fresh_db,
     setup_accounts_fresh_db,
     setup_markets_fresh_db,
     setup_generic_asset_types_fresh_db,
 ) -> dict[str, GenericAsset]:
->>>>>>> b42f24f5
     return create_test_battery_assets(
         fresh_db,
         setup_accounts_fresh_db,
