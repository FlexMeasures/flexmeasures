from __future__ import annotations

from contextlib import contextmanager
import pytest
from random import random, seed
from datetime import datetime, timedelta
from sqlalchemy import select
from isodate import parse_duration
import pandas as pd
import numpy as np
from flask import request, jsonify
from flask_sqlalchemy import SQLAlchemy
from flask_security import roles_accepted
from timely_beliefs.sensors.func_store.knowledge_horizons import x_days_ago_at_y_oclock

from werkzeug.exceptions import (
    InternalServerError,
    BadRequest,
    Unauthorized,
    Forbidden,
    Gone,
)

from flexmeasures.app import create as create_app
from flexmeasures.auth.policy import ADMIN_ROLE
from flexmeasures.data.services.users import create_user
from flexmeasures.data.models.generic_assets import GenericAssetType, GenericAsset
from flexmeasures.data.models.data_sources import DataSource
from flexmeasures.data.models.planning.utils import initialize_index
from flexmeasures.data.models.time_series import Sensor, TimedBelief
from flexmeasures.data.models.user import User, Account, AccountRole


"""
Useful things for all tests.

# App

One application is made per test session.

# Database

Database recreation and cleanup can happen per test (use fresh_db) or per module (use db).
Having tests inside a module share a database makes those tests faster.
Tests that use fresh_db should be put in a separate module to avoid clashing with the module scoped test db.
For example:
- test_api_v1_1.py contains tests that share a module scoped database
- test_api_v1_1_fresh_db.py contains tests that each get a fresh function-scoped database
Further speed-up may be possible by defining a "package" scoped or even "session" scoped database,
but then tests in different modules need to share data and data modifications can lead to tricky debugging.

# Data

Various fixture below set up data that many tests use.
In case a test needs to use such data with a fresh test database,
that test should also use a fixture that requires the fresh_db.
Such fixtures can be recognised by having fresh_db appended to their name.
"""


@pytest.fixture(scope="session")
def app():
    print("APP FIXTURE")
    test_app = create_app(env="testing")

    with test_app.app_context():
        yield test_app

    print("DONE WITH APP FIXTURE")


@pytest.fixture(scope="module")
def db(app):
    """Fresh test db per module."""
    with create_test_db(app) as test_db:
        yield test_db


@pytest.fixture(scope="function")
def fresh_db(app):
    """Fresh test db per function."""
    with create_test_db(app) as test_db:
        yield test_db


@contextmanager
def create_test_db(app):
    """
    Provide a db object with the structure freshly created. This assumes a clean database.
    It does clean up after itself when it's done (drops everything).
    """
    print("DB FIXTURE")
    # app is an instance of a flask app, _db a SQLAlchemy DB
    from flexmeasures.data import db as _db

    _db.app = app
    with app.app_context():
        _db.create_all()

    yield _db

    print("DB FIXTURE CLEANUP")
    # Explicitly close DB connection
    _db.session.close()

    _db.drop_all()


@pytest.fixture(scope="module")
def setup_accounts(db) -> dict[str, Account]:
    return create_test_accounts(db)


@pytest.fixture(scope="function")
def setup_accounts_fresh_db(fresh_db) -> dict[str, Account]:
    return create_test_accounts(fresh_db)


def create_test_accounts(db) -> dict[str, Account]:
    prosumer_account_role = AccountRole(name="Prosumer", description="A Prosumer")
    prosumer_account = Account(
        name="Test Prosumer Account", account_roles=[prosumer_account_role]
    )
    db.session.add(prosumer_account)
    supplier_account_role = AccountRole(
        name="Supplier", description="A supplier trading on markets"
    )
    supplier_account = Account(
        name="Test Supplier Account", account_roles=[supplier_account_role]
    )
    db.session.add(supplier_account)
    dummy_account_role = AccountRole(
        name="Dummy", description="A role we haven't hardcoded anywhere"
    )
    dummy_account = Account(
        name="Test Dummy Account", account_roles=[dummy_account_role]
    )
    db.session.add(dummy_account)
    empty_account = Account(name="Test Empty Account")
    db.session.add(empty_account)
    multi_role_account = Account(
        name="Multi Role Account",
        account_roles=[
            prosumer_account_role,
            supplier_account_role,
            dummy_account_role,
        ],
    )
    db.session.add(multi_role_account)
    consultancy_account_role = AccountRole(
        name="Consultancy", description="A consultancy account"
    )
    # Create Consultancy and ConsultancyClient account.
    # The ConsultancyClient account needs the account id of the Consultancy account so the order is important.
    consultancy_account = Account(
        name="Test Consultancy Account", account_roles=[consultancy_account_role]
    )
    db.session.add(consultancy_account)
    consultancy_client_account_role = AccountRole(
        name="ConsultancyClient",
        description="A client of a consultancy",
    )
    consultancy_account_id = (
        db.session.execute(select(Account).filter_by(name="Test Consultancy Account"))
        .scalar_one_or_none()
        .id
    )
    consultancy_client_account = Account(
        name="Test ConsultancyClient Account",
        account_roles=[consultancy_client_account_role],
        consultancy_account_id=consultancy_account_id,
    )
    db.session.add(consultancy_client_account)
    return dict(
        Prosumer=prosumer_account,
        Supplier=supplier_account,
        Dummy=dummy_account,
        Empty=empty_account,
        Multi=multi_role_account,
        Consultancy=consultancy_account,
        ConsultancyClient=consultancy_client_account,
    )


@pytest.fixture(scope="module")
def setup_roles_users(db, setup_accounts) -> dict[str, User]:
    return create_roles_users(db, setup_accounts)


@pytest.fixture(scope="function")
def setup_roles_users_fresh_db(fresh_db, setup_accounts_fresh_db) -> dict[str, User]:
    return create_roles_users(fresh_db, setup_accounts_fresh_db)


def create_roles_users(db, test_accounts) -> dict[str, User]:
    """Create a minimal set of roles and users"""
    new_users: list[User] = []
    # Two Prosumer users
    new_users.append(
        create_user(
            username="Test Prosumer User",
            email="test_prosumer_user@seita.nl",
            account_name=test_accounts["Prosumer"].name,
            password="testtest",
            # TODO: test some normal user roles later in our auth progress
            # user_roles=dict(name="", description=""),
        )
    )
    new_users.append(
        create_user(
            username="Test Prosumer User 2",
            email="test_prosumer_user_2@seita.nl",
            account_name=test_accounts["Prosumer"].name,
            password="testtest",
            user_roles=dict(name="account-admin", description="Admin for this account"),
        )
    )
    # A user on an account without any special rights
    new_users.append(
        create_user(
            username="Test Dummy User",
            email="test_dummy_user_3@seita.nl",
            account_name=test_accounts["Dummy"].name,
            password="testtest",
        )
    )
    # A supplier user
    new_users.append(
        create_user(
            username="Test Supplier User",
            email="test_supplier_user_4@seita.nl",
            account_name=test_accounts["Supplier"].name,
            password="testtest",
        )
    )
    # One platform admin
    new_users.append(
        create_user(
            username="Test Admin User",
            email="test_admin_user@seita.nl",
            account_name=test_accounts[
                "Dummy"
            ].name,  # the account does not give rights
            password="testtest",
            user_roles=dict(
                name=ADMIN_ROLE, description="A user who can do everything."
            ),
        )
    )
    new_users.append(
        create_user(
            username="Test Consultant User",
            email="test_consultant@seita.nl",
            account_name=test_accounts["Consultancy"].name,
            password="testtest",
            user_roles=dict(name="consultant"),
        )
    )
    new_users.append(
        create_user(
            username="Test Consultant User without consultant role",
            email="test_consultancy_user_without_consultant_access@seita.nl",
            account_name=test_accounts["Consultancy"].name,
            password="testtest",
        )
    )
    return {user.username: user.id for user in new_users}


@pytest.fixture(scope="module")
def setup_markets(db) -> dict[str, Sensor]:
    return create_test_markets(db)


@pytest.fixture(scope="function")
def setup_markets_fresh_db(fresh_db) -> dict[str, Sensor]:
    return create_test_markets(fresh_db)


def create_test_markets(db) -> dict[str, Sensor]:
    """Create the epex_da market."""

    day_ahead = GenericAssetType(
        name="day_ahead",
    )
    epex = GenericAsset(
        name="epex",
        generic_asset_type=day_ahead,
    )
    price_sensors = {}
    for sensor_name in ("epex_da", "epex_da_production"):
        price_sensor = Sensor(
            name=sensor_name,
            generic_asset=epex,
            event_resolution=timedelta(hours=1),
            unit="EUR/MWh",
            knowledge_horizon=(
                x_days_ago_at_y_oclock,
                {"x": 1, "y": 12, "z": "Europe/Paris"},
            ),
            attributes=dict(
                daily_seasonality=True,
                weekly_seasonality=True,
                yearly_seasonality=True,
            ),
        )
        db.session.add(price_sensor)
        price_sensors[sensor_name] = price_sensor
    db.session.flush()  # assign an id, so the markets can be used to set a market_id attribute on a GenericAsset or Sensor
    return price_sensors


@pytest.fixture(scope="module")
def setup_sources(db) -> dict[str, DataSource]:
    return create_sources(db)


@pytest.fixture(scope="function")
def setup_sources_fresh_db(fresh_db) -> dict[str, DataSource]:
    return create_sources(fresh_db)


def create_sources(db) -> dict[str, DataSource]:
    seita_source = DataSource(name="Seita", type="demo script")
    db.session.add(seita_source)
    entsoe_source = DataSource(name="ENTSO-E", type="demo script")
    db.session.add(entsoe_source)
    dummy_schedule_source = DataSource(name="DummySchedule", type="demo script")
    db.session.add(dummy_schedule_source)
    return {
        "Seita": seita_source,
        "ENTSO-E": entsoe_source,
        "DummySchedule": dummy_schedule_source,
    }


@pytest.fixture(scope="module")
def setup_generic_assets(
    db, setup_generic_asset_types, setup_accounts
) -> dict[str, GenericAsset]:
    """Make some generic assets used throughout."""
    return create_generic_assets(db, setup_generic_asset_types, setup_accounts)


@pytest.fixture(scope="function")
def setup_generic_assets_fresh_db(
    fresh_db, setup_generic_asset_types_fresh_db, setup_accounts_fresh_db
) -> dict[str, GenericAsset]:
    """Make some generic assets used throughout."""
    return create_generic_assets(
        fresh_db, setup_generic_asset_types_fresh_db, setup_accounts_fresh_db
    )


def create_generic_assets(
    db, setup_generic_asset_types, setup_accounts
) -> dict[str, GenericAsset]:
    troposphere = GenericAsset(
        name="troposphere", generic_asset_type=setup_generic_asset_types["public_good"]
    )
    db.session.add(troposphere)
    test_battery = GenericAsset(
        name="Test grid connected battery storage",
        generic_asset_type=setup_generic_asset_types["battery"],
        owner=setup_accounts["Prosumer"],
        attributes={"some-attribute": "some-value", "sensors_to_show": [1, 2]},
    )
    db.session.add(test_battery)
    test_wind_turbine = GenericAsset(
        name="Test wind turbine",
        generic_asset_type=setup_generic_asset_types["wind"],
        owner=setup_accounts["Supplier"],
    )
    db.session.add(test_wind_turbine)
    test_consultancy_client_asset = GenericAsset(
        name="Test ConsultancyClient Asset",
        generic_asset_type=setup_generic_asset_types["wind"],
        owner=setup_accounts["ConsultancyClient"],
    )
    db.session.add(test_consultancy_client_asset)

    return dict(
        troposphere=troposphere,
        test_battery=test_battery,
        test_wind_turbine=test_wind_turbine,
        test_consultancy_client_asset=test_consultancy_client_asset,
    )


@pytest.fixture(scope="module")
def setup_generic_asset_types(db) -> dict[str, GenericAssetType]:
    """Make some generic asset types used throughout."""
    return create_generic_asset_types(db)


@pytest.fixture(scope="function")
def setup_generic_asset_types_fresh_db(fresh_db) -> dict[str, GenericAssetType]:
    """Make some generic asset types used throughout."""
    return create_generic_asset_types(fresh_db)


def create_generic_asset_types(db) -> dict[str, GenericAssetType]:
    public_good = GenericAssetType(
        name="public good",
    )
    db.session.add(public_good)
    solar = GenericAssetType(name="solar panel")
    db.session.add(solar)
    wind = GenericAssetType(name="wind turbine")
    db.session.add(wind)
    battery = db.session.execute(
        select(GenericAssetType).filter_by(name="battery")
    ).scalar_one_or_none()
    if (
        not battery
    ):  # legacy if-block, because create_test_battery_assets might have created it already - refactor!
        battery = GenericAssetType(name="battery")
    db.session.add(battery)
    weather_station = GenericAssetType(name="weather station")
    db.session.add(weather_station)
    return dict(
        public_good=public_good,
        solar=solar,
        wind=wind,
        battery=battery,
        weather_station=weather_station,
    )


@pytest.fixture(scope="module")
def setup_assets(
    db, setup_accounts, setup_markets, setup_sources, setup_generic_asset_types
) -> dict[str, GenericAsset]:
    return create_assets(
        db, setup_accounts, setup_markets, setup_sources, setup_generic_asset_types
    )


@pytest.fixture(scope="function")
def setup_assets_fresh_db(
    fresh_db,
    setup_accounts_fresh_db,
    setup_markets_fresh_db,
    setup_sources_fresh_db,
    setup_generic_asset_types_fresh_db,
) -> dict[str, GenericAsset]:
    return create_assets(
        fresh_db,
        setup_accounts_fresh_db,
        setup_markets_fresh_db,
        setup_sources_fresh_db,
        setup_generic_asset_types_fresh_db,
    )


def create_assets(
    db, setup_accounts, setup_markets, setup_sources, setup_asset_types
) -> dict[str, GenericAsset]:
    """Add assets with power sensors to known test accounts."""

    assets = []
    for asset_name in ["wind-asset-1", "wind-asset-2", "solar-asset-1"]:
        asset = GenericAsset(
            name=asset_name,
            generic_asset_type=setup_asset_types["wind"]
            if "wind" in asset_name
            else setup_asset_types["solar"],
            owner=setup_accounts["Prosumer"],
            latitude=10,
            longitude=100,
            attributes=dict(
                capacity_in_mw=1,
                min_soc_in_mwh=0,
                max_soc_in_mwh=0,
                soc_in_mwh=0,
                market_id=setup_markets["epex_da"].id,
                is_producer=True,
                can_curtail=True,
            ),
        )
        sensor = Sensor(
            name="power",
            generic_asset=asset,
            event_resolution=timedelta(minutes=15),
            unit="MW",
            attributes=dict(
                daily_seasonality=True,
                yearly_seasonality=True,
            ),
        )
        db.session.add(sensor)
        assets.append(asset)

        # one day of test data (one complete sine curve)
        time_slots = pd.date_range(
            datetime(2015, 1, 1), datetime(2015, 1, 1, 23, 45), freq="15T"
        ).tz_localize("UTC")
        seed(42)  # ensure same results over different test runs
        add_beliefs(
            db=db,
            sensor=sensor,
            time_slots=time_slots,
            values=[
                random() * (1 + np.sin(x * 2 * np.pi / (4 * 24)))
                for x in range(len(time_slots))
            ],
            source=setup_sources["Seita"],
        )
    db.session.commit()
    return {asset.name: asset for asset in assets}


@pytest.fixture(scope="module")
def setup_beliefs(db, setup_markets, setup_sources) -> int:
    """
    Make some beliefs.

    :returns: the number of beliefs set up
    """
    return create_beliefs(db, setup_markets, setup_sources)


@pytest.fixture(scope="function")
def setup_beliefs_fresh_db(
    fresh_db, setup_markets_fresh_db, setup_sources_fresh_db
) -> int:
    """
    Make some beliefs.

    :returns: the number of beliefs set up
    """
    return create_beliefs(fresh_db, setup_markets_fresh_db, setup_sources_fresh_db)


def create_beliefs(db: SQLAlchemy, setup_markets, setup_sources) -> int:
    """
    :returns: the number of beliefs set up
    """
    sensor = db.session.execute(
        select(Sensor).filter(Sensor.name == "epex_da")
    ).scalar_one_or_none()
    beliefs = [
        TimedBelief(
            sensor=sensor,
            source=setup_sources["ENTSO-E"],
            event_value=21,
            event_start="2021-03-28 16:00+01",
            belief_horizon=timedelta(0),
        ),
        TimedBelief(
            sensor=sensor,
            source=setup_sources["ENTSO-E"],
            event_value=21,
            event_start="2021-03-28 17:00+01",
            belief_horizon=timedelta(0),
        ),
        TimedBelief(
            sensor=sensor,
            source=setup_sources["ENTSO-E"],
            event_value=20,
            event_start="2021-03-28 17:00+01",
            belief_horizon=timedelta(hours=2),
            cp=0.2,
        ),
        TimedBelief(
            sensor=sensor,
            source=setup_sources["ENTSO-E"],
            event_value=21,
            event_start="2021-03-28 17:00+01",
            belief_horizon=timedelta(hours=2),
            cp=0.5,
        ),
    ]
    db.session.add_all(beliefs)
    return len(beliefs)


@pytest.fixture(scope="module")
def add_market_prices(
    db: SQLAlchemy, setup_assets, setup_markets, setup_sources
) -> dict[str, Sensor]:
    return add_market_prices_common(db, setup_assets, setup_markets, setup_sources)


@pytest.fixture(scope="function")
def add_market_prices_fresh_db(
    fresh_db: SQLAlchemy,
    setup_assets_fresh_db,
    setup_markets_fresh_db,
    setup_sources_fresh_db,
) -> dict[str, Sensor]:
    return add_market_prices_common(
        fresh_db, setup_assets_fresh_db, setup_markets_fresh_db, setup_sources_fresh_db
    )


def add_market_prices_common(
    db: SQLAlchemy, setup_assets, setup_markets, setup_sources
) -> dict[str, Sensor]:
    """Add three days of market prices for the EPEX day-ahead market."""

    # one day of test data (one complete sine curve)
    time_slots = initialize_index(
        start=pd.Timestamp("2015-01-01").tz_localize("Europe/Amsterdam"),
        end=pd.Timestamp("2015-01-02").tz_localize("Europe/Amsterdam"),
        resolution="1H",
    )
    seed(42)  # ensure same results over different test runs
    add_beliefs(
        db=db,
        sensor=setup_markets["epex_da"],
        time_slots=time_slots,
        values=[
            random() * (1 + np.sin(x * 2 * np.pi / 24)) for x in range(len(time_slots))
        ],
        source=setup_sources["Seita"],
    )

    # another day of test data (8 expensive hours, 8 cheap hours, and again 8 expensive hours)
    time_slots = initialize_index(
        start=pd.Timestamp("2015-01-02").tz_localize("Europe/Amsterdam"),
        end=pd.Timestamp("2015-01-03").tz_localize("Europe/Amsterdam"),
        resolution="1H",
    )
    add_beliefs(
        db=db,
        sensor=setup_markets["epex_da"],
        time_slots=time_slots,
        values=[100] * 8 + [90] * 8 + [100] * 8,
        source=setup_sources["Seita"],
    )

    # the third day of test data (8 hours with negative prices, followed by 16 expensive hours)
    time_slots = initialize_index(
        start=pd.Timestamp("2015-01-03").tz_localize("Europe/Amsterdam"),
        end=pd.Timestamp("2015-01-04").tz_localize("Europe/Amsterdam"),
        resolution="1H",
    )

    # consumption prices
    add_beliefs(
        db=db,
        sensor=setup_markets["epex_da"],
        time_slots=time_slots,
        values=[-10] * 8 + [100] * 16,
        source=setup_sources["Seita"],
    )

    # production prices = consumption prices - 40
    add_beliefs(
        db=db,
        sensor=setup_markets["epex_da_production"],
        time_slots=time_slots,
        values=[-50] * 8 + [60] * 16,
        source=setup_sources["Seita"],
    )

    # consumption prices for staleness tests
    time_slots = initialize_index(
        start=pd.Timestamp("2016-01-01").tz_localize("Europe/Amsterdam"),
        end=pd.Timestamp("2016-01-03").tz_localize("Europe/Amsterdam"),
        resolution="1H",
    )
    values_today = [
        random() * (1 + np.sin(x * 2 * np.pi / 24)) for x in range(len(time_slots))
    ]

    today_beliefs = [
        TimedBelief(
            event_start=dt,
            belief_horizon=timedelta(hours=0),
            event_value=val,
            source=setup_sources["Seita"],
            sensor=setup_markets["epex_da"],
        )
        for dt, val in zip(time_slots, values_today)
    ]
    db.session.add_all(today_beliefs)

    return {
        "epex_da": setup_markets["epex_da"],
        "epex_da_production": setup_markets["epex_da_production"],
    }


@pytest.fixture(scope="module")
def add_battery_assets(
    db: SQLAlchemy,
    setup_roles_users,
    setup_accounts,
    setup_markets,
    setup_generic_asset_types,
) -> dict[str, GenericAsset]:
    return create_test_battery_assets(
        db, setup_accounts, setup_markets, setup_generic_asset_types
    )


@pytest.fixture(scope="function")
def add_battery_assets_fresh_db(
    fresh_db,
    setup_roles_users_fresh_db,
    setup_accounts_fresh_db,
    setup_markets_fresh_db,
    setup_generic_asset_types_fresh_db,
) -> dict[str, GenericAsset]:
    return create_test_battery_assets(
        fresh_db,
        setup_accounts_fresh_db,
        setup_markets_fresh_db,
        setup_generic_asset_types_fresh_db,
    )


def create_test_battery_assets(
    db: SQLAlchemy, setup_accounts, setup_markets, generic_asset_types
) -> dict[str, GenericAsset]:
    """
    Add two battery assets, set their capacity values and their initial SOC.
    """
    battery_type = generic_asset_types["battery"]

    test_battery = GenericAsset(
        name="Test battery",
        owner=setup_accounts["Prosumer"],
        generic_asset_type=battery_type,
        latitude=10,
        longitude=100,
        attributes=dict(
            capacity_in_mw=2,
            max_soc_in_mwh=5,
            min_soc_in_mwh=0,
            soc_in_mwh=2.5,
            soc_datetime="2015-01-01T00:00+01",
            soc_udi_event_id=203,
            market_id=setup_markets["epex_da"].id,
            is_consumer=True,
            is_producer=True,
            can_curtail=True,
            can_shift=True,
        ),
    )
    test_battery_sensor = Sensor(
        name="power",
        generic_asset=test_battery,
        event_resolution=timedelta(minutes=15),
        unit="MW",
        attributes=dict(
            daily_seasonality=True,
            weekly_seasonality=True,
            yearly_seasonality=True,
        ),
    )
    db.session.add(test_battery_sensor)

    test_battery_no_prices = GenericAsset(
        name="Test battery with no known prices",
        owner=setup_accounts["Prosumer"],
        generic_asset_type=battery_type,
        latitude=10,
        longitude=100,
        attributes=dict(
            capacity_in_mw=2,
            max_soc_in_mwh=5,
            min_soc_in_mwh=0,
            soc_in_mwh=2.5,
            soc_datetime="2040-01-01T00:00+01",
            soc_udi_event_id=203,
            market_id=setup_markets["epex_da"].id,
            is_consumer=True,
            is_producer=True,
            can_curtail=True,
            can_shift=True,
        ),
    )
    test_battery_sensor_no_prices = Sensor(
        name="power",
        generic_asset=test_battery_no_prices,
        event_resolution=timedelta(minutes=15),
        unit="MW",
        attributes=dict(
            daily_seasonality=True,
            weekly_seasonality=True,
            yearly_seasonality=True,
        ),
    )
    db.session.add(test_battery_sensor_no_prices)

    test_battery_dynamic_power_capacity = GenericAsset(
        name="Test battery with dynamic power capacity",
        owner=setup_accounts["Prosumer"],
        generic_asset_type=battery_type,
        latitude=10,
        longitude=100,
        attributes=dict(
            capacity_in_mw=10,
            max_soc_in_mwh=20,
            min_soc_in_mwh=0,
            soc_in_mwh=2.0,
            market_id=setup_markets["epex_da"].id,
        ),
    )
    test_battery_dynamic_capacity_power_sensor = Sensor(
        name="power",
        generic_asset=test_battery_dynamic_power_capacity,
        event_resolution=timedelta(minutes=15),
        unit="MW",
        attributes=dict(
            capacity_in_mw=10,
            production_capacity="8 MW",
            consumption_capacity="0.5 MW",
        ),
    )
    db.session.add(test_battery_dynamic_capacity_power_sensor)

    test_small_battery = GenericAsset(
        name="Test small battery",
        owner=setup_accounts["Prosumer"],
        generic_asset_type=battery_type,
        latitude=10,
        longitude=100,
        attributes=dict(
            capacity_in_mw=0.01,
            max_soc_in_mwh=0.01,
            min_soc_in_mwh=0,
            soc_in_mwh=0.005,
            soc_datetime="2040-01-01T00:00+01",
            soc_udi_event_id=203,
            market_id=setup_markets["epex_da"].id,
            is_consumer=True,
            is_producer=True,
            can_curtail=True,
            can_shift=True,
        ),
    )

    test_battery_sensor_small = Sensor(
        name="power",
        generic_asset=test_small_battery,
        event_resolution=timedelta(minutes=15),
        unit="MW",
        attributes=dict(
            daily_seasonality=True,
            weekly_seasonality=True,
            yearly_seasonality=True,
        ),
    )
    db.session.add(test_battery_sensor_small)

    db.session.flush()
    return {
        "Test battery": test_battery,
        "Test battery with no known prices": test_battery_no_prices,
        "Test small battery": test_small_battery,
        "Test battery with dynamic power capacity": test_battery_dynamic_power_capacity,
    }


@pytest.fixture(scope="module")
def add_charging_station_assets(
    db: SQLAlchemy, setup_accounts, setup_markets
) -> dict[str, GenericAsset]:
    return create_charging_station_assets(db, setup_accounts, setup_markets)


@pytest.fixture(scope="function")
def add_charging_station_assets_fresh_db(
    fresh_db: SQLAlchemy, setup_accounts_fresh_db, setup_markets_fresh_db
) -> dict[str, GenericAsset]:
    return create_charging_station_assets(
        fresh_db, setup_accounts_fresh_db, setup_markets_fresh_db
    )


def create_charging_station_assets(
    db: SQLAlchemy, setup_accounts, setup_markets
) -> dict[str, GenericAsset]:
    """Add uni- and bi-directional charging station assets, set their capacity value and their initial SOC."""
    oneway_evse = GenericAssetType(name="one-way_evse")
    twoway_evse = GenericAssetType(name="two-way_evse")

    charging_station = GenericAsset(
        name="Test charging station",
        owner=setup_accounts["Prosumer"],
        generic_asset_type=oneway_evse,
        latitude=10,
        longitude=100,
        attributes=dict(
            capacity_in_mw=2,
            max_soc_in_mwh=5,
            min_soc_in_mwh=0,
            soc_in_mwh=2.5,
            soc_datetime="2015-01-01T00:00+01",
            soc_udi_event_id=203,
            market_id=setup_markets["epex_da"].id,
            is_consumer=True,
            is_producer=False,
            can_curtail=True,
            can_shift=True,
        ),
    )
    charging_station_power_sensor = Sensor(
        name="power",
        generic_asset=charging_station,
        unit="MW",
        event_resolution=timedelta(minutes=15),
        attributes=dict(
            daily_seasonality=True,
            weekly_seasonality=True,
            yearly_seasonality=True,
        ),
    )
    db.session.add(charging_station_power_sensor)

    bidirectional_charging_station = GenericAsset(
        name="Test charging station (bidirectional)",
        owner=setup_accounts["Prosumer"],
        generic_asset_type=twoway_evse,
        latitude=10,
        longitude=100,
        attributes=dict(
            capacity_in_mw=2,
            max_soc_in_mwh=5,
            min_soc_in_mwh=0,
            soc_in_mwh=2.5,
            soc_datetime="2015-01-01T00:00+01",
            soc_udi_event_id=203,
            market_id=setup_markets["epex_da"].id,
            is_consumer=True,
            is_producer=True,
            can_curtail=True,
            can_shift=True,
        ),
    )
    bidirectional_charging_station_power_sensor = Sensor(
        name="power",
        generic_asset=bidirectional_charging_station,
        unit="MW",
        event_resolution=timedelta(minutes=15),
        attributes=dict(
            daily_seasonality=True,
            weekly_seasonality=True,
            yearly_seasonality=True,
        ),
    )
    db.session.add(bidirectional_charging_station_power_sensor)
    return {
        "Test charging station": charging_station,
        "Test charging station (bidirectional)": bidirectional_charging_station,
    }


@pytest.fixture(scope="module")
def add_assets_with_site_power_limits(
    db: SQLAlchemy, setup_accounts, setup_generic_asset_types
) -> dict[str, Sensor]:
    """
    Add two batteries with different site power constraints. The first defines a symmetric site-level power limit of 2 MW
    by setting the capacity_in_mw asset attribute. The second defines a 900 kW consumption limit and 750 kW production limit.
    In addition, the capacity_in_mw is also defined to check the fallback strategy.
    """
    battery_symmetric_site_power_limit = GenericAsset(
        name="Battery (with symmetric site limits)",
        owner=setup_accounts["Prosumer"],
        generic_asset_type=setup_generic_asset_types["battery"],
        attributes=dict(
            capacity_in_mw=2,
            max_soc_in_mwh=5,
            min_soc_in_mwh=0,
        ),
    )
    battery_symmetric_power_sensor = Sensor(
        name="power",
        generic_asset=battery_symmetric_site_power_limit,
        unit="MW",
    )

    battery_asymmetric_site_power_limit = GenericAsset(
        name="Battery (with asymmetric site limits)",
        owner=setup_accounts["Prosumer"],
        generic_asset_type=setup_generic_asset_types["battery"],
        attributes=dict(
            capacity_in_mw=2,
            consumption_capacity_in_mw=0.9,
            production_capacity_in_mw=0.75,
            max_soc_in_mwh=5,
            min_soc_in_mwh=0,
        ),
    )
    battery_asymmetric_power_sensor = Sensor(
        name="power",
        generic_asset=battery_asymmetric_site_power_limit,
        unit="MW",
    )

    db.session.add_all(
        [battery_symmetric_power_sensor, battery_asymmetric_power_sensor]
    )
    db.session.flush()
    return {
        "Battery (with symmetric site limits)": battery_symmetric_power_sensor,
        "Battery (with asymmetric site limits)": battery_asymmetric_power_sensor,
    }


@pytest.fixture(scope="module")
def add_weather_sensors(db, setup_generic_asset_types) -> dict[str, Sensor]:
    return create_weather_sensors(db, setup_generic_asset_types)


@pytest.fixture(scope="function")
def add_weather_sensors_fresh_db(
    fresh_db, setup_generic_asset_types_fresh_db
) -> dict[str, Sensor]:
    return create_weather_sensors(fresh_db, setup_generic_asset_types_fresh_db)


def create_weather_sensors(db: SQLAlchemy, generic_asset_types) -> dict[str, Sensor]:
    """Add a weather station asset with two weather sensors."""

    weather_station = GenericAsset(
        name="Test weather station",
        generic_asset_type=generic_asset_types["weather_station"],
        latitude=33.4843866,
        longitude=126,
    )
    db.session.add(weather_station)

    wind_sensor = Sensor(
        name="wind speed",
        generic_asset=weather_station,
        event_resolution=timedelta(minutes=5),
        unit="m/s",
    )
    db.session.add(wind_sensor)

    temp_sensor = Sensor(
        name="temperature",
        generic_asset=weather_station,
        event_resolution=timedelta(minutes=5),
        unit="°C",
    )
    db.session.add(temp_sensor)
    return {"wind": wind_sensor, "temperature": temp_sensor}


@pytest.fixture(scope="module")
def add_sensors(db: SQLAlchemy, setup_generic_assets):
    """Add some generic sensors."""
    height_sensor = Sensor(
        name="height", unit="m", generic_asset=setup_generic_assets["troposphere"]
    )
    db.session.add(height_sensor)
    return height_sensor


@pytest.fixture(scope="module")
def battery_soc_sensor(db: SQLAlchemy, setup_generic_assets):
    """Add a battery SOC sensor to the db."""
    return create_battery_soc_sensor(db, setup_generic_assets)


@pytest.fixture(scope="function")
def battery_soc_sensor_fresh_db(fresh_db: SQLAlchemy, setup_generic_assets_fresh_db):
    """Add a battery SOC sensor to the fresh db."""
    return create_battery_soc_sensor(fresh_db, setup_generic_assets_fresh_db)


def create_battery_soc_sensor(db: SQLAlchemy, setup_generic_assets):
    """Add a battery SOC sensor."""
    soc_sensor = Sensor(
        name="state of charge",
        unit="%",
        generic_asset=setup_generic_assets["test_battery"],
    )
    db.session.add(soc_sensor)
    return soc_sensor


@pytest.fixture
def run_as_cli(app, monkeypatch):
    """
    Use this to run your test as if it is run from the CLI.
    This is useful where some auth restrictions (e.g. for querying) are in place.
    FlexMeasures is more lenient with them if the CLI is running, as it considers
    the user a sysadmin.
    """
    monkeypatch.setitem(app.config, "PRETEND_RUNNING_AS_CLI", True)


@pytest.fixture(scope="function")
def clean_redis(app):
    failed = app.queues["forecasting"].failed_job_registry
    app.queues["forecasting"].empty()
    for job_id in failed.get_job_ids():
        failed.remove(app.queues["forecasting"].fetch_job(job_id))


@pytest.fixture(scope="session", autouse=True)
def error_endpoints(app):
    """Adding endpoints for the test session, which can be used to generate errors.
    Adding endpoints only for testing can only be done *before* the first request
    so scope=session and autouse=True are required, as well as adding them in the top
    conftest module."""

    @app.route("/raise-error")
    def error_generator():
        if "type" in request.args:
            if request.args.get("type") == "server_error":
                raise InternalServerError("InternalServerError Test Message")
            if request.args.get("type") == "bad_request":
                raise BadRequest("BadRequest Test Message")
            if request.args.get("type") == "gone":
                raise Gone("Gone Test Message")
            if request.args.get("type") == "unauthorized":
                raise Unauthorized("Unauthorized Test Message")
            if request.args.get("type") == "forbidden":
                raise Forbidden("Forbidden Test Message")
        return jsonify({"message": "Nothing bad happened."}), 200

    @app.route("/protected-endpoint-only-for-admins")
    @roles_accepted(ADMIN_ROLE)
    def vips_only():
        return jsonify({"message": "Nothing bad happened."}), 200


@pytest.fixture(scope="module")
def capacity_sensors(db, add_battery_assets, setup_sources):
    battery = add_battery_assets["Test battery with dynamic power capacity"]
    production_capacity_sensor = Sensor(
        name="production capacity",
        generic_asset=battery,
        unit="kW",
        event_resolution="PT15M",
        attributes={"consumption_is_positive": True},
    )
    consumption_capacity_sensor = Sensor(
        name="consumption capacity",
        generic_asset=battery,
        unit="kW",
        event_resolution="PT15M",
        attributes={"consumption_is_positive": True},
    )

    power_capacity_sensor = Sensor(
        name="power capacity",
        generic_asset=battery,
        unit="kW",
        event_resolution="PT15M",
        attributes={"consumption_is_positive": True},
    )

    site_power_capacity_sensor = Sensor(
        name="site power capacity",
        generic_asset=battery,
        unit="kW",
        event_resolution="PT15M",
        attributes={"consumption_is_positive": True},
    )

    db.session.add_all(
        [
            production_capacity_sensor,
            consumption_capacity_sensor,
            site_power_capacity_sensor,
        ]
    )
    db.session.flush()

    time_slots = pd.date_range(
        datetime(2015, 1, 2), datetime(2015, 1, 2, 7, 45), freq="15T"
    ).tz_localize("Europe/Amsterdam")

    add_beliefs(
        db=db,
        sensor=production_capacity_sensor,
        time_slots=time_slots,
        values=[200] * 4 * 4 + [300] * 4 * 4,
        source=setup_sources["Seita"],
    )

    add_beliefs(
        db=db,
        sensor=consumption_capacity_sensor,
        time_slots=time_slots,
        values=[250] * 4 * 4 + [150] * 4 * 4,
        source=setup_sources["Seita"],
    )

    add_beliefs(
        db=db,
        sensor=power_capacity_sensor,
        time_slots=time_slots,
        values=[225] * 4 * 4 + [199] * 4 * 4,
        source=setup_sources["Seita"],
    )

    add_beliefs(
        db=db,
        sensor=site_power_capacity_sensor,
        time_slots=time_slots,
        values=[1300] * 4 * 4 + [1050] * 4 * 4,
        source=setup_sources["Seita"],
    )

    db.session.commit()

<<<<<<< HEAD
    time_slots = pd.date_range(
        datetime(2016, 1, 2), datetime(2016, 1, 2, 7, 45), freq="15T"
    ).tz_localize("Europe/Amsterdam")
    beliefs = [
        TimedBelief(
            event_start=dt,
            event_value=val,
            sensor=production_capacity_sensor,
            source=setup_sources["DummySchedule"],
            belief_time="2015-01-02T00:00+01",
        )
        for dt, val in zip(time_slots, values)
    ]
    db.session.add_all(beliefs)
    db.session.commit()

    values = [225] * 4 * 4 + [199] * 4 * 4
=======
    yield dict(
        production=production_capacity_sensor,
        consumption=consumption_capacity_sensor,
        power_capacity=power_capacity_sensor,
        site_power_capacity=site_power_capacity_sensor,
    )

>>>>>>> 1047664e

def add_beliefs(
    db,
    sensor: Sensor,
    time_slots: pd.DatetimeIndex,
    values: list[int | float],
    source: DataSource,
):
    beliefs = [
        TimedBelief(
            event_start=dt,
            belief_horizon=parse_duration("PT0M"),
            event_value=val,
            sensor=sensor,
            source=source,
        )
        for dt, val in zip(time_slots, values)
    ]
    db.session.add_all(beliefs)<|MERGE_RESOLUTION|>--- conflicted
+++ resolved
@@ -1205,10 +1205,10 @@
 
     db.session.commit()
 
-<<<<<<< HEAD
     time_slots = pd.date_range(
         datetime(2016, 1, 2), datetime(2016, 1, 2, 7, 45), freq="15T"
     ).tz_localize("Europe/Amsterdam")
+    values = [250] * 4 * 4 + [150] * 4 * 4
     beliefs = [
         TimedBelief(
             event_start=dt,
@@ -1222,8 +1222,6 @@
     db.session.add_all(beliefs)
     db.session.commit()
 
-    values = [225] * 4 * 4 + [199] * 4 * 4
-=======
     yield dict(
         production=production_capacity_sensor,
         consumption=consumption_capacity_sensor,
@@ -1231,7 +1229,6 @@
         site_power_capacity=site_power_capacity_sensor,
     )
 
->>>>>>> 1047664e
 
 def add_beliefs(
     db,
