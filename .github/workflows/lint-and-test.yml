name: lint-and-test

on:
  push:
  pull_request:
    types:
      - opened
jobs:
  check:
    runs-on: ubuntu-latest
    name: Check (on Python 3.11)
    steps:
      - uses: actions/setup-python@v4
        with:
          python-version: 3.11
      - uses: actions/checkout@v3
      - uses: pre-commit/action@v3.0.0

  test:
    needs: check
    runs-on: ubuntu-latest
    strategy:
      fail-fast: false
      matrix:
        py_version: [ "3.9", "3.10", "3.11", "3.12" ]
        include:
          - python-version: "3.11"
            coverage: yes
    name: "Test (on Python ${{ matrix.py_version }})"
    steps:
      - uses: actions/setup-python@v4
        with:
          python-version: ${{ matrix.py_version }}
      - name: Check out src from Git
        uses: actions/checkout@v3
      - name: Get history and tags for SCM versioning to work
        run: |
          git fetch --prune --unshallow
          git fetch --depth=1 origin +refs/tags/*:refs/tags/*
      - name: Upgrade pip
<<<<<<< HEAD
        # pinned due to https://github.com/pypa/pip/issues/13636
=======
        # Pin due to https://github.com/pypa/pip/issues/13636
>>>>>>> ec347407
        run: |
          pip3 install --upgrade "pip==25.2"
      - name: "Caching for dependencies (.txt) - restore existing or ensure new cache will be made"
        uses: actions/cache@v4
        id: cache
        with:
          path: ${{ env.pythonLocation }}
          # manually disable a cache if needed by (re)setting CACHE_DATE
          key: ${{ runner.os }}-pip-${{ env.pythonLocation }}-${{ SECRETS.CACHE_DATE }}-${{ hashFiles('**/requirements/**/*.txt') }}
          restore-keys: |
            ${{ runner.os }}-pip-
      - run: |
          ci/setup-postgres.sh
          sudo apt-get -y install coinor-cbc
      - name: Install FlexMeasures & exact dependencies for tests
        run: make install-for-test
        if: github.event_name == 'push' && steps.cache.outputs.cache-hit != 'true'
      - name: Install FlexMeasures & latest dependencies for tests
        run: make install-for-test pinned=no
        if: github.event_name == 'pull_request'
      - name: Run all doctests in the data/schemas subpackage
        run: pytest flexmeasures/data/schemas --doctest-modules --ignore flexmeasures/data/schemas/tests
      - name: Run all doctests in the ui/utils subpackage
        run: pytest flexmeasures/ui --doctest-modules --ignore flexmeasures/ui/tests
      - name: Run all doctests in the utils subpackage (except find_smallest_common_unit)
        run: pytest flexmeasures/utils --doctest-modules --ignore flexmeasures/utils/tests -k "not find_smallest_common_unit"
      - name: Run doctest for find_smallest_common_unit (only on 3.11+)
        if: ${{ matrix.py_version != '3.9' && matrix.py_version != '3.10' }}
        run: pytest flexmeasures/utils/unit_utils.py --doctest-modules -k "find_smallest_common_unit"
      - name: Run all tests except those marked to be skipped by GitHub AND record coverage
        run: pytest -v -m "not skip_github" --cov=flexmeasures --cov-branch --cov-report=lcov
      - name: Coveralls
        uses: coverallsapp/github-action@v2
        with:
          fail-on-error: false
        if: ${{ matrix.coverage == 'yes' }}
    env:
      PGHOST: 127.0.0.1
      PGPORT: 5432
      PGUSER: flexmeasures_test
      PGDB: flexmeasures_test
      PGPASSWORD: flexmeasures_test

    services:
      # Label used to access the service container
      postgres:
        # Docker Hub image
        image: postgres:17.4 
        env:
          POSTGRES_USER: flexmeasures_test
          POSTGRES_PASSWORD: flexmeasures_test
          POSTGRES_DB: flexmeasures_test
        ports:
          - 5432:5432
        # needed because the postgres container does not provide a healthcheck
        options: --health-cmd pg_isready --health-interval 10s --health-timeout 5s --health-retries 5<|MERGE_RESOLUTION|>--- conflicted
+++ resolved
@@ -38,11 +38,7 @@
           git fetch --prune --unshallow
           git fetch --depth=1 origin +refs/tags/*:refs/tags/*
       - name: Upgrade pip
-<<<<<<< HEAD
-        # pinned due to https://github.com/pypa/pip/issues/13636
-=======
         # Pin due to https://github.com/pypa/pip/issues/13636
->>>>>>> ec347407
         run: |
           pip3 install --upgrade "pip==25.2"
       - name: "Caching for dependencies (.txt) - restore existing or ensure new cache will be made"
