--- conflicted
+++ resolved
@@ -56,21 +56,8 @@
       - name: Install FlexMeasures & latest dependencies for tests
         run: make install-for-test pinned=no
         if: github.event_name == 'pull_request'
-      - name: Run all tests except those marked to be skipped by GitHub
-        run: |
-<<<<<<< HEAD
-          make install-pip-tools
-          make install-for-test
-      - name: Run all tests except those marked to be skipped by GitHub
-        run: pytest -m "not skip_github"
-=======
-          pip install coveralls
-          pytest -m "not skip_github"
->>>>>>> 5508b8cf
-        if: ${{ matrix.coverage != 'yes' }}
       - name: Run all tests except those marked to be skipped by GitHub AND record coverage
         run: pytest -v -m "not skip_github" --cov=flexmeasures --cov-branch --cov-report=lcov
-        if: ${{ matrix.coverage == 'yes' }}
       - name: Coveralls
         uses: coverallsapp/github-action@v2
         if: ${{ matrix.coverage == 'yes' }}
