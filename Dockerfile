--- conflicted
+++ resolved
@@ -12,14 +12,10 @@
 COPY requirements /app/requirements
 
 # py dev tooling
-<<<<<<< HEAD
 RUN python3 -m pip install --no-cache-dir --upgrade pip && python3 --version && \
-    pip3 install --no-cache-dir --upgrade setuptools && \
+    pip3 install --no-cache-dir --upgrade setuptools && pip3 install highspy && \
     PYV=$(python3 -c "import sys;t='{v[0]}.{v[1]}'.format(v=list(sys.version_info[:2]));sys.stdout.write(t)") && \
     pip3 install --no-cache-dir -r requirements/$PYV/app.txt -r requirements/$PYV/dev.txt -r requirements/$PYV/test.txt
-=======
-RUN python3 -m pip install --no-cache-dir  --upgrade pip && python3 --version && pip3 install --no-cache-dir --upgrade setuptools && pip3 install highspy && pip3 install --no-cache-dir -r requirements/app.txt -r requirements/dev.txt -r requirements/test.txt
->>>>>>> 552a0e9a
 
 # Copy code and meta/config data
 COPY setup.* .flaskenv wsgi.py /app/
