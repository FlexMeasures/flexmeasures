{% extends "base.html" %}

{% set active_page = "control" %}

{% block title %} DR actions {% endblock %}

{% block divs %}

    <div class="container-fluid">
        <div class="row">
            <div class="col-sm-3 top-bottom">
                <h3>About</h3>
                <div class="justify">
                    You can take control actions here on asset and on portfolio level.
                    For the Supplier, control actions are presented as an order book.
                    <!--For each action the expected value is stated as well as the associated financial risks.-->
                </div>
                <h3>Controls</h3>
                <form id="resource-form" method="post">
                    <div class="form-group">
                        <label class="icon-left" aria-hidden="true">
                            <img src="/static/icons/time.svg" alt="Time">
                        </label>
                        <label class="control-label">Upcoming hours</label>
                        <div>
                            <select class="form-control" id="resource" name="resource" onchange="this.form.submit()">
                                {% for i, j in next24hours|zip(next24hours[1:]) %}
                                    <option {% if i=="04:00 AM" %} selected="selected"{% endif %}>Between {{i}} and {{j}}</option>
                                {% endfor %}
                            </select>
                        </div>
                    </div>
                </form>

                <h3>Placed order summary</h3>
                <table class="table" style="font-size: 100%;">
                    <thead>
                        <tr>
                            <th><label class="icon-left"><img src="static/icons/calculator.svg" alt="Calculator"></label></th>
                            <th>Load (MWh)</th>
                            <th>Expected value (KRW)</th>
                        </tr>
                    </thead>
                    <tbody>
                        <tr>
                            <td>Total</td>
                            <td id="total_load">2.4</td>
                            <td id="total_value">160,000</td>
                        </tr>
                    </tbody>
                </table>
                <div class="todo">
                    <h3>To do</h3>
                    <div class="justify">
                        <table class="table" style="font-size: 100%;">
                            <thead>
                                <tr>
                                    <th>Feature</th>
                                    <th>Expected</th>
                                </tr>
                            </thead>
                            <tbody>
                                <tr>
                                    <td>Actions for groups of assets</td>
                                    <td>M3</td>
                                </tr>
                                <tr>
                                    <td>Visualisation of control action</td>
                                    <td>M3</td>
                                </tr>
                                <tr>
                                    <td>Visualisation of control effects</td>
                                    <td>M3</td>
                                </tr>
                                <tr>
                                    <td>Interfacing control actions</td>
                                    <td>M3</td>
                                </tr>
                                <tr>
                                    <td>...</td>
                                    <td>...</td>
                                </tr>
                            </tbody>
                        </table>
                    </div>
                </div>
            </div>
            <div class="col-sm-9">
                <h3>Control actions on asset level (by AGR for SUP)</h3>
                <div class="todo">
                    This is a mockup of intended functionality (expected: M3) and still subject to change.
                    Only the upcoming hour between 04:00 AM and 05:00 AM can be selected.
                    <br/>
                    {% if prosumer_mock == "0": %}
                    As the <b>aggregator (A1)</b>, you can check the effects of several actions (of both offshore
                    and battery), but only perform the following sequence of actions:
                    <ol>
                        <li>First, order 2MW of offshore wind curtailment.</li>
                        <li>Then, order 1MW of battery shifting.</li>
                    </ol>
                    Refresh the page to return to the initial conditions.
                    <br/>
                    {% else: %}
                    As a <b>prosumer</b>, only the assets you own are listed, and only if the aggregator (A1) placed an order action for them.
                    {% endif %}
                </div>
                <table id="control-actions" class="table" style="font-size: 100%;">
                    <thead>
                        <tr>
                            <th>Asset</th>
                            <th>ESCo</th>
                            <th>Volume</th>
                            <th>Actions</th>
                            <th>Expected value</th>
                        </tr>
                    </thead>
                    <tbody>
                    {% if prosumer_mock in ("0", "vehicles"): %}
                        <tr class="active">
                            <td>
                                <label class="icon-left">
                                    <img src="/static/icons/car.svg" alt="Time">
                                </label>
                                Seongsan Ilchulbong
                            </td>
                            <td>ESCo 1</td>
                            <td>
                                <div class="form-group">
                                    Ordered: <b>1.1MW</b>
                                </div>
                            </td>
                            <td>
                                <div>
                                    Shift consumption
                                    <span class="fa fa-arrows-h" aria-hidden="true"></span>
                                </div>
                                {% if prosumer_mock == "0": %}
                                <a class="btn btn-default" role="button" id="control-order-button-ev">
                                    <span class="fa fa-minus" aria-hidden="true"></span> Cancel
                                </a>
                                {% endif %}
                            </td>
                            <td>
                                <div>
                                    <span id="control-expected-value-ev">76,000</span>
                                    <span class="fa fa-won" aria-hidden="true"></span>
                                </div>
                            </td>
                        </tr>
                    {% endif %}
                    {% if prosumer_mock in ("0", "onshore"): %}
                        <tr class="active">
                            <td>
                                <label class="icon-left">
                                    <img src="/static/icons/wind.svg" alt="Time">
                                </label>
<<<<<<< HEAD
                                Hw Onshore
=======
                                SamDal
>>>>>>> a1343576
                            </td>
                            <td>ESCo 1</td>
                            <td>
                                <div class="form-group">
                                    Ordered: <b>1.3MW</b>
                                </div>
                            </td>
                            <td>
                                <div>
                                    Curtail production
                                    <span class="fa fa-cut" aria-hidden="true"></span>
                                </div>
                                {% if prosumer_mock == "0": %}
                                <a class="btn btn-default" role="button" id="control-order-button-onshore">
                                    <span class="fa fa-minus" aria-hidden="true"></span> Cancel
                                </a>
                                {% endif %}
                            </td>
                            <td>
                                <div>
                                    <span id="control-expected-value-onshore">84,000</span>
                                    <span class="fa fa-won" aria-hidden="true"></span>
                                </div>
                            </td>
                        </tr>
                    {% endif %}
                    {% if prosumer_mock in ("0",): %}
                        <tr id="control-tr-offshore">
                            <td>
                                <label class="icon-left">
                                    <img src="/static/icons/wind.svg" alt="Time">
                                </label>
<<<<<<< HEAD
                                Gpd Offshore
=======
                                Suwon
>>>>>>> a1343576
                            </td>
                            <td>ESCo 1</td>
                            <td>
                                <div class="form-group" id="control-offshore-volume">
                                    <div>
                                        <input type="hidden" class="form-control" id="control-action-setting-offshore" name="N" />
                                    </div>
                                </div>
                            </td>
                            <td>
                                <div>
                                    Curtail production
                                    <span class="fa fa-cut" aria-hidden="true"></span>
                                </div>
                                {% if prosumer_mock == "0": %}
                                <a class="btn btn-default" role="button" id="control-order-button-offshore"> <!-- data-toggle="modal" data-target="#orderModal" -->
                                    <span class="fa fa-plus" aria-hidden="true"></span> Order
                                </a>
                                {% endif %}
                            </td>
                            <td>
                                <div>
                                    <span id="control-expected-value-offshore">70,000</span>
                                    <span class="fa fa-won" aria-hidden="true"></span>
                                </div>
                                {% if prosumer_mock == "0": %}
                                <a class="btn btn-default" role="button" id="control-check-expected-value-offshore">
                                    <span class="fa fa-line-chart" aria-hidden="true"></span> Check
                                </a>
                                {% endif %}
                            </td>
                        </tr>
                    {% endif %}
                    {% if prosumer_mock in ("0", ): %}
                        <tr id="control-tr-battery">
                            <td>
                                <label class="icon-left">
                                    <img src="/static/icons/battery.svg" alt="Time">
                                </label>
                                Battery storage unit
                            </td>
                            <td>ESCo 2</td>
                            <td>
                                <div class="form-group">
                                    <div>
                                        <input type="hidden" class="form-control" id="control-action-setting-battery" name="N" />
                                    </div>
                                </div>
                            </td>
                            <td>
                                <div>
                                    Shift consumption
                                    <span class="fa fa-arrows-h" aria-hidden="true"></span>
                                </div>
                                {% if prosumer_mock == "0": %}
                                <a class="btn btn-default" href="#" role="button" data-toggle="modal" data-target="#orderModal" id="control-order-button-battery">
                                    <span class="fa fa-plus" aria-hidden="true"></span> Order
                                </a>
                                {% endif %}
                            </td>
                            <td>
                                <div>
                                    <span id="control-expected-value-battery">10.000</span>
                                    <span class="fa fa-won" aria-hidden="true"></span>
                                </div>
                                {% if prosumer_mock == "0": %}
                                <a class="btn btn-default" href="#" role="button" id="control-check-expected-value-battery">
                                    <span class="fa fa-line-chart" aria-hidden="true"></span> Check
                                </a>
                                {% endif %}
                            </td>
                        </tr>
                    {% endif %}
                        <tr>
                            <td>...</td>
                            <td>...</td>
                            <td>...</td>
                            <td>...</td>
                        </tr>
                    </tbody>
                </table>
                {% if prosumer_mock == "0": %}
                <img class="expected_load_mock reset_default" src="static/control-mock-imgs/load-action1.png" style="max-width:100%;max-height:100%;">
                {% endif %}
            </div>
        </div>
    </div>

    <!-- Referenced objects -->
    <div class="modal fade" id="expectedValueModal" tabindex="-1" role="dialog" aria-labelledby="editClientModalLabel">
        <div class="modal-dialog" role="document">
            <div class="modal-content">
                Here are our calculations:
                <img id=expected_value_mock src="static/control-mock-imgs/placeholder.png" style="max-width:100%;max-height:100%;">
                <img class=expected_load_mock src="static/control-mock-imgs/placeholder.png" style="max-width:100%;max-height:100%;">
            </div>
        </div>
    </div>
    <div class="modal fade" id="msgModal" tabindex="-1" role="dialog" aria-labelledby="editClientModalLabel">
        <div class="modal-dialog" role="document">
            <div class="modal-content">
                Your order will be processed!
            </div>
        </div>
    </div>

{% endblock %}<|MERGE_RESOLUTION|>--- conflicted
+++ resolved
@@ -154,11 +154,7 @@
                                 <label class="icon-left">
                                     <img src="/static/icons/wind.svg" alt="Time">
                                 </label>
-<<<<<<< HEAD
-                                Hw Onshore
-=======
                                 SamDal
->>>>>>> a1343576
                             </td>
                             <td>ESCo 1</td>
                             <td>
@@ -191,11 +187,7 @@
                                 <label class="icon-left">
                                     <img src="/static/icons/wind.svg" alt="Time">
                                 </label>
-<<<<<<< HEAD
-                                Gpd Offshore
-=======
                                 Suwon
->>>>>>> a1343576
                             </td>
                             <td>ESCo 1</td>
                             <td>
