#
# This file is autogenerated by pip-compile with Python 3.10
# by the following command:
#
#    pip-compile --output-file=requirements/3.10/app.txt requirements/app.in
#
alembic==1.12.0
    # via flask-migrate
altair==5.1.1
    # via -r requirements/app.in
arrow==1.2.3
    # via rq-dashboard
async-timeout==4.0.3
    # via redis
attrs==23.1.0
    # via
    #   jsonschema
    #   referencing
babel==2.12.1
    # via py-moneyed
bcrypt==4.0.1
    # via -r requirements/app.in
blinker==1.6.2
    # via
    #   flask-mail
    #   flask-principal
    #   flask-security-too
    #   sentry-sdk
certifi==2023.7.22
    # via
    #   requests
    #   sentry-sdk
charset-normalizer==3.2.0
    # via requests
click==8.1.7
    # via
    #   -r requirements/app.in
    #   click-default-group
    #   flask
    #   rq
click-default-group==1.2.4
    # via -r requirements/app.in
colour==0.1.5
    # via -r requirements/app.in
contourpy==1.1.0
    # via matplotlib
convertdate==2.4.0
    # via workalendar
cycler==0.11.0
    # via matplotlib
dill==0.3.7
    # via openturns
dnspython==2.4.2
    # via email-validator
email-validator==2.0.0.post2
    # via
    #   -r requirements/app.in
    #   flask-security-too
filelock==3.12.3
    # via tldextract
flask==2.2.5
    # via
    #   -r requirements/app.in
    #   flask-classful
    #   flask-cors
    #   flask-json
    #   flask-login
    #   flask-mail
    #   flask-marshmallow
    #   flask-migrate
    #   flask-principal
    #   flask-security-too
    #   flask-sqlalchemy
    #   flask-sslify
    #   flask-wtf
    #   rq-dashboard
    #   sentry-sdk
flask-classful==0.16.0
    # via -r requirements/app.in
flask-cors==4.0.0
    # via -r requirements/app.in
flask-json==0.4.0
    # via -r requirements/app.in
flask-login==0.6.2
    # via
    #   -r requirements/app.in
    #   flask-security-too
flask-mail==0.9.1
    # via -r requirements/app.in
flask-marshmallow==0.15.0
    # via -r requirements/app.in
flask-migrate==4.0.4
    # via -r requirements/app.in
flask-principal==0.4.0
    # via flask-security-too
flask-security-too==5.1.2
    # via -r requirements/app.in
flask-sqlalchemy==3.0.5
    # via
    #   -r requirements/app.in
    #   flask-migrate
flask-sslify==0.1.5
    # via -r requirements/app.in
flask-wtf==1.1.1
    # via
    #   -r requirements/app.in
    #   flask-security-too
fonttools==4.42.1
    # via matplotlib
greenlet==2.0.2
    # via sqlalchemy
humanize==4.8.0
    # via -r requirements/app.in
idna==3.4
    # via
    #   email-validator
    #   requests
    #   tldextract
importlib-metadata==6.8.0
    # via
    #   -r requirements/app.in
    #   timely-beliefs
inflect==6.0.2
    # via -r requirements/app.in
inflection==0.5.1
    # via -r requirements/app.in
iso8601==2.0.0
    # via -r requirements/app.in
isodate==0.6.1
    # via
    #   -r requirements/app.in
    #   timely-beliefs
itsdangerous==2.1.2
    # via
    #   flask
    #   flask-security-too
    #   flask-wtf
jinja2==3.1.2
    # via
    #   altair
    #   flask
joblib==1.3.2
    # via scikit-learn
jsonschema==4.19.0
    # via altair
jsonschema-specifications==2023.7.1
    # via jsonschema
kiwisolver==1.4.5
    # via matplotlib
lunardate==0.2.0
    # via workalendar
mako==1.2.4
    # via alembic
markupsafe==2.1.3
    # via
    #   jinja2
    #   mako
    #   sentry-sdk
    #   werkzeug
    #   wtforms
marshmallow==3.20.1
    # via
    #   -r requirements/app.in
    #   flask-marshmallow
    #   marshmallow-polyfield
    #   marshmallow-sqlalchemy
    #   webargs
marshmallow-polyfield==5.11
    # via -r requirements/app.in
marshmallow-sqlalchemy==0.29.0
    # via -r requirements/app.in
matplotlib==3.7.3
    # via timetomodel
numpy==1.24.4
    # via
    #   -r requirements/app.in
    #   altair
    #   contourpy
    #   matplotlib
    #   pandas
    #   patsy
    #   properscoring
    #   scikit-learn
    #   scipy
    #   sktime
    #   statsmodels
    #   timely-beliefs
    #   timetomodel
    #   uniplot
openturns==1.21
    # via timely-beliefs
packaging==23.1
    # via
    #   altair
    #   flask-marshmallow
    #   marshmallow
    #   marshmallow-sqlalchemy
    #   matplotlib
    #   sktime
    #   statsmodels
    #   webargs
pandas==2.0.3
    # via
    #   -r requirements/app.in
    #   altair
    #   sktime
    #   statsmodels
    #   timely-beliefs
    #   timetomodel
passlib==1.7.4
    # via flask-security-too
patsy==0.5.3
    # via statsmodels
pillow==10.0.1
    # via
    #   -r requirements/app.in
    #   matplotlib
pint==0.22
    # via -r requirements/app.in
ply==3.11
    # via pyomo
properscoring==0.1
    # via timely-beliefs
pscript==0.7.7
    # via -r requirements/app.in
psutil==5.9.5
    # via openturns
psycopg2-binary==2.9.7
    # via
    #   -r requirements/app.in
    #   timely-beliefs
py-moneyed==3.0
    # via -r requirements/app.in
pydantic==1.10.12
    # via
    #   -r requirements/app.in
    #   inflect
pyluach==2.2.0
    # via workalendar
pymeeus==0.5.12
    # via convertdate
pyomo==6.6.2
    # via -r requirements/app.in
pyparsing==3.1.1
    # via matplotlib
python-dateutil==2.8.2
    # via
    #   arrow
    #   matplotlib
    #   pandas
    #   timetomodel
    #   workalendar
python-dotenv==1.0.0
    # via -r requirements/app.in
pytz==2023.3.post1
    # via
    #   -r requirements/app.in
    #   pandas
    #   timely-beliefs
    #   timetomodel
pyyaml==6.0.1
    # via -r requirements/app.in
redis==4.6.0
    # via
    #   -r requirements/app.in
    #   redis-sentinel-url
    #   rq
    #   rq-dashboard
redis-sentinel-url==1.0.1
    # via rq-dashboard
referencing==0.30.2
    # via
    #   jsonschema
    #   jsonschema-specifications
requests==2.31.0
    # via
    #   requests-file
    #   tldextract
requests-file==1.5.1
    # via tldextract
rpds-py==0.10.2
    # via
    #   jsonschema
    #   referencing
rq==1.15.1
    # via
    #   -r requirements/app.in
    #   rq-dashboard
rq-dashboard==0.6.7
    # via -r requirements/app.in
scikit-base==0.5.1
    # via sktime
scikit-learn==1.3.0
    # via
    #   sktime
    #   timetomodel
scipy==1.11.2
    # via
    #   properscoring
    #   scikit-learn
    #   sktime
    #   statsmodels
    #   timely-beliefs
    #   timetomodel
sentry-sdk[flask]==1.30.0
    # via -r requirements/app.in
six==1.16.0
    # via
    #   isodate
    #   patsy
    #   python-dateutil
    #   requests-file
sktime==0.22.0
    # via timely-beliefs
sqlalchemy==2.0.0
    # via
    #   -r requirements/app.in
    #   alembic
    #   flask-sqlalchemy
    #   marshmallow-sqlalchemy
    #   timely-beliefs
    #   timetomodel
statsmodels==0.14.0
    # via timetomodel
tabulate==0.9.0
    # via -r requirements/app.in
threadpoolctl==3.2.0
    # via scikit-learn
<<<<<<< HEAD
timely-beliefs[forecast]==1.22.0
    # via
    #   -r requirements/app.in
    #   timely-beliefs
=======
timely-beliefs[forecast]==1.25.1
    # via -r requirements/app.in
>>>>>>> b06b5de5
timetomodel==0.7.3
    # via -r requirements/app.in
tldextract==3.5.0
    # via -r requirements/app.in
toolz==0.12.0
    # via altair
typing-extensions==4.7.1
    # via
    #   alembic
    #   altair
    #   filelock
    #   pint
    #   py-moneyed
    #   pydantic
    #   sqlalchemy
tzdata==2023.3
    # via pandas
uniplot==0.10.2
    # via -r requirements/app.in
urllib3==2.0.4
    # via
    #   requests
    #   sentry-sdk
vl-convert-python==0.13.1
    # via -r requirements/app.in
webargs==8.3.0
    # via -r requirements/app.in
werkzeug==2.2.3
    # via
    #   -r requirements/app.in
    #   flask
    #   flask-login
workalendar==17.0.0
    # via -r requirements/app.in
wtforms==3.0.1
    # via
    #   flask-security-too
    #   flask-wtf
xlrd==2.0.1
    # via -r requirements/app.in
zipp==3.16.2
    # via importlib-metadata

# The following packages are considered to be unsafe in a requirements file:
# setuptools<|MERGE_RESOLUTION|>--- conflicted
+++ resolved
@@ -326,15 +326,8 @@
     # via -r requirements/app.in
 threadpoolctl==3.2.0
     # via scikit-learn
-<<<<<<< HEAD
-timely-beliefs[forecast]==1.22.0
-    # via
-    #   -r requirements/app.in
-    #   timely-beliefs
-=======
 timely-beliefs[forecast]==1.25.1
     # via -r requirements/app.in
->>>>>>> b06b5de5
 timetomodel==0.7.3
     # via -r requirements/app.in
 tldextract==3.5.0
@@ -349,7 +342,6 @@
     #   pint
     #   py-moneyed
     #   pydantic
-    #   sqlalchemy
 tzdata==2023.3
     # via pandas
 uniplot==0.10.2
