#
# This file is autogenerated by pip-compile with Python 3.10
# by the following command:
#
#    pip-compile --output-file=requirements/3.10/app.txt requirements/app.in
#
alembic==1.16.4
    # via flask-migrate
altair==5.5.0
    # via -r requirements/app.in
annotated-types==0.7.0
    # via pydantic
argon2-cffi==25.1.0
    # via -r requirements/app.in
argon2-cffi-bindings==21.2.0
    # via argon2-cffi
arrow==1.3.0
    # via rq-dashboard
asn1crypto==1.5.1
    # via webauthn
async-timeout==5.0.1
    # via redis
attrs==25.3.0
    # via
    #   jsonschema
    #   referencing
babel==2.17.0
    # via py-moneyed
bcrypt==4.0.1
    # via -r requirements/app.in
blinker==1.9.0
    # via
    #   flask
    #   flask-mail
    #   flask-principal
    #   sentry-sdk
cbor2==5.6.5
    # via webauthn
certifi==2025.7.14
    # via
    #   requests
    #   sentry-sdk
cffi==1.17.1
    # via
    #   argon2-cffi-bindings
    #   cryptography
charset-normalizer==3.4.2
    # via requests
click==8.1.8
    # via
    #   -r requirements/app.in
    #   click-default-group
    #   flask
    #   rq
click-default-group==1.2.4
    # via -r requirements/app.in
contourpy==1.3.2
    # via matplotlib
convertdate==2.4.0
    # via workalendar
cryptography==45.0.5
    # via
    #   flask-security-too
    #   pyopenssl
    #   webauthn
cycler==0.12.1
    # via matplotlib
dill==0.4.0
    # via openturns
dnspython==2.7.0
    # via email-validator
email-validator==2.2.0
    # via
    #   -r requirements/app.in
    #   flask-security-too
filelock==3.18.0
    # via tldextract
flask==3.1.1
    # via
    #   -r requirements/app.in
    #   flask-classful
    #   flask-cors
    #   flask-json
    #   flask-login
    #   flask-mail
    #   flask-marshmallow
    #   flask-migrate
    #   flask-principal
    #   flask-security-too
    #   flask-sqlalchemy
    #   flask-sslify
    #   flask-wtf
    #   rq-dashboard
    #   sentry-sdk
flask-classful==0.16.0
    # via -r requirements/app.in
flask-cors==6.0.1
    # via -r requirements/app.in
flask-json==0.4.0
    # via -r requirements/app.in
flask-login==0.6.3
    # via
    #   -r requirements/app.in
    #   flask-security-too
flask-mail==0.10.0
    # via -r requirements/app.in
flask-marshmallow==1.3.0
    # via -r requirements/app.in
flask-migrate==4.1.0
    # via -r requirements/app.in
flask-principal==0.4.0
    # via flask-security-too
flask-security-too[fsqla,mfa]==5.6.2
    # via -r requirements/app.in
flask-sqlalchemy==3.1.1
    # via
    #   -r requirements/app.in
    #   flask-migrate
    #   flask-security-too
flask-sslify==0.1.5
    # via -r requirements/app.in
flask-wtf==1.2.2
    # via
    #   -r requirements/app.in
    #   flask-security-too
flexcache==0.3
    # via pint
flexparser==0.4
    # via pint
fonttools==4.59.0
    # via matplotlib
greenlet==3.2.3
    # via sqlalchemy
humanize==4.12.3
    # via -r requirements/app.in
idna==3.10
    # via
    #   email-validator
    #   requests
    #   tldextract
importlib-metadata==8.7.0
    # via
    #   -r requirements/app.in
    #   timely-beliefs
importlib-resources==6.5.2
    # via flask-security-too
inflect==7.5.0
    # via -r requirements/app.in
inflection==0.5.1
    # via -r requirements/app.in
iso8601==2.1.0
    # via -r requirements/app.in
isodate==0.7.2
    # via
    #   -r requirements/app.in
    #   timely-beliefs
itsdangerous==2.2.0
    # via
    #   flask
    #   flask-wtf
jinja2==3.1.6
    # via
    #   altair
    #   flask
joblib==1.5.1
    # via
    #   scikit-learn
    #   sktime
jsonschema==4.25.0
    # via altair
jsonschema-specifications==2025.4.1
    # via jsonschema
kiwisolver==1.4.8
    # via matplotlib
lunardate==0.2.2
    # via workalendar
mako==1.3.10
    # via alembic
markupsafe==3.0.2
    # via
    #   flask
    #   flask-security-too
    #   jinja2
    #   mako
    #   sentry-sdk
    #   werkzeug
    #   wtforms
marshmallow==3.26.1
    # via
    #   -r requirements/app.in
    #   flask-marshmallow
    #   marshmallow-polyfield
    #   marshmallow-sqlalchemy
    #   webargs
marshmallow-polyfield==5.11
    # via -r requirements/app.in
marshmallow-sqlalchemy==1.4.2
    # via -r requirements/app.in
matplotlib==3.10.3
    # via timetomodel
more-itertools==10.7.0
    # via inflect
narwhals==1.47.1
    # via altair
numpy==1.26.4
    # via
    #   contourpy
    #   matplotlib
    #   pandas
    #   patsy
    #   properscoring
    #   scikit-learn
    #   scipy
    #   sktime
    #   statsmodels
    #   timely-beliefs
    #   timetomodel
    #   uniplot
openturns==1.25
    # via timely-beliefs
packaging==25.0
    # via
    #   altair
    #   marshmallow
    #   matplotlib
    #   sktime
    #   statsmodels
    #   webargs
pandas==2.2.1
    # via
    #   -r requirements/app.in
    #   sktime
    #   statsmodels
    #   timely-beliefs
    #   timetomodel
passlib==1.7.4
    # via flask-security-too
patsy==1.0.1
    # via statsmodels
phonenumberslite==9.0.10
    # via flask-security-too
pillow==11.3.0
    # via
    #   -r requirements/app.in
    #   matplotlib
pint==0.24.4
    # via -r requirements/app.in
platformdirs==4.3.8
    # via pint
ply==3.11
    # via pyomo
properscoring==0.1
    # via timely-beliefs
psutil==7.0.0
    # via openturns
psycopg2-binary==2.9.10
    # via
    #   -r requirements/app.in
    #   timely-beliefs
py-moneyed==3.0
    # via -r requirements/app.in
pycparser==2.22
    # via cffi
pydantic==2.11.7
    # via -r requirements/app.in
pydantic-core==2.33.2
    # via pydantic
pyluach==2.2.0
    # via workalendar
pymeeus==0.5.12
    # via convertdate
pyomo==6.8.2
    # via -r requirements/app.in
pyopenssl==25.1.0
    # via webauthn
pyparsing==3.2.3
    # via matplotlib
python-dateutil==2.9.0.post0
    # via
    #   arrow
    #   matplotlib
    #   pandas
    #   timetomodel
    #   workalendar
python-dotenv==1.1.1
    # via -r requirements/app.in
pytz==2025.2
    # via
    #   -r requirements/app.in
    #   pandas
    #   timely-beliefs
    #   timetomodel
pyyaml==6.0.2
    # via -r requirements/app.in
qrcode==8.2
    # via flask-security-too
readchar==4.2.1
    # via uniplot
redis==6.2.0
    # via
    #   -r requirements/app.in
    #   redis-sentinel-url
    #   rq
    #   rq-dashboard
redis-sentinel-url==1.0.1
    # via rq-dashboard
referencing==0.36.2
    # via
    #   jsonschema
    #   jsonschema-specifications
requests==2.32.4
    # via
    #   requests-file
    #   tldextract
requests-file==2.1.0
    # via tldextract
rpds-py==0.26.0
    # via
    #   jsonschema
    #   referencing
rq==2.4.1
    # via
    #   -r requirements/app.in
    #   rq-dashboard
rq-dashboard==0.8.4
    # via -r requirements/app.in
scikit-base==0.12.3
    # via sktime
scikit-learn==1.7.1
    # via
    #   sktime
    #   timetomodel
scipy==1.15.3
    # via
    #   properscoring
    #   scikit-learn
    #   sktime
    #   statsmodels
    #   timely-beliefs
    #   timetomodel
sentry-sdk[flask]==2.33.0
    # via -r requirements/app.in
six==1.17.0
    # via python-dateutil
sktime==0.38.4
    # via timely-beliefs
sqlalchemy==2.0.41
    # via
    #   -r requirements/app.in
    #   alembic
    #   flask-security-too
    #   flask-sqlalchemy
    #   marshmallow-sqlalchemy
    #   sqlalchemy-utils
    #   timely-beliefs
    #   timetomodel
sqlalchemy-utils==0.41.2
    # via flask-security-too
statsmodels==0.14.5
    # via timetomodel
tabulate==0.9.0
    # via -r requirements/app.in
threadpoolctl==3.6.0
    # via scikit-learn
<<<<<<< HEAD
timely-beliefs[forecast]==2.3.0
    # via
    #   -r requirements/app.in
    #   timely-beliefs
=======
timely-beliefs[forecast]==3.2.1
    # via -r requirements/app.in
>>>>>>> 27c7c5d4
timetomodel==0.7.3
    # via -r requirements/app.in
tldextract==5.3.0
    # via -r requirements/app.in
tomli==2.2.1
    # via alembic
typeguard==4.4.4
    # via inflect
types-python-dateutil==2.9.0.20250708
    # via arrow
typing-extensions==4.14.1
    # via
    #   alembic
    #   altair
    #   flexcache
    #   flexparser
    #   pint
    #   py-moneyed
    #   pydantic
    #   pydantic-core
    #   pyopenssl
    #   referencing
    #   sqlalchemy
    #   typeguard
    #   typing-inspection
typing-inspection==0.4.1
    # via pydantic
tzdata==2025.2
    # via pandas
uniplot==0.21.2
    # via -r requirements/app.in
urllib3==2.5.0
    # via
    #   requests
    #   sentry-sdk
vl-convert-python==1.8.0
    # via -r requirements/app.in
webargs==8.7.0
    # via -r requirements/app.in
webauthn==2.6.0
    # via flask-security-too
werkzeug==3.1.3
    # via
    #   -r requirements/app.in
    #   flask
    #   flask-cors
    #   flask-login
workalendar==17.0.0
    # via -r requirements/app.in
wtforms==3.2.1
    # via
    #   flask-security-too
    #   flask-wtf
xlrd==2.0.2
    # via -r requirements/app.in
zipp==3.23.0
    # via importlib-metadata

# The following packages are considered to be unsafe in a requirements file:
# setuptools<|MERGE_RESOLUTION|>--- conflicted
+++ resolved
@@ -362,15 +362,8 @@
     # via -r requirements/app.in
 threadpoolctl==3.6.0
     # via scikit-learn
-<<<<<<< HEAD
-timely-beliefs[forecast]==2.3.0
-    # via
-    #   -r requirements/app.in
-    #   timely-beliefs
-=======
 timely-beliefs[forecast]==3.2.1
     # via -r requirements/app.in
->>>>>>> 27c7c5d4
 timetomodel==0.7.3
     # via -r requirements/app.in
 tldextract==5.3.0
