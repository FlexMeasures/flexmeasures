#
# This file is autogenerated by pip-compile with python 3.9
# To update, run:
#
#    pip-compile --output-file=requirements/app.txt requirements/app.in
#
alembic==1.8.1
    # via flask-migrate
altair==4.2.0
    # via -r requirements/app.in
arrow==1.2.2
    # via rq-dashboard
attrs==22.1.0
    # via jsonschema
babel==2.10.3
    # via py-moneyed
bcrypt==4.0.0
    # via -r requirements/app.in
blinker==1.5
    # via
    #   flask-mail
    #   flask-principal
    #   flask-security-too
    #   sentry-sdk
certifi==2022.6.15
    # via
    #   requests
    #   sentry-sdk
charset-normalizer==2.1.1
    # via requests
click==8.1.3
    # via
    #   -r requirements/app.in
    #   flask
    #   rq
colour==0.1.5
    # via -r requirements/app.in
convertdate==2.4.0
    # via workalendar
cycler==0.11.0
    # via matplotlib
deprecated==1.2.13
    # via
    #   redis
    #   sktime
dill==0.3.5.1
    # via openturns
dnspython==2.2.1
    # via email-validator
email-validator==1.2.1
    # via
    #   -r requirements/app.in
    #   flask-security-too
entrypoints==0.4
    # via altair
filelock==3.8.0
    # via tldextract
flask==2.1.2
    # via
    #   -r requirements/app.in
    #   flask-classful
    #   flask-cors
    #   flask-json
    #   flask-login
    #   flask-mail
    #   flask-marshmallow
    #   flask-migrate
    #   flask-principal
    #   flask-security-too
    #   flask-sqlalchemy
    #   flask-sslify
    #   flask-wtf
    #   rq-dashboard
    #   sentry-sdk
flask-classful==0.14.2
    # via -r requirements/app.in
flask-cors==3.0.10
    # via -r requirements/app.in
flask-json==0.3.4
    # via -r requirements/app.in
flask-login==0.5.0
    # via
    #   -r requirements/app.in
    #   flask-security-too
flask-mail==0.9.1
    # via -r requirements/app.in
flask-marshmallow==0.14.0
    # via -r requirements/app.in
flask-migrate==3.1.0
    # via -r requirements/app.in
flask-principal==0.4.0
    # via flask-security-too
flask-security-too==4.1.5
    # via -r requirements/app.in
flask-sqlalchemy==2.5.1
    # via
    #   -r requirements/app.in
    #   flask-migrate
flask-sslify==0.1.5
    # via -r requirements/app.in
flask-wtf==1.0.1
    # via
    #   -r requirements/app.in
    #   flask-security-too
fonttools==4.37.1
    # via matplotlib
greenlet==1.1.3
    # via sqlalchemy
humanize==4.3.0
    # via -r requirements/app.in
idna==3.3
    # via
    #   email-validator
    #   requests
    #   tldextract
importlib-metadata==4.12.0
    # via
    #   -r requirements/app.in
    #   flask
    #   timely-beliefs
inflect==6.0.0
    # via -r requirements/app.in
inflection==0.5.1
    # via -r requirements/app.in
iso8601==1.0.2
    # via -r requirements/app.in
isodate==0.6.1
    # via
    #   -r requirements/app.in
    #   timely-beliefs
itsdangerous==2.1.2
    # via
    #   flask
    #   flask-security-too
    #   flask-wtf
jinja2==3.1.2
    # via
    #   altair
    #   flask
joblib==1.1.0
    # via scikit-learn
jsonschema==4.15.0
    # via altair
kiwisolver==1.4.4
    # via matplotlib
llvmlite==0.39.1
    # via numba
lunardate==0.2.0
    # via workalendar
mako==1.2.2
    # via alembic
markupsafe==2.1.1
    # via
    #   jinja2
    #   mako
    #   wtforms
marshmallow==3.17.1
    # via
    #   -r requirements/app.in
    #   flask-marshmallow
    #   marshmallow-polyfield
    #   marshmallow-sqlalchemy
    #   webargs
marshmallow-polyfield==5.10
    # via -r requirements/app.in
marshmallow-sqlalchemy==0.28.1
    # via -r requirements/app.in
matplotlib==3.5.3
    # via timetomodel
numba==0.56.3
    # via sktime
numpy==1.22.4
    # via
    #   -r requirements/app.in
    #   altair
    #   matplotlib
    #   numba
    #   pandas
    #   patsy
    #   properscoring
    #   scikit-learn
    #   scipy
    #   sktime
    #   statsmodels
    #   timely-beliefs
    #   timetomodel
    #   uniplot
openturns==1.19.post1
    # via timely-beliefs
packaging==21.3
    # via
    #   marshmallow
    #   marshmallow-sqlalchemy
    #   matplotlib
    #   redis
    #   statsmodels
    #   webargs
pandas==1.5.1
    # via
    #   -r requirements/app.in
    #   altair
    #   sktime
    #   statsmodels
    #   timely-beliefs
    #   timetomodel
passlib==1.7.4
    # via flask-security-too
patsy==0.5.2
    # via statsmodels
pillow==9.2.0
    # via matplotlib
pint==0.19.2
    # via -r requirements/app.in
ply==3.11
    # via pyomo
properscoring==0.1
    # via timely-beliefs
pscript==0.7.7
    # via -r requirements/app.in
psutil==5.9.1
    # via openturns
psycopg2-binary==2.9.3
    # via
    #   -r requirements/app.in
    #   timely-beliefs
py-moneyed==2.0
    # via -r requirements/app.in
pydantic==1.10.0
    # via inflect
pyluach==2.0.1
    # via workalendar
pymeeus==0.5.11
    # via convertdate
pyomo==6.4.2
    # via -r requirements/app.in
pyparsing==3.0.9
    # via
    #   matplotlib
    #   packaging
pyrsistent==0.18.1
    # via jsonschema
python-dateutil==2.8.2
    # via
    #   arrow
    #   matplotlib
    #   pandas
    #   timetomodel
    #   workalendar
python-dotenv==0.20.0
    # via -r requirements/app.in
pytz==2022.2.1
    # via
    #   -r requirements/app.in
    #   babel
    #   pandas
    #   timely-beliefs
    #   timetomodel
redis==4.1.4
    # via
    #   -r requirements/app.in
    #   rq
    #   rq-dashboard
requests==2.28.1
    # via
    #   requests-file
    #   tldextract
requests-file==1.5.1
    # via tldextract
rq==1.11.0
    # via
    #   -r requirements/app.in
    #   rq-dashboard
rq-dashboard==0.6.1
    # via -r requirements/app.in
scikit-learn==1.1.2
    # via
    #   sklearn
    #   sktime
scipy==1.8.1
    # via
    #   properscoring
    #   scikit-learn
    #   sktime
    #   statsmodels
    #   timely-beliefs
    #   timetomodel
sentry-sdk[flask]==1.9.5
    # via -r requirements/app.in
six==1.16.0
    # via
    #   flask-cors
    #   flask-marshmallow
    #   isodate
    #   patsy
    #   python-dateutil
    #   requests-file
sklearn==0.0
    # via timetomodel
sktime==0.13.4
    # via timely-beliefs
sqlalchemy==1.4.40
    # via
    #   -r requirements/app.in
    #   alembic
    #   flask-sqlalchemy
    #   marshmallow-sqlalchemy
    #   timely-beliefs
    #   timetomodel
statsmodels==0.13.2
    # via
    #   sktime
    #   timetomodel
tabulate==0.8.10
    # via -r requirements/app.in
threadpoolctl==3.1.0
    # via scikit-learn
<<<<<<< HEAD
timely-beliefs[forecast]==1.15.0
=======
timely-beliefs[forecast]==1.16.0
>>>>>>> a3e10e54
    # via -r requirements/app.in
timetomodel==0.7.1
    # via -r requirements/app.in
tldextract==3.3.1
    # via -r requirements/app.in
toolz==0.12.0
    # via altair
typing-extensions==4.3.0
    # via
    #   py-moneyed
    #   pydantic
uniplot==0.7.0
    # via -r requirements/app.in
urllib3==1.26.12
    # via
    #   requests
    #   sentry-sdk
webargs==8.2.0
    # via -r requirements/app.in
werkzeug==2.0.3
    # via
    #   -r requirements/app.in
    #   flask
workalendar==16.3.0
    # via -r requirements/app.in
wrapt==1.14.1
    # via deprecated
wtforms==3.0.1
    # via flask-wtf
xlrd==2.0.1
    # via -r requirements/app.in
zipp==3.8.1
    # via importlib-metadata

# The following packages are considered to be unsafe in a requirements file:
# setuptools<|MERGE_RESOLUTION|>--- conflicted
+++ resolved
@@ -314,11 +314,7 @@
     # via -r requirements/app.in
 threadpoolctl==3.1.0
     # via scikit-learn
-<<<<<<< HEAD
-timely-beliefs[forecast]==1.15.0
-=======
 timely-beliefs[forecast]==1.16.0
->>>>>>> a3e10e54
     # via -r requirements/app.in
 timetomodel==0.7.1
     # via -r requirements/app.in
